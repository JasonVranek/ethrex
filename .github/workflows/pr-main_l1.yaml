--- conflicted
+++ resolved
@@ -182,13 +182,6 @@
             simulation: ethereum/sync
             test_pattern: ""
             ethrex_flags: "--syncmode full"
-<<<<<<< HEAD
-            hive_flags: ""
-          - name: "Sync snap"
-            simulation: ethereum/sync
-            test_pattern: ""
-            ethrex_flags: "--syncmode snap"
-            hive_flags: ""
           - name: "Eest Consume-Engine (Prague)"
             simulation: ethereum/eest/consume-engine
             test_pattern: ".*tests/prague.*"
@@ -204,13 +197,11 @@
             test_pattern: ".*tests/shanghai.*"
             ethrex_flags: ""
             hive_flags: --sim.buildarg fixtures={EEST_FIXTURES}
-=======
           # Flaky test, reenable when fixed
           # - name: "Sync snap"
           #   simulation: ethereum/sync
           #   test_pattern: ""
           #   ethrex_flags: "--syncmode snap"
->>>>>>> 4e6a960d
     steps:
       - name: Checkout sources
         uses: actions/checkout@v4
