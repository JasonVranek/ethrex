--- conflicted
+++ resolved
@@ -94,13 +94,12 @@
         run: |
           cargo test l2 --no-run --release
 
-<<<<<<< HEAD
       - name: Start Web3Signer
         if: matrix.web3signer
         run: |
           cd crates/l2
           docker compose -f ${{ join(matrix.compose_targets, ' -f ') }} up --detach web3signer
-=======
+          
       - name: Build L1 docker image
         uses: docker/build-push-action@v6
         with:
@@ -108,7 +107,6 @@
           file: crates/blockchain/dev/Dockerfile
           tags: ethrex_dev:latest
           push: false
->>>>>>> ed8e61f0
 
       - name: Start L1 & Deploy contracts
         run: |
