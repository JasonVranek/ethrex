name: L2 (without proving)
on:
  push:
    branches: ["main"]
  pull_request:
    branches: ["**"]
    paths:
      - "crates/l2/**"
      - "test_data/**"
      - "crates/blockchain/dev/**"
      - "crates/vm/levm/**"
      - ".github/workflows/pr-main_l2.yaml"

concurrency:
  group: ${{ github.workflow }}-${{ github.head_ref || github.run_id }}
  cancel-in-progress: true

env:
  CI_ETHREX_WORKDIR: /usr/local/bin

jobs:
  lint:
    # "Lint" is a required check, don't change the name
    name: Lint
    runs-on: ubuntu-latest
    steps:
      - name: Checkout sources
        uses: actions/checkout@v4

      - name: Rustup toolchain install
        uses: dtolnay/rust-toolchain@1.82.0
        with:
          components: rustfmt, clippy

      - name: Add Rust Cache
        uses: Swatinem/rust-cache@v2

      - name: Run cargo check
        run: cargo check --workspace

      - name: Run cargo clippy
        run: |
          cargo clippy --workspace -- -D warnings
          make lint

      - name: Run cargo fmt
        run: |
          cargo fmt --all -- --check

  integration-test:
    name: Integration Test - ${{ matrix.name }}
    runs-on: larger_runners
    strategy:
      matrix:
        include:
          - name: "Validium"
            validium: true
            web3signer: false
            compose_targets: [docker-compose-l2.yaml]
          - name: "Vanilla"
            validium: false
<<<<<<< HEAD
            web3signer: false
            compose_targets: [docker-compose-l2.yaml]
          - name: "Vanilla with Web3signer"
            validium: false
            web3signer: true
            compose_targets: [docker-compose-l2.yaml, docker-compose-l2-web3signer.yaml]
    needs: [docker-bake]
=======
>>>>>>> d18d897b
    steps:
      - name: Checkout sources
        uses: actions/checkout@v4

      - name: Rustup toolchain install
        uses: dtolnay/rust-toolchain@1.82.0

      - name: Set up Rust cache
        uses: Swatinem/rust-cache@v2

      # also creates empty verification keys (as workflow runs with exec backend)
      - name: Build prover
        run: |
          cd crates/l2
          make build-prover
          mkdir -p prover/zkvm/interface/sp1/out && touch prover/zkvm/interface/sp1/out/riscv32im-succinct-zkvm-vk

      - name: Build test
        run: |
          cargo test l2 --no-run --release

      - name: Start Web3Signer
        if: matrix.web3signer
        run: |
          cd crates/l2
          docker compose -f ${{ join(matrix.compose_targets, ' -f ') }} up --detach web3signer

      - name: Start L1 & Deploy contracts
        run: |
          cd crates/l2
          touch .env
          CI_ETHREX_WORKDIR=/usr/local/bin \
          ETHREX_DEPLOYER_DEPLOY_RICH=true \
          ETHREX_DEPLOYER_PICO_CONTRACT_ADDRESS=0x00000000000000000000000000000000000000aa \
          ETHREX_DEPLOYER_SP1_CONTRACT_ADDRESS=0x00000000000000000000000000000000000000aa \
          ETHREX_DEPLOYER_RISC0_CONTRACT_ADDRESS=0x00000000000000000000000000000000000000aa \
          ETHREX_L2_VALIDIUM=${{ matrix.validium }} \
          docker compose -f docker-compose-l2.yaml up contract_deployer

      - name: Start Sequencer
        run: |
          cd crates/l2
          CI_ETHREX_WORKDIR=/usr/local/bin \
          ETHREX_L2_VALIDIUM=${{ matrix.validium }} \
          ETHREX_WATCHER_BLOCK_DELAY=0 \
          docker compose -f ${{ join(matrix.compose_targets, ' -f ') }} up --detach ethrex_l2

      - name: Run test
        run: |
          cd crates/l2
          RUST_LOG=info,ethrex_prover_lib=debug make init-prover &
          PROPOSER_COINBASE_ADDRESS=0x0007a881CD95B1484fca47615B64803dad620C8d cargo test l2 --release -- --nocapture --test-threads=1 &
          docker logs --follow ethrex_l2
          killall ethrex_prover -s SIGINT

  state-diff-test:
    name: State Reconstruction Tests
    runs-on: ubuntu-latest
    steps:
      - name: Checkout sources
        uses: actions/checkout@v4

      - name: Rustup toolchain install
        uses: dtolnay/rust-toolchain@1.82.0

      - name: Set up Rust cache
        uses: Swatinem/rust-cache@v2

      - name: Install solc
        run: |
          sudo add-apt-repository ppa:ethereum/ethereum
          sudo apt-get update && sudo apt-get -y install solc

      - name: Start L1 & Deploy contracts
        run: |
          cd crates/l2
          touch .env
          CI_ETHREX_WORKDIR=/usr/local/bin \
          ETHREX_DEPLOYER_DEPLOY_RICH=true \
          ETHREX_DEPLOYER_PICO_CONTRACT_ADDRESS=0x00000000000000000000000000000000000000aa \
          ETHREX_DEPLOYER_SP1_CONTRACT_ADDRESS=0x00000000000000000000000000000000000000aa \
          ETHREX_DEPLOYER_RISC0_CONTRACT_ADDRESS=0x00000000000000000000000000000000000000aa \
          docker compose -f docker-compose-l2.yaml up contract_deployer

      - name: Run tests
        run: |
          cd crates/l2
          make state-diff-test

  # The purpose of this job is to add it as a required check in GitHub so that we don't have to add every individual job as a required check
  all-tests:
    # "Integration Test" is a required check, don't change the name
    name: Integration Test
    runs-on: ubuntu-latest
    needs: [integration-test, state-diff-test]
    # Make sure this job runs even if the previous jobs failed or were skipped
    if: ${{ always() && needs.integration-test.result != 'skipped' && needs.state-diff-test.result != 'skipped' }}
    steps:
      - name: Check if any job failed
        run: |
          if [ "${{ needs.integration-test.result }}" != "success" ]; then
            echo "Job Integration Tests failed"
            exit 1
          fi

          if [ "${{ needs.state-diff-test.result }}" != "success" ]; then
            echo "Job State Reconstruction Tests failed"
            exit 1
          fi<|MERGE_RESOLUTION|>--- conflicted
+++ resolved
@@ -59,16 +59,12 @@
             compose_targets: [docker-compose-l2.yaml]
           - name: "Vanilla"
             validium: false
-<<<<<<< HEAD
             web3signer: false
             compose_targets: [docker-compose-l2.yaml]
           - name: "Vanilla with Web3signer"
             validium: false
             web3signer: true
             compose_targets: [docker-compose-l2.yaml, docker-compose-l2-web3signer.yaml]
-    needs: [docker-bake]
-=======
->>>>>>> d18d897b
     steps:
       - name: Checkout sources
         uses: actions/checkout@v4
