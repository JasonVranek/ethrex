name: L2 (SP1 Backend)
on:
<<<<<<< HEAD
  pull_request:
    branches: ["**"]
=======
  push:
    branches: ["main"]
>>>>>>> e1394a30

concurrency:
  group: ${{ github.workflow }}-${{ github.head_ref || github.run_id }}
  cancel-in-progress: true

env:
  CI_ETHREX_WORKDIR: /usr/local/bin
  PROVER: sp1

jobs:
  test:
    name: Integration Test Prover SP1
    runs-on: gpu
    steps:
      - name: Checkout sources
        uses: actions/checkout@v4

      - name: Rustup toolchain install
        uses: dtolnay/rust-toolchain@stable

      - name: Set up Rust cache
        if: ${{ always() && github.event_name == 'merge_group' }}
        uses: Swatinem/rust-cache@v2
        with:
          cache-on-failure: "true"

      - name: RISC-V SP1 toolchain install
        if: ${{ always() && github.event_name == 'merge_group' }}
        run: |
          . "$HOME/.cargo/env"
          curl -L https://sp1.succinct.xyz | bash
          ~/.sp1/bin/sp1up --version 4.1.7

      - name: Set up Docker Buildx
        if: ${{ always() && github.event_name == 'merge_group' }}
        uses: docker/setup-buildx-action@v3

      # This step is needed because of an state bug in the GPU runner.
      # Issue to fix this: https://github.com/lambdaclass/ethrex/pull/2741.
      - name: Clean .env
        if: ${{ always() && github.event_name == 'merge_group' }}
        run: rm -rf crates/l2/.env

      - name: Bake docker images
        if: ${{ always() && github.event_name == 'merge_group' }}
        uses: docker/bake-action@v6
        with:
          workdir: "crates/l2"
          files: "crates/l2/docker-compose-l2.yaml"
          load: true
          set: |
            *.cache-to=type=gha,mode=max
            *.cache-from=type=gha

      - name: Build prover
        if: ${{ always() && github.event_name == 'merge_group' }}
        run: |
          cd crates/l2
          make build-prover

      - name: Build test
        if: ${{ always() && github.event_name == 'merge_group' }}
        run: |
          cargo test l2 --no-run --release

      - name: Start L1 & Deploy contracts
        if: ${{ always() && github.event_name == 'merge_group' }}
        run: |
          cd crates/l2
          touch .env
          CI_ETHREX_WORKDIR=/usr/local/bin \
          ETHREX_DEPLOYER_DEPLOY_RICH=true \
          ETHREX_DEPLOYER_SP1_DEPLOY_VERIFIER=true \
          docker compose -f docker-compose-l2.yaml up contract_deployer

      - name: Start Sequencer
        if: ${{ always() && github.event_name == 'merge_group' }}
        run: |
          cd crates/l2
          CI_ETHREX_WORKDIR=/usr/local/bin \
          ETHREX_PROPOSER_BLOCK_TIME_MS=12000 \
          ETHREX_PROOF_COORDINATOR_DEV_MODE=false \
          docker compose -f docker-compose-l2.yaml up ethrex_l2 --detach

      - name: Run test
        if: ${{ always() && github.event_name == 'merge_group' }}
        run: |
          cd crates/l2
          RUST_LOG=info,ethrex_prover_lib=debug SP1_PROVER=cuda make init-prover &
          PROPOSER_COINBASE_ADDRESS=0x0007a881CD95B1484fca47615B64803dad620C8d cargo test l2 --release -- --nocapture --test-threads=1
          killall ethrex_prover -s SIGINT

      - name: Ensure admin permissions in _work
        if: always()
        run: sudo chown admin:admin -R /home/admin/actions-runner/_work/<|MERGE_RESOLUTION|>--- conflicted
+++ resolved
@@ -1,12 +1,7 @@
 name: L2 (SP1 Backend)
 on:
-<<<<<<< HEAD
-  pull_request:
-    branches: ["**"]
-=======
   push:
     branches: ["main"]
->>>>>>> e1394a30
 
 concurrency:
   group: ${{ github.workflow }}-${{ github.head_ref || github.run_id }}
