--- conflicted
+++ resolved
@@ -71,13 +71,9 @@
     // TODO: Avoid propagating GenServerErrors outside GenServer modules
     // See https://github.com/lambdaclass/ethrex/issues/3376
     #[error("Spawned GenServer Error")]
-<<<<<<< HEAD
     GenServerError(spawned_concurrency::GenServerError),
     #[error("Failed to encode calldata: {0}")]
     CalldataDecodeError(#[from] CalldataEncodeError),
-=======
-    GenServerError(GenServerError),
->>>>>>> 15605d2e
 }
 
 #[derive(Clone)]
@@ -151,11 +147,7 @@
         mut state: Self::State,
     ) -> CastResponse<Self> {
         if let SequencerStatus::Following = state.sequencer_state.status().await {
-<<<<<<< HEAD
             if let Err(err) = state.fetch().await {
-=======
-            let _ = fetch(&mut state).await.inspect_err(|err| {
->>>>>>> 15605d2e
                 error!("Block Fetcher Error: {err}");
             }
         }
