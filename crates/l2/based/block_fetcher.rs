use std::{
    cmp::min,
    collections::{HashMap, VecDeque},
    sync::Arc,
    time::Duration,
};

use ethrex_blockchain::{Blockchain, fork_choice::apply_fork_choice, vm::StoreVmDatabase};
use ethrex_common::{
    Address, H160, H256, U256,
    types::{
        AccountUpdate, Block, BlockNumber, PrivilegedL2Transaction, Transaction, batch::Batch,
    },
};
use ethrex_l2_common::{
<<<<<<< HEAD
    calldata::Value,
    deposits::compute_deposit_logs_hash,
=======
>>>>>>> eee2e9d5
    l1_messages::{L1Message, get_block_l1_messages, get_l1_message_hash},
    privileged_transactions::compute_privileged_transactions_hash,
    state_diff::prepare_state_diff,
};
use ethrex_l2_sdk::calldata::encode_calldata;
use ethrex_rlp::decode::RLPDecode;
use ethrex_rpc::clients::{Overrides, eth::errors::CalldataEncodeError};
use ethrex_rpc::{EthClient, types::receipt::RpcLog};
use ethrex_storage::Store;
use ethrex_storage_rollup::{RollupStoreError, StoreRollup};
use keccak_hash::keccak;
use spawned_concurrency::{CallResponse, CastResponse, GenServer, send_after};
use tracing::{debug, error, info};

use crate::{
    SequencerConfig,
    based::sequencer_state::{SequencerState, SequencerStatus},
    sequencer::{l1_committer::generate_blobs_bundle, utils::node_is_up_to_date},
};

#[derive(Debug, thiserror::Error)]
pub enum BlockFetcherError {
    #[error("Block Fetcher failed due to an EthClient error: {0}")]
    EthClientError(#[from] ethrex_rpc::clients::EthClientError),
    #[error("Block Fetcher failed due to a Store error: {0}")]
    StoreError(#[from] ethrex_storage::error::StoreError),
    #[error("State Updater failed due to a RollupStore error: {0}")]
    RollupStoreError(#[from] RollupStoreError),
    #[error("Internal Error: {0}")]
    InternalError(String),
    #[error("Failed to store fetched block: {0}")]
    ChainError(#[from] ethrex_blockchain::error::ChainError),
    #[error("Failed to apply fork choice for fetched block: {0}")]
    InvalidForkChoice(#[from] ethrex_blockchain::error::InvalidForkChoice),
    #[error("Failed to push fetched block to execution cache: {0}")]
    ExecutionCacheError(#[from] crate::sequencer::errors::ExecutionCacheError),
    #[error("Failed to RLP decode fetched block: {0}")]
    RLPDecodeError(#[from] ethrex_rlp::error::RLPDecodeError),
    #[error("Block Fetcher failed in a helper function: {0}")]
    UtilsError(#[from] crate::utils::error::UtilsError),
    #[error("Missing bytes from calldata: {0}")]
    WrongBatchCalldata(String),
    #[error("Failed due to an EVM error: {0}")]
    EvmError(#[from] ethrex_vm::EvmError),
    #[error("Failed to produce the blob bundle")]
    BlobBundleError,
    #[error("Failed to compute privileged transactions hash: {0}")]
    PrivilegedTransactionError(
        #[from] ethrex_l2_common::privileged_transactions::PrivilegedTransactionError,
    ),
    #[error("Spawned GenServer Error")]
    GenServerError(spawned_concurrency::GenServerError),
    #[error("Failed to encode calldata: {0}")]
    CalldataDecodeError(#[from] CalldataEncodeError),
}

#[derive(Clone)]
pub struct BlockFetcherState {
    eth_client: EthClient,
    on_chain_proposer_address: Address,
    store: Store,
    rollup_store: StoreRollup,
    blockchain: Arc<Blockchain>,
    sequencer_state: SequencerState,
    fetch_interval_ms: u64,
    last_l1_block_fetched: U256,
    fetch_block_step: U256,
    latest_committed_batch: u64,
    pending_verify_batches: VecDeque<Batch>,
}

#[derive(Clone)]
pub enum InMessage {
    Fetch,
}

#[derive(Clone, PartialEq)]
pub enum OutMessage {
    Done,
}

pub struct BlockFetcher;

impl BlockFetcher {
    pub async fn spawn(
        cfg: &SequencerConfig,
        store: Store,
        rollup_store: StoreRollup,
        blockchain: Arc<Blockchain>,
        sequencer_state: SequencerState,
    ) -> Result<(), BlockFetcherError> {
        let state =
            BlockFetcherState::new(cfg, store, rollup_store, blockchain, sequencer_state).await?;
        let mut block_fetcher = BlockFetcher::start(state);
        block_fetcher
            .cast(InMessage::Fetch)
            .await
            .map_err(BlockFetcherError::GenServerError)
    }
}

impl GenServer for BlockFetcher {
    type InMsg = InMessage;
    type OutMsg = OutMessage;
    type State = BlockFetcherState;
    type Error = BlockFetcherError;

    fn new() -> Self {
        Self {}
    }

    async fn handle_call(
        &mut self,
        _message: Self::InMsg,
        _tx: &spawned_rt::mpsc::Sender<spawned_concurrency::GenServerInMsg<Self>>,
        _state: &mut Self::State,
    ) -> spawned_concurrency::CallResponse<Self::OutMsg> {
        CallResponse::Reply(OutMessage::Done)
    }

    async fn handle_cast(
        &mut self,
        _message: Self::InMsg,
        _tx: &spawned_rt::mpsc::Sender<spawned_concurrency::GenServerInMsg<Self>>,
        state: &mut Self::State,
    ) -> spawned_concurrency::CastResponse {
        if let SequencerStatus::Following = state.sequencer_state.status().await {
            if let Err(err) = state.fetch().await {
                error!("Block Fetcher Error: {err}");
            }
        }
        send_after(
            Duration::from_millis(state.fetch_interval_ms),
            _tx.clone(),
            Self::InMsg::Fetch,
        );
        CastResponse::NoReply
    }
}

impl BlockFetcherState {
    pub async fn new(
        cfg: &SequencerConfig,
        store: Store,
        rollup_store: StoreRollup,
        blockchain: Arc<Blockchain>,
        sequencer_state: SequencerState,
    ) -> Result<Self, BlockFetcherError> {
        let eth_client = EthClient::new_with_multiple_urls(cfg.eth.rpc_url.clone())?;
        let last_l1_block_fetched = eth_client
            .get_last_fetched_l1_block(cfg.l1_watcher.bridge_address)
            .await?
            .into();
        Ok(Self {
            eth_client,
            on_chain_proposer_address: cfg.l1_committer.on_chain_proposer_address,
            store,
            rollup_store,
            blockchain,
            sequencer_state,
            fetch_interval_ms: cfg.based.block_fetcher.fetch_interval_ms,
            last_l1_block_fetched,
            fetch_block_step: cfg.based.block_fetcher.fetch_block_step.into(),
            latest_committed_batch: 0,
            pending_verify_batches: VecDeque::new(),
        })
    }

    pub async fn is_up_to_date(&mut self) -> Result<bool, BlockFetcherError> {
        node_is_up_to_date::<BlockFetcherError>(
            &self.eth_client,
            self.on_chain_proposer_address,
            &self.rollup_store,
        )
        .await
    }

    async fn fetch(&mut self) -> Result<(), BlockFetcherError> {
        match self.is_up_to_date().await? {
            true => {
                info!("Node is up to date");
            }
            false => {
                info!("Node is not up to date. Syncing via L1");
                while !self.is_up_to_date().await? {
                    self.fetch_pending_batches().await?;

<<<<<<< HEAD
                    self.store_safe_batches().await?;
                }
            }
        }

        Ok(())
    }

    /// Fetch the batches from the logs in the L1
    /// After that, adds the new batch blocks into the local blockchain
    /// And build a new batch with its assossiated batch number, which is stored
    /// in a queue to wait for validation
    pub async fn fetch_pending_batches(&mut self) -> Result<(), BlockFetcherError> {
        let batch_committed_logs = self.fetch_logs_with_batches().await?;

        for (batch_committed_log, batch_number) in batch_committed_logs {
            let batch_commit_tx_calldata = self
                .eth_client
                .get_transaction_by_hash(batch_committed_log.transaction_hash)
                .await?
                .ok_or(BlockFetcherError::InternalError(format!(
                    "Failed to get the receipt for transaction {:x}",
                    batch_committed_log.transaction_hash
                )))?
                .data;

            let batch_blocks = decode_batch_from_calldata(&batch_commit_tx_calldata)?;

            for block in batch_blocks.iter() {
                self.blockchain.add_block(block).await?;

                let block_hash = block.hash();

                apply_fork_choice(&self.store, block_hash, block_hash, block_hash).await?;

                info!(
                    "Added fetched block {} with hash {block_hash:#x}",
                    block.header.number,
                );
            }

            let batch = self
                .build_batch_from_blocks(&batch_blocks, batch_number)
                .await?;
            info!(
                "Committed batch number {} waiting for verification.",
                batch.number
            );
            self.pending_verify_batches.push_back(batch);
            self.latest_committed_batch += 1;
        }
        Ok(())
=======
        let (batch_committed_logs, batch_verified_logs) = get_logs(state).await?;

        process_committed_logs(batch_committed_logs, state, last_l2_batch_number_known).await?;
        process_verified_logs(batch_verified_logs, state).await?;
>>>>>>> eee2e9d5
    }

    /// Traverse the pending batches queue and stores the ones that are safe (verified).
    pub async fn store_safe_batches(&mut self) -> Result<(), BlockFetcherError> {
        while let Some(batch) = self.pending_verify_batches.pop_front() {
            if self.batch_is_safe(&batch).await? {
                info!("Safe batch sealed {}.", batch.number);
                self.rollup_store.seal_batch(batch).await?;
            } else {
                self.pending_verify_batches.push_front(batch);
                break;
            }
        }
        Ok(())
    }

    /// Fetch logs from the L1 chain for the `BatchCommitted`` event.
    /// This function fetches logs, starting from the last fetched block number (aka the last block that was processed)
    /// and going up to the current L1 block number.
    /// Given the logs from the event `BatchCommitted`,
    /// this function gets the committed batches that are missing in the local store.
    /// It does that by comparing if the batch number is greater than the last known batch number.
    async fn fetch_logs_with_batches(&mut self) -> Result<Vec<(RpcLog, U256)>, BlockFetcherError> {
        let last_l1_block_number = self.eth_client.get_block_number().await?;

        let mut batch_committed_logs = Vec::new();
        while self.last_l1_block_fetched < last_l1_block_number {
            let new_last_l1_fetched_block = min(
                self.last_l1_block_fetched + self.fetch_block_step,
                last_l1_block_number,
            );

            debug!(
                "Fetching logs from block {} to {}",
                self.last_l1_block_fetched + 1,
                new_last_l1_fetched_block
            );

            // Fetch logs from the L1 chain for the BatchCommitted event.
            let logs = self
                .eth_client
                .get_logs(
                    self.last_l1_block_fetched + 1,
                    new_last_l1_fetched_block,
                    self.on_chain_proposer_address,
                    keccak(b"BatchCommitted(uint256,bytes32)"),
                )
                .await?;

            // Update the last L1 block fetched.
            self.last_l1_block_fetched = new_last_l1_fetched_block;

            // get the batch number for every batch
            for log in logs {
                let committed_batch_number = U256::from_big_endian(
                    log.log
                        .topics
                        .get(1)
                        .ok_or(BlockFetcherError::InternalError(
                            "Failed to get committed batch number from BatchCommitted log"
                                .to_string(),
                        ))?
                        .as_bytes(),
                );

                if committed_batch_number > self.latest_committed_batch.into() {
                    batch_committed_logs.push((log, committed_batch_number));
                }
            }
        }

<<<<<<< HEAD
        batch_committed_logs.sort_by_key(|(_log, batch_number)| *batch_number);
=======
/// Fetch logs from the L1 chain for the BatchCommitted and BatchVerified events.
/// This function fetches logs, starting from the last fetched block number (aka the last block that was processed)
/// and going up to the current block number.
async fn get_logs(
    state: &mut BlockFetcherState,
) -> Result<(Vec<RpcLog>, Vec<RpcLog>), BlockFetcherError> {
    let last_l1_block_number = state.eth_client.get_block_number().await?;

    let mut batch_committed_logs = Vec::new();
    let mut batch_verified_logs = Vec::new();
    while state.last_l1_block_fetched < last_l1_block_number {
        let new_last_l1_fetched_block = min(
            state.last_l1_block_fetched + state.fetch_block_step,
            last_l1_block_number,
        );
>>>>>>> eee2e9d5

        Ok(batch_committed_logs)
    }

    /// checks if a given batch is safe by accessing a mapping in the `OnChainProposer` contract.
    /// If it returns true for the current batch, it means that it have been verified.
    async fn batch_is_safe(&mut self, batch: &Batch) -> Result<bool, BlockFetcherError> {
        let Some(batch_last_block) = self.store.get_block_header(batch.last_block)? else {
            return Err(BlockFetcherError::InternalError("TODO".to_string()));
        };

<<<<<<< HEAD
        let values = vec![Value::FixedBytes(batch_last_block.hash().0.to_vec().into())];

        let calldata = encode_calldata("verifiedBatches(bytes32)", &values)?;

        let result = self
=======
        // Fetch logs from the L1 chain for the BatchCommitted event.
        let committed_logs = state
>>>>>>> eee2e9d5
            .eth_client
            .call(
                self.on_chain_proposer_address,
                calldata.into(),
                Overrides::default(),
            )
            .await?;

<<<<<<< HEAD
        let decoded_response = hex::decode(result.trim_start_matches("0x"))
            .map_err(|e| BlockFetcherError::InternalError(e.to_string()))?;

        let Some(last_byte) = decoded_response.last() else {
            return Err(BlockFetcherError::InternalError("decode error".to_string()));
        };

        Ok(*last_byte > 0)
    }

    async fn build_batch_from_blocks(
        &mut self,
        batch: &[Block],
        batch_number: U256,
    ) -> Result<Batch, BlockFetcherError> {
        let deposits: Vec<PrivilegedL2Transaction> = batch
            .iter()
            .flat_map(|block| {
                block.body.transactions.iter().filter_map(|tx| {
                    if let Transaction::PrivilegedL2Transaction(tx) = tx {
                        Some(tx.clone())
                        // tx.get_deposit_hash()
                    } else {
                        None
                    }
                })
            })
            .collect();
        let deposit_log_hashes = deposits
            .iter()
            .filter_map(|tx| tx.get_deposit_hash())
            .collect();
        let mut messages = Vec::new();
        for block in batch {
            let block_messages = self.extract_block_messages(block.header.number).await?;
            messages.extend(block_messages);
        }
        let deposit_logs_hash = compute_deposit_logs_hash(deposit_log_hashes)?;
=======
        // Fetch logs from the L1 chain for the BatchVerified event.
        let verified_logs = state
            .eth_client
            .get_logs(
                state.last_l1_block_fetched + 1,
                new_last_l1_fetched_block,
                state.on_chain_proposer_address,
                keccak(b"BatchVerified(uint256)"),
            )
            .await?;

        // Update the last L1 block fetched.
        state.last_l1_block_fetched = new_last_l1_fetched_block;

        batch_committed_logs.extend_from_slice(&committed_logs);
        batch_verified_logs.extend_from_slice(&verified_logs);
    }

    Ok((batch_committed_logs, batch_verified_logs))
}

/// Process the logs from the event `BatchCommitted`.
/// Gets the committed batches that are missing in the local store from the logs,
/// and seals the batch in the rollup store.
async fn process_committed_logs(
    batch_committed_logs: Vec<RpcLog>,
    state: &mut BlockFetcherState,
    last_l2_batch_number_known: u64,
) -> Result<(), BlockFetcherError> {
    let mut missing_batches_logs =
        filter_logs(&batch_committed_logs, last_l2_batch_number_known).await?;

    missing_batches_logs.sort_by_key(|(_log, batch_number)| *batch_number);

    for (batch_committed_log, batch_number) in missing_batches_logs {
        let batch_commit_tx_calldata = state
            .eth_client
            .get_transaction_by_hash(batch_committed_log.transaction_hash)
            .await?
            .ok_or(BlockFetcherError::InternalError(format!(
                "Failed to get the receipt for transaction {:x}",
                batch_committed_log.transaction_hash
            )))?
            .data;

        let batch = decode_batch_from_calldata(&batch_commit_tx_calldata)?;

        store_batch(state, &batch).await?;

        seal_batch(
            state,
            &batch,
            batch_number,
            batch_committed_log.transaction_hash,
        )
        .await?;
    }
    Ok(())
}
>>>>>>> eee2e9d5

        let first_block = batch.first().ok_or(BlockFetcherError::InternalError(
            "Batch is empty. This shouldn't happen.".to_owned(),
        ))?;

        let last_block = batch.last().ok_or(BlockFetcherError::InternalError(
            "Batch is empty. This shouldn't happen.".to_owned(),
        ))?;

        let new_state_root = self
            .store
            .state_trie(last_block.hash())?
            .ok_or(BlockFetcherError::InternalError(
                "This block should be in the store".to_owned(),
            ))?
            .hash_no_commit();

        // This is copied from the L1Committer, this should be reviewed.
        let mut acc_account_updates: HashMap<H160, AccountUpdate> = HashMap::new();
        for block in batch {
            let vm_db = StoreVmDatabase::new(self.store.clone(), block.header.parent_hash);
            let mut vm = self.blockchain.new_evm(vm_db)?;
            vm.execute_block(block)
                .map_err(BlockFetcherError::EvmError)?;
            let account_updates = vm
                .get_state_transitions()
                .map_err(BlockFetcherError::EvmError)?;

            for account in account_updates {
                let address = account.address;
                if let Some(existing) = acc_account_updates.get_mut(&address) {
                    existing.merge(account);
                } else {
                    acc_account_updates.insert(address, account);
                }
            }
        }

        let parent_block_hash = first_block.header.parent_hash;

        let parent_db = StoreVmDatabase::new(self.store.clone(), parent_block_hash);

        let state_diff = prepare_state_diff(
            last_block.header.clone(),
            &parent_db,
            &messages,
            &deposits,
            acc_account_updates.into_values().collect(),
        )
        .map_err(|_| BlockFetcherError::BlobBundleError)?;

        let (blobs_bundle, _) =
            generate_blobs_bundle(&state_diff).map_err(|_| BlockFetcherError::BlobBundleError)?;

        Ok(Batch {
            number: batch_number.as_u64(),
            first_block: first_block.header.number,
            last_block: last_block.header.number,
            state_root: new_state_root,
            deposit_logs_hash,
            message_hashes: self.get_batch_message_hashes(batch).await?,
            blobs_bundle,
        })
    }

    async fn get_batch_message_hashes(
        &mut self,
        batch: &[Block],
    ) -> Result<Vec<H256>, BlockFetcherError> {
        let mut message_hashes = Vec::new();

        for block in batch {
            let block_messages = self.extract_block_messages(block.header.number).await?;

            for msg in &block_messages {
                message_hashes.push(get_l1_message_hash(msg));
            }
        }

        Ok(message_hashes)
    }

    async fn extract_block_messages(
        &mut self,
        block_number: BlockNumber,
    ) -> Result<Vec<L1Message>, BlockFetcherError> {
        let Some(block_body) = self.store.get_block_body(block_number).await? else {
            return Err(BlockFetcherError::InternalError(format!(
                "Block {block_number} is supposed to be in store at this point"
            )));
        };

        let mut txs = vec![];
        let mut receipts = vec![];
        for (index, tx) in block_body.transactions.iter().enumerate() {
            let receipt = self
                .store
                .get_receipt(
                    block_number,
                    index.try_into().map_err(|_| {
                        BlockFetcherError::InternalError(
                            "Failed to convert index to u64".to_owned(),
                        )
                    })?,
                )
                .await?
                .ok_or(BlockFetcherError::InternalError(
                    "Transactions in a block should have a receipt".to_owned(),
                ))?;
            txs.push(tx.clone());
            receipts.push(receipt);
        }
        Ok(get_block_l1_messages(&txs, &receipts))
    }
}

// TODO: Move to calldata module (SDK)
fn decode_batch_from_calldata(calldata: &[u8]) -> Result<Vec<Block>, BlockFetcherError> {
    // function commitBatch(
    //     uint256 batchNumber,
    //     bytes32 newStateRoot,
    //     bytes32 stateDiffKZGVersionedHash,
    //     bytes32 messagesLogsMerkleRoot,
    //     bytes32 processedPrivilegedTransactionsRollingHash,
    //     bytes[] calldata _rlpEncodedBlocks
    // ) external;

    // data =   4 bytes (function selector) 0..4
    //          || 8 bytes (batch number)   4..36
    //          || 32 bytes (new state root) 36..68
    //          || 32 bytes (state diff KZG versioned hash) 68..100
    //          || 32 bytes (messages logs merkle root) 100..132
    //          || 32 bytes (processed privileged transactions rolling hash) 132..164

    let batch_length_in_blocks = U256::from_big_endian(calldata.get(196..228).ok_or(
        BlockFetcherError::WrongBatchCalldata("Couldn't get batch length bytes".to_owned()),
    )?)
    .as_usize();

    let base = 228;

    let mut batch = Vec::new();

    for block_i in 0..batch_length_in_blocks {
        let block_length_offset = base + block_i * 32;

        let dynamic_offset = U256::from_big_endian(
            calldata
                .get(block_length_offset..block_length_offset + 32)
                .ok_or(BlockFetcherError::WrongBatchCalldata(
                    "Couldn't get dynamic offset bytes".to_owned(),
                ))?,
        )
        .as_usize();

        let block_length_in_bytes = U256::from_big_endian(
            calldata
                .get(base + dynamic_offset..base + dynamic_offset + 32)
                .ok_or(BlockFetcherError::WrongBatchCalldata(
                    "Couldn't get block length bytes".to_owned(),
                ))?,
        )
        .as_usize();

        let block_offset = base + dynamic_offset + 32;

        let block = Block::decode(
            calldata
                .get(block_offset..block_offset + block_length_in_bytes)
                .ok_or(BlockFetcherError::WrongBatchCalldata(
                    "Couldn't get block bytes".to_owned(),
                ))?,
        )?;

        batch.push(block);
    }

    Ok(batch)
<<<<<<< HEAD
=======
}

async fn store_batch(
    state: &mut BlockFetcherState,
    batch: &[Block],
) -> Result<(), BlockFetcherError> {
    for block in batch.iter() {
        state.blockchain.add_block(block).await?;

        let block_hash = block.hash();

        apply_fork_choice(&state.store, block_hash, block_hash, block_hash).await?;

        info!(
            "Added fetched block {} with hash {block_hash:#x}",
            block.header.number,
        );
    }

    Ok(())
}

async fn seal_batch(
    state: &mut BlockFetcherState,
    batch: &[Block],
    batch_number: U256,
    commit_tx: H256,
) -> Result<(), BlockFetcherError> {
    let batch = get_batch(state, batch, batch_number, commit_tx).await?;

    state.rollup_store.seal_batch(batch).await?;

    info!("Sealed batch {batch_number}.");

    Ok(())
}

async fn get_batch_message_hashes(
    state: &mut BlockFetcherState,
    batch: &[Block],
) -> Result<Vec<H256>, BlockFetcherError> {
    let mut message_hashes = Vec::new();

    for block in batch {
        let block_messages = extract_block_messages(state, block.header.number).await?;

        for msg in &block_messages {
            message_hashes.push(get_l1_message_hash(msg));
        }
    }

    Ok(message_hashes)
}

async fn extract_block_messages(
    state: &mut BlockFetcherState,
    block_number: BlockNumber,
) -> Result<Vec<L1Message>, BlockFetcherError> {
    let Some(block_body) = state.store.get_block_body(block_number).await? else {
        return Err(BlockFetcherError::InternalError(format!(
            "Block {block_number} is supposed to be in store at this point"
        )));
    };

    let mut txs = vec![];
    let mut receipts = vec![];
    for (index, tx) in block_body.transactions.iter().enumerate() {
        let receipt = state
            .store
            .get_receipt(
                block_number,
                index.try_into().map_err(|_| {
                    BlockFetcherError::InternalError("Failed to convert index to u64".to_owned())
                })?,
            )
            .await?
            .ok_or(BlockFetcherError::InternalError(
                "Transactions in a block should have a receipt".to_owned(),
            ))?;
        txs.push(tx.clone());
        receipts.push(receipt);
    }
    Ok(get_block_l1_messages(&txs, &receipts))
}

async fn get_batch(
    state: &mut BlockFetcherState,
    batch: &[Block],
    batch_number: U256,
    commit_tx: H256,
) -> Result<Batch, BlockFetcherError> {
    let privileged_transactions: Vec<PrivilegedL2Transaction> = batch
        .iter()
        .flat_map(|block| {
            block.body.transactions.iter().filter_map(|tx| {
                if let Transaction::PrivilegedL2Transaction(tx) = tx {
                    Some(tx.clone())
                } else {
                    None
                }
            })
        })
        .collect();
    let privileged_transaction_hashes = privileged_transactions
        .iter()
        .filter_map(|tx| tx.get_privileged_hash())
        .collect();
    let mut messages = Vec::new();
    for block in batch {
        let block_messages = extract_block_messages(state, block.header.number).await?;
        messages.extend(block_messages);
    }
    let privileged_transactions_hash =
        compute_privileged_transactions_hash(privileged_transaction_hashes)?;

    let first_block = batch.first().ok_or(BlockFetcherError::InternalError(
        "Batch is empty. This shouldn't happen.".to_owned(),
    ))?;

    let last_block = batch.last().ok_or(BlockFetcherError::InternalError(
        "Batch is empty. This shouldn't happen.".to_owned(),
    ))?;

    let new_state_root = state
        .store
        .state_trie(last_block.hash())?
        .ok_or(BlockFetcherError::InternalError(
            "This block should be in the store".to_owned(),
        ))?
        .hash_no_commit();

    // This is copied from the L1Committer, this should be reviewed.
    let mut acc_account_updates: HashMap<H160, AccountUpdate> = HashMap::new();
    for block in batch {
        let vm_db = StoreVmDatabase::new(state.store.clone(), block.header.parent_hash);
        let mut vm = state.blockchain.new_evm(vm_db)?;
        vm.execute_block(block)
            .map_err(BlockFetcherError::EvmError)?;
        let account_updates = vm
            .get_state_transitions()
            .map_err(BlockFetcherError::EvmError)?;

        for account in account_updates {
            let address = account.address;
            if let Some(existing) = acc_account_updates.get_mut(&address) {
                existing.merge(account);
            } else {
                acc_account_updates.insert(address, account);
            }
        }
    }

    let parent_block_hash = first_block.header.parent_hash;

    let parent_db = StoreVmDatabase::new(state.store.clone(), parent_block_hash);

    let state_diff = prepare_state_diff(
        last_block.header.clone(),
        &parent_db,
        &messages,
        &privileged_transactions,
        acc_account_updates.into_values().collect(),
    )
    .map_err(|_| BlockFetcherError::BlobBundleError)?;

    let (blobs_bundle, _) =
        generate_blobs_bundle(&state_diff).map_err(|_| BlockFetcherError::BlobBundleError)?;

    Ok(Batch {
        number: batch_number.as_u64(),
        first_block: first_block.header.number,
        last_block: last_block.header.number,
        state_root: new_state_root,
        privileged_transactions_hash,
        message_hashes: get_batch_message_hashes(state, batch).await?,
        blobs_bundle,
        commit_tx: Some(commit_tx),
        verify_tx: None,
    })
}

/// Process the logs from the event `BatchVerified`.
/// Gets the batch number from the logs and stores the verify transaction hash in the rollup store
async fn process_verified_logs(
    batch_verified_logs: Vec<RpcLog>,
    state: &mut BlockFetcherState,
) -> Result<(), BlockFetcherError> {
    for batch_verified_log in batch_verified_logs {
        let batch_number = U256::from_big_endian(
            batch_verified_log
                .log
                .topics
                .get(1)
                .ok_or(BlockFetcherError::InternalError(
                    "Failed to get verified batch number from BatchVerified log".to_string(),
                ))?
                .as_bytes(),
        );

        let verify_tx_hash = batch_verified_log.transaction_hash;

        state
            .rollup_store
            .store_verify_tx_by_batch(batch_number.as_u64(), verify_tx_hash)
            .await?;

        info!("Stored verify transaction hash {verify_tx_hash:#x} for batch {batch_number}");
    }
    Ok(())
>>>>>>> eee2e9d5
}<|MERGE_RESOLUTION|>--- conflicted
+++ resolved
@@ -13,11 +13,8 @@
     },
 };
 use ethrex_l2_common::{
-<<<<<<< HEAD
     calldata::Value,
     deposits::compute_deposit_logs_hash,
-=======
->>>>>>> eee2e9d5
     l1_messages::{L1Message, get_block_l1_messages, get_l1_message_hash},
     privileged_transactions::compute_privileged_transactions_hash,
     state_diff::prepare_state_diff,
@@ -205,12 +202,10 @@
                 while !self.is_up_to_date().await? {
                     self.fetch_pending_batches().await?;
 
-<<<<<<< HEAD
                     self.store_safe_batches().await?;
                 }
             }
         }
-
         Ok(())
     }
 
@@ -220,6 +215,8 @@
     /// in a queue to wait for validation
     pub async fn fetch_pending_batches(&mut self) -> Result<(), BlockFetcherError> {
         let batch_committed_logs = self.fetch_logs_with_batches().await?;
+        process_committed_logs(batch_committed_logs, state, last_l2_batch_number_known).await?;
+        process_verified_logs(batch_verified_logs, state).await?;
 
         for (batch_committed_log, batch_number) in batch_committed_logs {
             let batch_commit_tx_calldata = self
@@ -258,12 +255,6 @@
             self.latest_committed_batch += 1;
         }
         Ok(())
-=======
-        let (batch_committed_logs, batch_verified_logs) = get_logs(state).await?;
-
-        process_committed_logs(batch_committed_logs, state, last_l2_batch_number_known).await?;
-        process_verified_logs(batch_verified_logs, state).await?;
->>>>>>> eee2e9d5
     }
 
     /// Traverse the pending batches queue and stores the ones that are safe (verified).
@@ -290,6 +281,7 @@
         let last_l1_block_number = self.eth_client.get_block_number().await?;
 
         let mut batch_committed_logs = Vec::new();
+        let mut batch_verified_logs = Vec::new();
         while self.last_l1_block_fetched < last_l1_block_number {
             let new_last_l1_fetched_block = min(
                 self.last_l1_block_fetched + self.fetch_block_step,
@@ -335,25 +327,7 @@
             }
         }
 
-<<<<<<< HEAD
         batch_committed_logs.sort_by_key(|(_log, batch_number)| *batch_number);
-=======
-/// Fetch logs from the L1 chain for the BatchCommitted and BatchVerified events.
-/// This function fetches logs, starting from the last fetched block number (aka the last block that was processed)
-/// and going up to the current block number.
-async fn get_logs(
-    state: &mut BlockFetcherState,
-) -> Result<(Vec<RpcLog>, Vec<RpcLog>), BlockFetcherError> {
-    let last_l1_block_number = state.eth_client.get_block_number().await?;
-
-    let mut batch_committed_logs = Vec::new();
-    let mut batch_verified_logs = Vec::new();
-    while state.last_l1_block_fetched < last_l1_block_number {
-        let new_last_l1_fetched_block = min(
-            state.last_l1_block_fetched + state.fetch_block_step,
-            last_l1_block_number,
-        );
->>>>>>> eee2e9d5
 
         Ok(batch_committed_logs)
     }
@@ -365,16 +339,11 @@
             return Err(BlockFetcherError::InternalError("TODO".to_string()));
         };
 
-<<<<<<< HEAD
         let values = vec![Value::FixedBytes(batch_last_block.hash().0.to_vec().into())];
 
         let calldata = encode_calldata("verifiedBatches(bytes32)", &values)?;
 
         let result = self
-=======
-        // Fetch logs from the L1 chain for the BatchCommitted event.
-        let committed_logs = state
->>>>>>> eee2e9d5
             .eth_client
             .call(
                 self.on_chain_proposer_address,
@@ -383,7 +352,6 @@
             )
             .await?;
 
-<<<<<<< HEAD
         let decoded_response = hex::decode(result.trim_start_matches("0x"))
             .map_err(|e| BlockFetcherError::InternalError(e.to_string()))?;
 
@@ -422,67 +390,6 @@
             messages.extend(block_messages);
         }
         let deposit_logs_hash = compute_deposit_logs_hash(deposit_log_hashes)?;
-=======
-        // Fetch logs from the L1 chain for the BatchVerified event.
-        let verified_logs = state
-            .eth_client
-            .get_logs(
-                state.last_l1_block_fetched + 1,
-                new_last_l1_fetched_block,
-                state.on_chain_proposer_address,
-                keccak(b"BatchVerified(uint256)"),
-            )
-            .await?;
-
-        // Update the last L1 block fetched.
-        state.last_l1_block_fetched = new_last_l1_fetched_block;
-
-        batch_committed_logs.extend_from_slice(&committed_logs);
-        batch_verified_logs.extend_from_slice(&verified_logs);
-    }
-
-    Ok((batch_committed_logs, batch_verified_logs))
-}
-
-/// Process the logs from the event `BatchCommitted`.
-/// Gets the committed batches that are missing in the local store from the logs,
-/// and seals the batch in the rollup store.
-async fn process_committed_logs(
-    batch_committed_logs: Vec<RpcLog>,
-    state: &mut BlockFetcherState,
-    last_l2_batch_number_known: u64,
-) -> Result<(), BlockFetcherError> {
-    let mut missing_batches_logs =
-        filter_logs(&batch_committed_logs, last_l2_batch_number_known).await?;
-
-    missing_batches_logs.sort_by_key(|(_log, batch_number)| *batch_number);
-
-    for (batch_committed_log, batch_number) in missing_batches_logs {
-        let batch_commit_tx_calldata = state
-            .eth_client
-            .get_transaction_by_hash(batch_committed_log.transaction_hash)
-            .await?
-            .ok_or(BlockFetcherError::InternalError(format!(
-                "Failed to get the receipt for transaction {:x}",
-                batch_committed_log.transaction_hash
-            )))?
-            .data;
-
-        let batch = decode_batch_from_calldata(&batch_commit_tx_calldata)?;
-
-        store_batch(state, &batch).await?;
-
-        seal_batch(
-            state,
-            &batch,
-            batch_number,
-            batch_committed_log.transaction_hash,
-        )
-        .await?;
-    }
-    Ok(())
-}
->>>>>>> eee2e9d5
 
         let first_block = batch.first().ok_or(BlockFetcherError::InternalError(
             "Batch is empty. This shouldn't happen.".to_owned(),
@@ -661,187 +568,6 @@
     }
 
     Ok(batch)
-<<<<<<< HEAD
-=======
-}
-
-async fn store_batch(
-    state: &mut BlockFetcherState,
-    batch: &[Block],
-) -> Result<(), BlockFetcherError> {
-    for block in batch.iter() {
-        state.blockchain.add_block(block).await?;
-
-        let block_hash = block.hash();
-
-        apply_fork_choice(&state.store, block_hash, block_hash, block_hash).await?;
-
-        info!(
-            "Added fetched block {} with hash {block_hash:#x}",
-            block.header.number,
-        );
-    }
-
-    Ok(())
-}
-
-async fn seal_batch(
-    state: &mut BlockFetcherState,
-    batch: &[Block],
-    batch_number: U256,
-    commit_tx: H256,
-) -> Result<(), BlockFetcherError> {
-    let batch = get_batch(state, batch, batch_number, commit_tx).await?;
-
-    state.rollup_store.seal_batch(batch).await?;
-
-    info!("Sealed batch {batch_number}.");
-
-    Ok(())
-}
-
-async fn get_batch_message_hashes(
-    state: &mut BlockFetcherState,
-    batch: &[Block],
-) -> Result<Vec<H256>, BlockFetcherError> {
-    let mut message_hashes = Vec::new();
-
-    for block in batch {
-        let block_messages = extract_block_messages(state, block.header.number).await?;
-
-        for msg in &block_messages {
-            message_hashes.push(get_l1_message_hash(msg));
-        }
-    }
-
-    Ok(message_hashes)
-}
-
-async fn extract_block_messages(
-    state: &mut BlockFetcherState,
-    block_number: BlockNumber,
-) -> Result<Vec<L1Message>, BlockFetcherError> {
-    let Some(block_body) = state.store.get_block_body(block_number).await? else {
-        return Err(BlockFetcherError::InternalError(format!(
-            "Block {block_number} is supposed to be in store at this point"
-        )));
-    };
-
-    let mut txs = vec![];
-    let mut receipts = vec![];
-    for (index, tx) in block_body.transactions.iter().enumerate() {
-        let receipt = state
-            .store
-            .get_receipt(
-                block_number,
-                index.try_into().map_err(|_| {
-                    BlockFetcherError::InternalError("Failed to convert index to u64".to_owned())
-                })?,
-            )
-            .await?
-            .ok_or(BlockFetcherError::InternalError(
-                "Transactions in a block should have a receipt".to_owned(),
-            ))?;
-        txs.push(tx.clone());
-        receipts.push(receipt);
-    }
-    Ok(get_block_l1_messages(&txs, &receipts))
-}
-
-async fn get_batch(
-    state: &mut BlockFetcherState,
-    batch: &[Block],
-    batch_number: U256,
-    commit_tx: H256,
-) -> Result<Batch, BlockFetcherError> {
-    let privileged_transactions: Vec<PrivilegedL2Transaction> = batch
-        .iter()
-        .flat_map(|block| {
-            block.body.transactions.iter().filter_map(|tx| {
-                if let Transaction::PrivilegedL2Transaction(tx) = tx {
-                    Some(tx.clone())
-                } else {
-                    None
-                }
-            })
-        })
-        .collect();
-    let privileged_transaction_hashes = privileged_transactions
-        .iter()
-        .filter_map(|tx| tx.get_privileged_hash())
-        .collect();
-    let mut messages = Vec::new();
-    for block in batch {
-        let block_messages = extract_block_messages(state, block.header.number).await?;
-        messages.extend(block_messages);
-    }
-    let privileged_transactions_hash =
-        compute_privileged_transactions_hash(privileged_transaction_hashes)?;
-
-    let first_block = batch.first().ok_or(BlockFetcherError::InternalError(
-        "Batch is empty. This shouldn't happen.".to_owned(),
-    ))?;
-
-    let last_block = batch.last().ok_or(BlockFetcherError::InternalError(
-        "Batch is empty. This shouldn't happen.".to_owned(),
-    ))?;
-
-    let new_state_root = state
-        .store
-        .state_trie(last_block.hash())?
-        .ok_or(BlockFetcherError::InternalError(
-            "This block should be in the store".to_owned(),
-        ))?
-        .hash_no_commit();
-
-    // This is copied from the L1Committer, this should be reviewed.
-    let mut acc_account_updates: HashMap<H160, AccountUpdate> = HashMap::new();
-    for block in batch {
-        let vm_db = StoreVmDatabase::new(state.store.clone(), block.header.parent_hash);
-        let mut vm = state.blockchain.new_evm(vm_db)?;
-        vm.execute_block(block)
-            .map_err(BlockFetcherError::EvmError)?;
-        let account_updates = vm
-            .get_state_transitions()
-            .map_err(BlockFetcherError::EvmError)?;
-
-        for account in account_updates {
-            let address = account.address;
-            if let Some(existing) = acc_account_updates.get_mut(&address) {
-                existing.merge(account);
-            } else {
-                acc_account_updates.insert(address, account);
-            }
-        }
-    }
-
-    let parent_block_hash = first_block.header.parent_hash;
-
-    let parent_db = StoreVmDatabase::new(state.store.clone(), parent_block_hash);
-
-    let state_diff = prepare_state_diff(
-        last_block.header.clone(),
-        &parent_db,
-        &messages,
-        &privileged_transactions,
-        acc_account_updates.into_values().collect(),
-    )
-    .map_err(|_| BlockFetcherError::BlobBundleError)?;
-
-    let (blobs_bundle, _) =
-        generate_blobs_bundle(&state_diff).map_err(|_| BlockFetcherError::BlobBundleError)?;
-
-    Ok(Batch {
-        number: batch_number.as_u64(),
-        first_block: first_block.header.number,
-        last_block: last_block.header.number,
-        state_root: new_state_root,
-        privileged_transactions_hash,
-        message_hashes: get_batch_message_hashes(state, batch).await?,
-        blobs_bundle,
-        commit_tx: Some(commit_tx),
-        verify_tx: None,
-    })
 }
 
 /// Process the logs from the event `BatchVerified`.
@@ -872,5 +598,4 @@
         info!("Stored verify transaction hash {verify_tx_hash:#x} for batch {batch_number}");
     }
     Ok(())
->>>>>>> eee2e9d5
 }