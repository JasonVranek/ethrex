use std::path::PathBuf;
use std::process::{Command, ExitStatus};
use std::{fs::read_to_string, path::Path};

use bytes::Bytes;
use calldata::encode_calldata;
use ethereum_types::{Address, H160, H256};
use ethrex_common::U256;
use ethrex_common::types::GenericTransaction;
use ethrex_l2_common::calldata::Value;
use ethrex_rpc::clients::eth::L1MessageProof;
use ethrex_rpc::clients::eth::{
    EthClient, WrappedTransaction, errors::EthClientError, eth_sender::Overrides,
};
use ethrex_rpc::types::receipt::RpcReceipt;

use keccak_hash::keccak;
use secp256k1::SecretKey;
use serde::{Deserialize, Deserializer, Serialize, Serializer};

pub mod calldata;
pub mod l1_to_l2_tx_data;

pub use l1_to_l2_tx_data::{L1ToL2TransactionData, send_l1_to_l2_tx};
use tracing::{info, trace};

// 0x8ccf74999c496e4d27a2b02941673f41dd0dab2a
pub const DEFAULT_BRIDGE_ADDRESS: Address = H160([
    0x8c, 0xcf, 0x74, 0x99, 0x9c, 0x49, 0x6e, 0x4d, 0x27, 0xa2, 0xb0, 0x29, 0x41, 0x67, 0x3f, 0x41,
    0xdd, 0x0d, 0xab, 0x2a,
]);

pub const COMMON_BRIDGE_L2_ADDRESS: Address = H160([
    0x00, 0x00, 0x00, 0x00, 0x00, 0x00, 0x00, 0x00, 0x00, 0x00, 0x00, 0x00, 0x00, 0x00, 0x00, 0x00,
    0x00, 0x00, 0xff, 0xff,
]);

pub const L2_TO_L1_MESSENGER_ADDRESS: Address = H160([
    0x00, 0x00, 0x00, 0x00, 0x00, 0x00, 0x00, 0x00, 0x00, 0x00, 0x00, 0x00, 0x00, 0x00, 0x00, 0x00,
    0x00, 0x00, 0xff, 0xfe,
]);

pub const L2_WITHDRAW_SIGNATURE: &str = "withdraw(address)";

#[derive(Debug, thiserror::Error)]
pub enum SdkError {
    #[error("Failed to parse address from hex")]
    FailedToParseAddressFromHex,
}

/// BRIDGE_ADDRESS or 0x554a14cd047c485b3ac3edbd9fbb373d6f84ad3f
pub fn bridge_address() -> Result<Address, SdkError> {
    std::env::var("ETHREX_WATCHER_BRIDGE_ADDRESS")
        .unwrap_or(format!("{DEFAULT_BRIDGE_ADDRESS:#x}"))
        .parse()
        .map_err(|_| SdkError::FailedToParseAddressFromHex)
}

pub async fn wait_for_transaction_receipt(
    tx_hash: H256,
    client: &EthClient,
    max_retries: u64,
) -> Result<RpcReceipt, EthClientError> {
    let mut receipt = client.get_transaction_receipt(tx_hash).await?;
    let mut r#try = 1;
    while receipt.is_none() {
        println!("[{try}/{max_retries}] Retrying to get transaction receipt for {tx_hash:#x}");

        if max_retries == r#try {
            return Err(EthClientError::Custom(format!(
                "Transaction receipt for {tx_hash:#x} not found after {max_retries} retries"
            )));
        }
        r#try += 1;

        tokio::time::sleep(std::time::Duration::from_secs(2)).await;

        receipt = client.get_transaction_receipt(tx_hash).await?;
    }
    receipt.ok_or(EthClientError::Custom(
        "Transaction receipt is None".to_owned(),
    ))
}

pub async fn transfer(
    amount: U256,
    from: Address,
    to: Address,
    private_key: &SecretKey,
    client: &EthClient,
) -> Result<H256, EthClientError> {
    println!("Transferring {amount} from {from:#x} to {to:#x}");
    let gas_price = client
        .get_gas_price_with_extra(20)
        .await?
        .try_into()
        .map_err(|_| {
            EthClientError::InternalError("Failed to convert gas_price to a u64".to_owned())
        })?;

    let mut tx = client
        .build_eip1559_transaction(
            to,
            from,
            Default::default(),
            Overrides {
                value: Some(amount),
                max_fee_per_gas: Some(gas_price),
                max_priority_fee_per_gas: Some(gas_price),
                ..Default::default()
            },
        )
        .await?;

    let mut tx_generic: GenericTransaction = tx.clone().into();
    tx_generic.from = from;
    let gas_limit = client.estimate_gas(tx_generic).await?;
    tx.gas_limit = gas_limit;
    client.send_eip1559_transaction(&tx, private_key).await
}

pub async fn deposit_through_transfer(
    amount: U256,
    from: Address,
    from_pk: &SecretKey,
    eth_client: &EthClient,
) -> Result<H256, EthClientError> {
    println!("Depositing {amount} from {from:#x} to bridge");
    transfer(
        amount,
        from,
        bridge_address().map_err(|err| EthClientError::Custom(err.to_string()))?,
        from_pk,
        eth_client,
    )
    .await
}

pub async fn withdraw(
    amount: U256,
    from: Address,
    from_pk: SecretKey,
    proposer_client: &EthClient,
) -> Result<H256, EthClientError> {
    let withdraw_transaction = proposer_client
        .build_eip1559_transaction(
            COMMON_BRIDGE_L2_ADDRESS,
            from,
            Bytes::from(encode_calldata(
                L2_WITHDRAW_SIGNATURE,
                &[Value::Address(from)],
            )?),
            Overrides {
                value: Some(amount),
                ..Default::default()
            },
        )
        .await?;

    proposer_client
        .send_eip1559_transaction(&withdraw_transaction, &from_pk)
        .await
}

pub async fn claim_withdraw(
    amount: U256,
    from: Address,
    from_pk: SecretKey,
    eth_client: &EthClient,
    message_proof: &L1MessageProof,
) -> Result<H256, EthClientError> {
    println!("Claiming {amount} from bridge to {from:#x}");

    const CLAIM_WITHDRAWAL_SIGNATURE: &str = "claimWithdrawal(uint256,uint256,uint256,bytes32[])";

    let calldata_values = vec![
<<<<<<< HEAD
        Value::Uint(U256::from_be_bytes(l2_withdrawal_tx_hash.to_fixed_bytes())),
=======
>>>>>>> 90b176f2
        Value::Uint(amount),
        Value::Uint(message_proof.batch_number.into()),
        Value::Uint(message_proof.message_id),
        Value::Array(
            message_proof
                .merkle_proof
                .iter()
                .map(|hash| Value::FixedBytes(hash.as_fixed_bytes().to_vec().into()))
                .collect(),
        ),
    ];

    let claim_withdrawal_data = encode_calldata(CLAIM_WITHDRAWAL_SIGNATURE, &calldata_values)?;

    println!(
        "Claiming withdrawal with calldata: {}",
        hex::encode(&claim_withdrawal_data)
    );

    let claim_tx = eth_client
        .build_eip1559_transaction(
            bridge_address().map_err(|err| EthClientError::Custom(err.to_string()))?,
            from,
            claim_withdrawal_data.into(),
            Overrides {
                from: Some(from),
                ..Default::default()
            },
        )
        .await?;

    eth_client
        .send_eip1559_transaction(&claim_tx, &from_pk)
        .await
}

pub async fn claim_erc20withdraw(
    token_l1: Address,
    token_l2: Address,
    amount: U256,
    from_pk: SecretKey,
    eth_client: &EthClient,
    message_proof: &L1MessageProof,
) -> Result<H256, EthClientError> {
    let from = get_address_from_secret_key(&from_pk)?;
    const CLAIM_WITHDRAWAL_ERC20_SIGNATURE: &str =
        "claimWithdrawalERC20(address,address,uint256,uint256,uint256,bytes32[])";

    let calldata_values = vec![
<<<<<<< HEAD
        Value::Uint(U256::from_be_bytes(l2_withdrawal_tx_hash.to_fixed_bytes())),
=======
>>>>>>> 90b176f2
        Value::Address(token_l1),
        Value::Address(token_l2),
        Value::Uint(amount),
        Value::Uint(U256::from(message_proof.batch_number)),
        Value::Uint(message_proof.message_id),
        Value::Array(
            message_proof
                .merkle_proof
                .iter()
                .map(|v| Value::Uint(U256::from_be_bytes(v.to_fixed_bytes())))
                .collect(),
        ),
    ];

    let claim_withdrawal_data =
        encode_calldata(CLAIM_WITHDRAWAL_ERC20_SIGNATURE, &calldata_values)?;

    println!(
        "Claiming withdrawal with calldata: {}",
        hex::encode(&claim_withdrawal_data)
    );

    let claim_tx = eth_client
        .build_eip1559_transaction(
            bridge_address().map_err(|err| EthClientError::Custom(err.to_string()))?,
            from,
            claim_withdrawal_data.into(),
            Overrides {
                from: Some(from),
                ..Default::default()
            },
        )
        .await?;

    eth_client
        .send_eip1559_transaction(&claim_tx, &from_pk)
        .await
}

pub async fn deposit_erc20(
    token_l1: Address,
    token_l2: Address,
    amount: U256,
    from: Address,
    from_pk: SecretKey,
    eth_client: &EthClient,
) -> Result<H256, EthClientError> {
    println!("Claiming {amount} from bridge to {from:#x}");

    const DEPOSIT_ERC20_SIGNATURE: &str = "depositERC20(address,address,address,uint256)";

    let calldata_values = vec![
        Value::Address(token_l1),
        Value::Address(token_l2),
        Value::Address(from),
        Value::Uint(amount),
    ];

    let deposit_data = encode_calldata(DEPOSIT_ERC20_SIGNATURE, &calldata_values)?;

    let deposit_tx = eth_client
        .build_eip1559_transaction(
            bridge_address().map_err(|err| EthClientError::Custom(err.to_string()))?,
            from,
            deposit_data.into(),
            Overrides {
                from: Some(from),
                ..Default::default()
            },
        )
        .await?;

    eth_client
        .send_eip1559_transaction(&deposit_tx, &from_pk)
        .await
}

pub fn secret_key_deserializer<'de, D>(deserializer: D) -> Result<SecretKey, D::Error>
where
    D: Deserializer<'de>,
{
    let hex = H256::deserialize(deserializer)?;
    SecretKey::from_slice(hex.as_bytes()).map_err(serde::de::Error::custom)
}

pub fn secret_key_serializer<S>(secret_key: &SecretKey, serializer: S) -> Result<S::Ok, S::Error>
where
    S: Serializer,
{
    let hex = H256::from_slice(&secret_key.secret_bytes());
    hex.serialize(serializer)
}

pub fn get_address_from_secret_key(secret_key: &SecretKey) -> Result<Address, EthClientError> {
    let public_key = secret_key
        .public_key(secp256k1::SECP256K1)
        .serialize_uncompressed();
    let hash = keccak(&public_key[1..]);

    // Get the last 20 bytes of the hash
    let address_bytes: [u8; 20] = hash
        .as_ref()
        .get(12..32)
        .ok_or(EthClientError::Custom(
            "Failed to get_address_from_secret_key: error slicing address_bytes".to_owned(),
        ))?
        .try_into()
        .map_err(|err| {
            EthClientError::Custom(format!("Failed to get_address_from_secret_key: {err}"))
        })?;

    Ok(Address::from(address_bytes))
}

#[derive(Debug, thiserror::Error)]
pub enum ContractCompilationError {
    #[error("The path is not a valid utf-8 string")]
    FailedToGetStringFromPath,
    #[error("Deployer compilation error: {0}")]
    CompilationError(String),
    #[error("Could not read file")]
    FailedToReadFile(#[from] std::io::Error),
    #[error("Failed to serialize/deserialize")]
    SerializationError(#[from] serde_json::Error),
}

pub fn compile_contract(
    general_contracts_path: &Path,
    contract_path: &str,
    runtime_bin: bool,
) -> Result<(), ContractCompilationError> {
    let bin_flag = if runtime_bin {
        "--bin-runtime"
    } else {
        "--bin"
    };

    // Both the contract path and the output path are relative to where the Makefile is.
    if !Command::new("solc")
        .arg(bin_flag)
        .arg(
            "@openzeppelin/contracts=".to_string()
                + general_contracts_path
                    .join("lib")
                    .join("openzeppelin-contracts-upgradeable")
                    .join("lib")
                    .join("openzeppelin-contracts")
                    .join("contracts")
                    .to_str()
                    .ok_or(ContractCompilationError::FailedToGetStringFromPath)?,
        )
        .arg(
            "@openzeppelin/contracts-upgradeable=".to_string()
                + general_contracts_path
                    .join("lib")
                    .join("openzeppelin-contracts-upgradeable")
                    .join("contracts")
                    .to_str()
                    .ok_or(ContractCompilationError::FailedToGetStringFromPath)?,
        )
        .arg(
            general_contracts_path
                .join(contract_path)
                .to_str()
                .ok_or(ContractCompilationError::FailedToGetStringFromPath)?,
        )
        .arg("--via-ir")
        .arg("-o")
        .arg(
            general_contracts_path
                .join("solc_out")
                .to_str()
                .ok_or(ContractCompilationError::FailedToGetStringFromPath)?,
        )
        .arg("--overwrite")
        .arg("--allow-paths")
        .arg(
            general_contracts_path
                .to_str()
                .ok_or(ContractCompilationError::FailedToGetStringFromPath)?,
        )
        .spawn()
        .map_err(|err| {
            ContractCompilationError::CompilationError(format!("Failed to spawn solc: {err}"))
        })?
        .wait()
        .map_err(|err| {
            ContractCompilationError::CompilationError(format!("Failed to wait for solc: {err}"))
        })?
        .success()
    {
        return Err(ContractCompilationError::CompilationError(
            format!("Failed to compile {contract_path}").to_owned(),
        ));
    }

    Ok(())
}

// 0x4e59b44847b379578588920cA78FbF26c0B4956C
const DETERMINISTIC_CREATE2_ADDRESS: Address = H160([
    0x4e, 0x59, 0xb4, 0x48, 0x47, 0xb3, 0x79, 0x57, 0x85, 0x88, 0x92, 0x0c, 0xa7, 0x8f, 0xbf, 0x26,
    0xc0, 0xb4, 0x95, 0x6c,
]);

#[derive(Default)]
pub struct ProxyDeployment {
    pub proxy_address: Address,
    pub proxy_tx_hash: H256,
    pub implementation_address: Address,
    pub implementation_tx_hash: H256,
}

#[derive(Debug, thiserror::Error)]
pub enum DeployError {
    #[error("Failed to decode init code: {0}")]
    FailedToReadInitCode(#[from] std::io::Error),
    #[error("Failed to decode init code: {0}")]
    FailedToDecodeBytecode(#[from] hex::FromHexError),
    #[error("Failed to deploy contract: {0}")]
    FailedToDeploy(#[from] EthClientError),
}

pub async fn deploy_contract(
    constructor_args: &[u8],
    contract_path: &Path,
    deployer_private_key: &SecretKey,
    salt: &[u8],
    eth_client: &EthClient,
) -> Result<(H256, Address), DeployError> {
    let bytecode = hex::decode(read_to_string(contract_path)?)?;
    let init_code = [&bytecode, constructor_args].concat();
    let (deploy_tx_hash, contract_address) =
        create2_deploy(salt, &init_code, deployer_private_key, eth_client).await?;
    Ok((deploy_tx_hash, contract_address))
}

async fn deploy_proxy(
    deployer_private_key: SecretKey,
    eth_client: &EthClient,
    contract_binaries: &Path,
    implementation_address: Address,
    salt: &[u8],
) -> Result<(H256, Address), DeployError> {
    let mut init_code = hex::decode(
        std::fs::read_to_string(contract_binaries.join("ERC1967Proxy.bin"))
            .map_err(DeployError::FailedToReadInitCode)?,
    )
    .map_err(DeployError::FailedToDecodeBytecode)?;

    init_code.extend(H256::from(implementation_address).0);
    init_code.extend(H256::from_low_u64_be(0x40).0);
    init_code.extend(H256::zero().0);

    let (deploy_tx_hash, proxy_address) = create2_deploy(
        salt,
        &Bytes::from(init_code),
        &deployer_private_key,
        eth_client,
    )
    .await
    .map_err(DeployError::from)?;

    Ok((deploy_tx_hash, proxy_address))
}

pub async fn deploy_with_proxy(
    deployer_private_key: SecretKey,
    eth_client: &EthClient,
    contract_binaries: &Path,
    contract_name: &str,
    salt: &[u8],
) -> Result<ProxyDeployment, DeployError> {
    let (implementation_tx_hash, implementation_address) = deploy_contract(
        &[],
        &contract_binaries.join(contract_name),
        &deployer_private_key,
        salt,
        eth_client,
    )
    .await?;

    let (proxy_tx_hash, proxy_address) = deploy_proxy(
        deployer_private_key,
        eth_client,
        contract_binaries,
        implementation_address,
        salt,
    )
    .await?;

    Ok(ProxyDeployment {
        proxy_address,
        proxy_tx_hash,
        implementation_address,
        implementation_tx_hash,
    })
}

async fn create2_deploy(
    salt: &[u8],
    init_code: &[u8],
    deployer_private_key: &SecretKey,
    eth_client: &EthClient,
) -> Result<(H256, Address), EthClientError> {
    let calldata = [salt, init_code].concat();
    let gas_price = eth_client
        .get_gas_price_with_extra(20)
        .await?
        .try_into()
        .map_err(|_| {
            EthClientError::InternalError("Failed to convert gas_price to a u64".to_owned())
        })?;

    let deployer_address = get_address_from_secret_key(deployer_private_key)?;

    let deploy_tx = eth_client
        .build_eip1559_transaction(
            DETERMINISTIC_CREATE2_ADDRESS,
            deployer_address,
            calldata.into(),
            Overrides {
                max_fee_per_gas: Some(gas_price),
                max_priority_fee_per_gas: Some(gas_price),
                ..Default::default()
            },
        )
        .await?;

    let mut wrapped_tx = ethrex_rpc::clients::eth::WrappedTransaction::EIP1559(deploy_tx);
    eth_client
        .set_gas_for_wrapped_tx(&mut wrapped_tx, deployer_address)
        .await?;
    let deploy_tx_hash = eth_client
        .send_tx_bump_gas_exponential_backoff(&mut wrapped_tx, deployer_private_key)
        .await?;

    wait_for_transaction_receipt(deploy_tx_hash, eth_client, 10).await?;

    let deployed_address = create2_address(salt, keccak(init_code));

    Ok((deploy_tx_hash, deployed_address))
}

#[allow(clippy::indexing_slicing)]
fn create2_address(salt: &[u8], init_code_hash: H256) -> Address {
    Address::from_slice(
        &keccak(
            [
                &[0xff],
                DETERMINISTIC_CREATE2_ADDRESS.as_bytes(),
                salt,
                init_code_hash.as_bytes(),
            ]
            .concat(),
        )
        .as_bytes()[12..],
    )
}

pub async fn initialize_contract(
    contract_address: Address,
    initialize_calldata: Vec<u8>,
    initializer_private_key: &SecretKey,
    eth_client: &EthClient,
) -> Result<H256, EthClientError> {
    let initializer_address = get_address_from_secret_key(initializer_private_key)?;

    let gas_price = eth_client
        .get_gas_price_with_extra(20)
        .await?
        .try_into()
        .map_err(|_| {
            EthClientError::InternalError("Failed to convert gas_price to a u64".to_owned())
        })?;

    let initialize_tx = eth_client
        .build_eip1559_transaction(
            contract_address,
            initializer_address,
            initialize_calldata.into(),
            Overrides {
                max_fee_per_gas: Some(gas_price),
                max_priority_fee_per_gas: Some(gas_price),
                ..Default::default()
            },
        )
        .await?;

    let mut wrapped_tx = WrappedTransaction::EIP1559(initialize_tx);

    eth_client
        .set_gas_for_wrapped_tx(&mut wrapped_tx, initializer_address)
        .await?;

    let initialize_tx_hash = eth_client
        .send_tx_bump_gas_exponential_backoff(&mut wrapped_tx, initializer_private_key)
        .await?;

    Ok(initialize_tx_hash)
}

pub async fn call_contract(
    client: &EthClient,
    private_key: &SecretKey,
    to: Address,
    signature: &str,
    parameters: Vec<Value>,
) -> Result<H256, EthClientError> {
    let calldata = encode_calldata(signature, &parameters)?.into();
    let from = get_address_from_secret_key(private_key)?;
    let tx = client
        .build_eip1559_transaction(to, from, calldata, Default::default())
        .await?;

    let tx_hash = client.send_eip1559_transaction(&tx, private_key).await?;

    wait_for_transaction_receipt(tx_hash, client, 100).await?;
    Ok(tx_hash)
}

#[derive(Debug, thiserror::Error)]
pub enum GitError {
    #[error("Failed to clone: {0}")]
    DependencyError(String),
    #[error("Internal error: {0}")]
    InternalError(String),
    #[error("Failed to get string from path")]
    FailedToGetStringFromPath,
}

pub fn git_clone(
    repository_url: &str,
    outdir: &str,
    branch: Option<&str>,
    submodules: bool,
) -> Result<ExitStatus, GitError> {
    info!(repository_url = %repository_url, outdir = %outdir, branch = ?branch, "Cloning or updating git repository");

    if PathBuf::from(outdir).join(".git").exists() {
        info!(outdir = %outdir, "Found existing git repository, updating...");

        let branch_name = if let Some(b) = branch {
            b.to_string()
        } else {
            // Look for default branch name (could be main, master or other)
            let output = Command::new("git")
                .current_dir(outdir)
                .arg("symbolic-ref")
                .arg("refs/remotes/origin/HEAD")
                .output()
                .map_err(|e| {
                    GitError::DependencyError(format!(
                        "Failed to get default branch for {outdir}: {e}"
                    ))
                })?;

            if !output.status.success() {
                let stderr = String::from_utf8_lossy(&output.stderr);
                return Err(GitError::DependencyError(format!(
                    "Failed to get default branch for {outdir}: {stderr}"
                )));
            }

            String::from_utf8(output.stdout)
                .map_err(|_| GitError::InternalError("Failed to parse git output".to_string()))?
                .trim()
                .split('/')
                .next_back()
                .ok_or(GitError::InternalError(
                    "Failed to parse default branch".to_string(),
                ))?
                .to_string()
        };

        trace!(branch = %branch_name, "Updating to branch");

        // Fetch
        let fetch_status = Command::new("git")
            .current_dir(outdir)
            .args(["fetch", "origin"])
            .spawn()
            .map_err(|err| GitError::DependencyError(format!("Failed to spawn git fetch: {err}")))?
            .wait()
            .map_err(|err| {
                GitError::DependencyError(format!("Failed to wait for git fetch: {err}"))
            })?;
        if !fetch_status.success() {
            return Err(GitError::DependencyError(format!(
                "git fetch failed for {outdir}"
            )));
        }

        // Checkout to branch
        let checkout_status = Command::new("git")
            .current_dir(outdir)
            .arg("checkout")
            .arg(&branch_name)
            .spawn()
            .map_err(|err| {
                GitError::DependencyError(format!("Failed to spawn git checkout: {err}"))
            })?
            .wait()
            .map_err(|err| {
                GitError::DependencyError(format!("Failed to wait for git checkout: {err}"))
            })?;
        if !checkout_status.success() {
            return Err(GitError::DependencyError(format!(
                "git checkout of branch {branch_name} failed for {outdir}, try deleting the repo folder"
            )));
        }

        // Reset branch to origin
        let reset_status = Command::new("git")
            .current_dir(outdir)
            .arg("reset")
            .arg("--hard")
            .arg(format!("origin/{branch_name}"))
            .spawn()
            .map_err(|err| GitError::DependencyError(format!("Failed to spawn git reset: {err}")))?
            .wait()
            .map_err(|err| {
                GitError::DependencyError(format!("Failed to wait for git reset: {err}"))
            })?;

        if !reset_status.success() {
            return Err(GitError::DependencyError(format!(
                "git reset failed for {outdir}"
            )));
        }

        // Update submodules
        if submodules {
            let submodule_status = Command::new("git")
                .current_dir(outdir)
                .arg("submodule")
                .arg("update")
                .arg("--init")
                .arg("--recursive")
                .spawn()
                .map_err(|err| {
                    GitError::DependencyError(format!(
                        "Failed to spawn git submodule update: {err}"
                    ))
                })?
                .wait()
                .map_err(|err| {
                    GitError::DependencyError(format!(
                        "Failed to wait for git submodule update: {err}"
                    ))
                })?;
            if !submodule_status.success() {
                return Err(GitError::DependencyError(format!(
                    "git submodule update failed for {outdir}"
                )));
            }
        }

        Ok(reset_status)
    } else {
        trace!(repository_url = %repository_url, outdir = %outdir, branch = ?branch, "Cloning git repository");
        let mut git_cmd = Command::new("git");

        let git_clone_cmd = git_cmd.arg("clone").arg(repository_url);

        if let Some(branch) = branch {
            git_clone_cmd.arg("--branch").arg(branch);
        }

        if submodules {
            git_clone_cmd.arg("--recurse-submodules");
        }

        git_clone_cmd
            .arg(outdir)
            .spawn()
            .map_err(|err| GitError::DependencyError(format!("Failed to spawn git: {err}")))?
            .wait()
            .map_err(|err| GitError::DependencyError(format!("Failed to wait for git: {err}")))
    }
}

pub fn download_contract_deps(contracts_path: &Path) -> Result<(), GitError> {
    trace!("Downloading contract dependencies");
    std::fs::create_dir_all(contracts_path.join("lib")).map_err(|err| {
        GitError::DependencyError(format!("Failed to create contracts/lib: {err}"))
    })?;

    git_clone(
        "https://github.com/OpenZeppelin/openzeppelin-contracts-upgradeable.git",
        contracts_path
            .join("lib/openzeppelin-contracts-upgradeable")
            .to_str()
            .ok_or(GitError::FailedToGetStringFromPath)?,
        None,
        true,
    )?;

    git_clone(
        "https://github.com/succinctlabs/sp1-contracts.git",
        contracts_path
            .join("lib/sp1-contracts")
            .to_str()
            .ok_or(GitError::FailedToGetStringFromPath)?,
        None,
        false,
    )?;

    trace!("Contract dependencies downloaded");
    Ok(())
}<|MERGE_RESOLUTION|>--- conflicted
+++ resolved
@@ -174,10 +174,6 @@
     const CLAIM_WITHDRAWAL_SIGNATURE: &str = "claimWithdrawal(uint256,uint256,uint256,bytes32[])";
 
     let calldata_values = vec![
-<<<<<<< HEAD
-        Value::Uint(U256::from_be_bytes(l2_withdrawal_tx_hash.to_fixed_bytes())),
-=======
->>>>>>> 90b176f2
         Value::Uint(amount),
         Value::Uint(message_proof.batch_number.into()),
         Value::Uint(message_proof.message_id),
@@ -227,10 +223,6 @@
         "claimWithdrawalERC20(address,address,uint256,uint256,uint256,bytes32[])";
 
     let calldata_values = vec![
-<<<<<<< HEAD
-        Value::Uint(U256::from_be_bytes(l2_withdrawal_tx_hash.to_fixed_bytes())),
-=======
->>>>>>> 90b176f2
         Value::Address(token_l1),
         Value::Address(token_l2),
         Value::Uint(amount),
