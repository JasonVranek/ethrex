--- conflicted
+++ resolved
@@ -168,7 +168,6 @@
 restart-l2: down-l2 rm-db-l2 init-l2 ## 🔄 Restarts the L2 Lambda ethrex Client
 
 init-prover: ## 🚀 Initializes the Prover
-<<<<<<< HEAD
 	CONFIGS_PATH=${ethrex_L2_CONFIGS_PATH} \
 	PROVER_CLIENT_CONFIG_FILE=${ethrex_L2_PROVER_CLIENT_CONFIG_FILE} \
 	PROVER_ENV_FILE=${PROVER_ENV_FILE} \
@@ -176,15 +175,9 @@
 
 build-prover:
 	@if [ -z "$$PROVER" ]; then \
-		echo "Error: ProverType (PROVER) is missing."; \
+		echo "Error: ProverType (PROVER) is missing. Running in exec mode."; \
 		echo "Please provide it as an argument:"; \
-		echo "make init-prover PROVER=<prover_type: (risc0, sp1, pico, exec)> <G=true>"; \
-=======
-	@if [ -z "$$T" ]; then \
-		echo "Error: ProverType (T) is missing. Running in exec mode."; \
-		echo "You can provide it as an argument:"; \
-		echo "make init-prover T=<prover_type: (risc0, sp1, pico)> <G=true>."; \
->>>>>>> e9f9112b
+		echo "make init-prover PROVER=<prover_type: (risc0, sp1, pico)> <G=true>"; \
 		echo "The prover can also be run with GPU (G)"; \
 	fi; \
 
