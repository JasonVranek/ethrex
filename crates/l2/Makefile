--- conflicted
+++ resolved
@@ -162,12 +162,8 @@
 	else \
 		GPU=",gpu"; \
 	fi; \
-<<<<<<< HEAD
 
 	RUSTFLAGS='-C target-cpu=native' cargo build --release --features "$$PROVER$$GPU,l2" --manifest-path ./prover/Cargo.toml --bin ethrex_prover; \
-=======
-	cargo run --release --features "$$T$$GPU,l2" --manifest-path ./prover/Cargo.toml --bin ethrex_prover -- $$T
->>>>>>> 55d8bd52
 
 rm-db-l2: ## 🛑 Removes the DB used by the L2
 	cargo run --release --manifest-path ../../Cargo.toml --bin ethrex -- removedb --datadir ${ethrex_L2_DEV_LIBMDBX}
