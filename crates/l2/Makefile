--- conflicted
+++ resolved
@@ -168,11 +168,7 @@
 	@if [ -z "$$PROVER" ]; then \
 		echo "Error: ProverType (PROVER) is missing."; \
 		echo "Please provide it as an argument:"; \
-<<<<<<< HEAD
 		echo "make init-prover PROVER=<prover_type: (risc0, sp1, pico, exec)> <G=true>"; \
-=======
-		echo "make init-prover T=<prover_type: (risc0, sp1, pico, exec)> <G=true>."; \
->>>>>>> 170308af
 		echo "The prover can also be run with GPU (G)"; \
 		exit 1; \
 	fi; \
@@ -183,8 +179,13 @@
 		GPU=",gpu"; \
 	fi; \
 
-<<<<<<< HEAD
-	RUSTFLAGS='-C target-cpu=native' cargo run --release --features "$$PROVER$$GPU,l2" --manifest-path ./prover/Cargo.toml --bin ethrex_prover; \
+	CONFIGS_PATH=${ethrex_L2_CONFIGS_PATH} \
+	PROVER_CLIENT_CONFIG_FILE=${ethrex_L2_PROVER_CLIENT_CONFIG_FILE} \
+	PROVER_ENV_FILE=${PROVER_ENV_FILE} \
+	RUSTFLAGS='-C target-cpu=native' \
+	cargo run --release --features "$$PROVER$$GPU,l2" \
+	--manifest-path ./prover/Cargo.toml  \
+	--bin ethrex_prover
 
 build-prover:
 	@if [ -z "$$PROVER" ]; then \
@@ -201,15 +202,13 @@
 		GPU=",gpu"; \
 	fi; \
 
-	RUSTFLAGS='-C target-cpu=native' cargo build --release --features "$$PROVER$$GPU,l2" --manifest-path ./prover/Cargo.toml --bin ethrex_prover; \
-=======
 	CONFIGS_PATH=${ethrex_L2_CONFIGS_PATH} \
 	PROVER_CLIENT_CONFIG_FILE=${ethrex_L2_PROVER_CLIENT_CONFIG_FILE} \
 	PROVER_ENV_FILE=${PROVER_ENV_FILE} \
-	cargo run --release --features "$$T$$GPU,l2" \
-	--manifest-path ./prover/Cargo.toml \
-	--bin ethrex_prover -- $$T
->>>>>>> 170308af
+	RUSTFLAGS='-C target-cpu=native' \
+	cargo build --release --features "$$PROVER$$GPU,l2" \
+	--manifest-path ./prover/Cargo.toml  \
+	--bin ethrex_prover
 
 rm-db-l2: ## 🛑 Removes the DB used by the L2
 	cargo run --release --manifest-path ../../Cargo.toml --bin ethrex -- removedb --datadir ${ethrex_L2_DEV_LIBMDBX}
