use crate::{sequencer::errors::L1WatcherError, utils::parse::hash_to_address};
use crate::{EthConfig, L1WatcherConfig, SequencerConfig};
use bytes::Bytes;
use ethereum_types::{Address, H256, U256};
use ethrex_blockchain::Blockchain;
use ethrex_common::{types::Transaction, H160};
use ethrex_rpc::types::receipt::RpcLog;
use ethrex_rpc::{
    clients::eth::{eth_sender::Overrides, EthClient},
    types::receipt::RpcLogInfo,
};
use ethrex_storage::Store;
use keccak_hash::keccak;
use std::{cmp::min, sync::Arc};
use tokio::sync::Mutex;
use tracing::{debug, error, info, warn};

<<<<<<< HEAD
use super::errors::SequencerError;
use super::utils::sleep_random;
use super::SequencerState;

pub async fn start_l1_watcher(
    store: Store,
    blockchain: Arc<Blockchain>,
    cfg: SequencerConfig,
    sequencer_state: Arc<Mutex<SequencerState>>,
) -> Result<(), SequencerError> {
    let mut l1_watcher = L1Watcher::new_from_config(&cfg.l1_watcher, &cfg.eth).await?;
    l1_watcher.run(&store, &blockchain, sequencer_state).await;
    Ok(())
=======
use super::utils::random_duration;

use spawned_concurrency::{send_after, CallResponse, CastResponse, GenServer, GenServerInMsg};
use spawned_rt::mpsc::Sender;

#[derive(Clone)]
pub struct L1WatcherState {
    pub store: Store,
    pub blockchain: Arc<Blockchain>,
    pub eth_client: EthClient,
    pub l2_client: EthClient,
    pub address: Address,
    pub max_block_step: U256,
    pub last_block_fetched: U256,
    pub check_interval: u64,
    pub l1_block_delay: u64,
>>>>>>> 84509b69
}

impl L1WatcherState {
    pub fn new(
        store: Store,
        blockchain: Arc<Blockchain>,
        eth_config: &EthConfig,
        watcher_config: &L1WatcherConfig,
    ) -> Result<Self, L1WatcherError> {
        let eth_client = EthClient::new_with_multiple_urls(eth_config.rpc_url.clone())?;
        let l2_client = EthClient::new("http://localhost:1729")?;
        let last_block_fetched = U256::zero();
        Ok(Self {
            store,
            blockchain,
            eth_client,
            l2_client,
            address: watcher_config.bridge_address,
            max_block_step: watcher_config.max_block_step,
            last_block_fetched,
            check_interval: watcher_config.check_interval_ms,
            l1_block_delay: watcher_config.watcher_block_delay,
        })
    }
}

<<<<<<< HEAD
    pub async fn run(
        &mut self,
        store: &Store,
        blockchain: &Blockchain,
        sequencer_state: Arc<Mutex<SequencerState>>,
    ) {
        loop {
            if let Err(err) = self
                .main_logic(store, blockchain, sequencer_state.clone())
                .await
            {
                error!("L1 Watcher Error: {}", err);
            }

            sleep_random(self.check_interval).await;
        }
    }

    async fn main_logic(
        &mut self,
        store: &Store,
        blockchain: &Blockchain,
        sequencer_state: Arc<Mutex<SequencerState>>,
    ) -> Result<(), L1WatcherError> {
        match *sequencer_state.lock().await {
            SequencerState::Sequencing => self.watch(store, blockchain).await,
            SequencerState::Following => Ok(()),
        }
    }

    pub(crate) async fn watch(
        &mut self,
        store: &Store,
        blockchain: &Blockchain,
    ) -> Result<(), L1WatcherError> {
        let logs = self.get_logs().await?;

        // We may not have a deposit nor a withdrawal, that means no events -> no logs.
        if logs.is_empty() {
            return Ok(());
        }

        let _deposit_txs = self.process_logs(logs, store, blockchain).await?;

        Ok(())
=======
#[derive(Clone)]
pub enum InMessage {
    Watch,
}

#[allow(dead_code)]
#[derive(Clone, PartialEq)]
pub enum OutMessage {
    Done,
    Error,
}

pub struct L1Watcher;

impl L1Watcher {
    pub async fn spawn(store: Store, blockchain: Arc<Blockchain>, cfg: SequencerConfig) {
        match L1WatcherState::new(store.clone(), blockchain.clone(), &cfg.eth, &cfg.l1_watcher) {
            Ok(state) => {
                let mut l1_watcher = L1Watcher::start(state);
                // Perform the check and suscribe a periodic Watch.
                let _ = l1_watcher.cast(InMessage::Watch).await;
            }
            Err(error) => error!("L1 Watcher Error: {}", error),
        };
    }
}

impl GenServer for L1Watcher {
    type InMsg = InMessage;
    type OutMsg = OutMessage;
    type State = L1WatcherState;
    type Error = L1WatcherError;

    fn new() -> Self {
        Self {}
    }

    async fn handle_call(
        &mut self,
        _message: Self::InMsg,
        _tx: &Sender<GenServerInMsg<Self>>,
        _state: &mut Self::State,
    ) -> CallResponse<Self::OutMsg> {
        CallResponse::Reply(OutMessage::Done)
>>>>>>> 84509b69
    }

    async fn handle_cast(
        &mut self,
        message: Self::InMsg,
        tx: &Sender<GenServerInMsg<Self>>,
        state: &mut Self::State,
    ) -> CastResponse {
        match message {
            Self::InMsg::Watch => {
                let check_interval = random_duration(state.check_interval);
                send_after(check_interval, tx.clone(), Self::InMsg::Watch);
                match get_logs(state).await {
                    Ok(logs) => {
                        // We may not have a deposit nor a withdrawal, that means no events -> no logs.
                        if !logs.is_empty() {
                            if let Err(err) = process_logs(state, logs).await {
                                error!("L1 Watcher Error: {}", err)
                            };
                        };
                    }
                    Err(err) => error!("L1 Watcher Error: {}", err),
                };

                CastResponse::NoReply
            }
        }
    }
}

pub async fn get_logs(state: &mut L1WatcherState) -> Result<Vec<RpcLog>, L1WatcherError> {
    if state.last_block_fetched.is_zero() {
        state.last_block_fetched = state
            .eth_client
            .get_last_fetched_l1_block(state.address)
            .await?
            .into();
    }

    let Some(latest_block_to_check) = state
        .eth_client
        .get_block_number()
        .await?
        .checked_sub(state.l1_block_delay.into())
    else {
        warn!("Too close to genesis to request deposits");
        return Ok(vec![]);
    };

    debug!(
            "Latest possible block number with {} blocks of delay: {latest_block_to_check} ({latest_block_to_check:#x})",
            state.l1_block_delay,
        );

    // last_block_fetched could be greater than latest_block_to_check:
    // - Right after deploying the contract as latest_block_fetched is set to the block where the contract is deployed
    // - If the node is stopped and l1_block_delay is changed
    if state.last_block_fetched > latest_block_to_check {
        warn!("Last block fetched is greater than latest safe block");
        return Ok(vec![]);
    }

    let new_last_block = min(
        state.last_block_fetched + state.max_block_step,
        latest_block_to_check,
    );

    debug!(
        "Looking logs from block {:#x} to {:#x}",
        state.last_block_fetched, new_last_block
    );

    // Matches the event DepositInitiated from ICommonBridge.sol
    let topic =
        keccak(b"DepositInitiated(uint256,address,uint256,address,address,uint256,bytes,bytes32)");
    let logs = match state
        .eth_client
        .get_logs(
            state.last_block_fetched + 1,
            new_last_block,
            state.address,
            topic,
        )
        .await
    {
        Ok(logs) => logs,
        Err(error) => {
            // We may get an error if the RPC doesn't has the logs for the requested
            // block interval. For example, Light Nodes.
            warn!("Error when getting logs from L1: {}", error);
            vec![]
        }
    };

    debug!("Logs: {:#?}", logs);

    // If we have an error adding the tx to the mempool we may assign it to the next
    // block to fetch, but we may lose a deposit tx.
    state.last_block_fetched = new_last_block;

    Ok(logs)
}

pub async fn process_logs(
    state: &L1WatcherState,
    logs: Vec<RpcLog>,
) -> Result<Vec<H256>, L1WatcherError> {
    let mut deposit_txs = Vec::new();

    for log in logs {
        let deposit_data = DepositData::from_log(log.log)?;

        if deposit_already_processed(state, deposit_data.deposit_tx_hash).await? {
            warn!(
                "Deposit already processed (to: {:x}, value: {:x}, depositId: {:#}), skipping.",
                deposit_data.recipient, deposit_data.mint_value, deposit_data.deposit_id
            );
            continue;
        }

        info!(
            "Initiating mint transaction for {:x} with value {:x} and depositId: {:#}",
            deposit_data.recipient, deposit_data.mint_value, deposit_data.deposit_id
        );

        let gas_price = state.l2_client.get_gas_price().await?;
        // Avoid panicking when using as_u64()
        let gas_price: u64 = gas_price
            .try_into()
            .map_err(|_| L1WatcherError::Custom("Failed at gas_price.try_into()".to_owned()))?;

        let mint_transaction = state
            .eth_client
            .build_privileged_transaction(
                deposit_data.to_address,
                deposit_data.recipient,
                deposit_data.from,
                Bytes::copy_from_slice(&deposit_data.calldata),
                Overrides {
                    chain_id: Some(
                        state
                            .store
                            .get_chain_config()
                            .map_err(|e| {
                                L1WatcherError::FailedToRetrieveChainConfig(e.to_string())
                            })?
                            .chain_id,
                    ),
                    // Using the deposit_id as nonce.
                    // If we make a transaction on the L2 with this address, we may break the
                    // deposit workflow.
                    nonce: Some(deposit_data.deposit_id.as_u64()),
                    value: Some(deposit_data.mint_value),
                    gas_limit: Some(deposit_data.gas_limit.as_u64()),
                    // TODO(CHECK): Seems that when we start the L2, we need to set the gas.
                    // Otherwise, the transaction is not included in the mempool.
                    // We should override the blockchain to always include the transaction.
                    max_fee_per_gas: Some(gas_price),
                    max_priority_fee_per_gas: Some(gas_price),
                    ..Default::default()
                },
            )
            .await?;

        match state
            .blockchain
            .add_transaction_to_pool(Transaction::PrivilegedL2Transaction(mint_transaction))
            .await
        {
            Ok(hash) => {
                info!("Mint transaction added to mempool {hash:#x}",);
                deposit_txs.push(hash);
            }
            Err(e) => {
                warn!("Failed to add mint transaction to the mempool: {e:#?}");
                // TODO: Figure out if we want to continue or not
                continue;
            }
        }
    }

    Ok(deposit_txs)
}

async fn deposit_already_processed(
    state: &L1WatcherState,
    deposit_hash: H256,
) -> Result<bool, L1WatcherError> {
    if state
        .store
        .get_transaction_by_hash(deposit_hash)
        .await
        .map_err(L1WatcherError::FailedAccessingStore)?
        .is_some()
    {
        return Ok(true);
    }

    // If we have a reconstructed state, we don't have the transaction in our store.
    // Check if the deposit is marked as pending in the contract.
    let pending_deposits = state
        .eth_client
        .get_pending_deposit_logs(state.address)
        .await?;
    Ok(!pending_deposits.contains(&deposit_hash))
}

struct DepositData {
    pub mint_value: U256,
    pub to_address: H160,
    pub deposit_id: U256,
    pub recipient: H160,
    pub from: H160,
    pub gas_limit: U256,
    pub calldata: Vec<u8>,
    pub deposit_tx_hash: H256,
}

impl DepositData {
    fn from_log(log: RpcLogInfo) -> Result<DepositData, L1WatcherError> {
        let mint_value = format!(
            "{:#x}",
            log.topics
                .get(1)
                .ok_or(L1WatcherError::FailedToDeserializeLog(
                    "Failed to parse mint value from log: log.topics[1] out of bounds".to_owned()
                ))?
        )
        .parse::<U256>()
        .map_err(|e| {
            L1WatcherError::FailedToDeserializeLog(format!(
                "Failed to parse mint value from log: {e:#?}"
            ))
        })?;
        let to_address_hash = log
            .topics
            .get(2)
            .ok_or(L1WatcherError::FailedToDeserializeLog(
                "Failed to parse beneficiary from log: log.topics[2] out of bounds".to_owned(),
            ))?;
        let to_address = hash_to_address(*to_address_hash);

        let deposit_id = log
            .topics
            .get(3)
            .ok_or(L1WatcherError::FailedToDeserializeLog(
                "Failed to parse beneficiary from log: log.topics[3] out of bounds".to_owned(),
            ))?;

        let deposit_id = format!("{deposit_id:#x}").parse::<U256>().map_err(|e| {
            L1WatcherError::FailedToDeserializeLog(format!(
                "Failed to parse depositId value from log: {e:#?}"
            ))
        })?;

        // The previous values are indexed in the topic of the log. Data contains the rest.
        // DATA = recipient: Address || from: Address || gas_limit: uint256 || offset_calldata: uint256 || tx_hash: H256 || length_calldata: uint256 || calldata: bytes
        // DATA = 0..32              || 32..64        || 64..96             || 96..128                  || 128..160      || 160..192                 || 192..(192+calldata_len)
        // Any value that is not 32 bytes is padded with zeros.

        let recipient = log
            .data
            .get(12..32)
            .ok_or(L1WatcherError::FailedToDeserializeLog(
                "Failed to parse recipient from log: log.data[0..32] out of bounds".to_owned(),
            ))?;
        let recipient = Address::from_slice(recipient);

        let from = log
            .data
            .get(44..64)
            .ok_or(L1WatcherError::FailedToDeserializeLog(
                "Failed to parse from from log: log.data[44..64] out of bounds".to_owned(),
            ))?;
        let from = Address::from_slice(from);

        let gas_limit = U256::from_big_endian(log.data.get(64..96).ok_or(
            L1WatcherError::FailedToDeserializeLog(
                "Failed to parse gas_limit from log: log.data[64..96] out of bounds".to_owned(),
            ),
        )?);

        let deposit_tx_hash = H256::from_slice(
            log.data
                .get(128..160)
                .ok_or(L1WatcherError::FailedToDeserializeLog(
                    "Failed to parse deposit_tx_hash from log: log.data[64..96] out of bounds"
                        .to_owned(),
                ))?,
        );

        let calldata_len = U256::from_big_endian(log.data.get(160..192).ok_or(
            L1WatcherError::FailedToDeserializeLog(
                "Failed to parse calldata_len from log: log.data[96..128] out of bounds".to_owned(),
            ),
        )?);
        let calldata = log
            .data
            .get(192..192 + calldata_len.as_usize())
            .ok_or(L1WatcherError::FailedToDeserializeLog(
            "Failed to parse calldata from log: log.data[128..128 + calldata_len] out of bounds"
                .to_owned(),
        ))?;

        Ok(Self {
            mint_value,
            to_address,
            deposit_id,
            recipient,
            from,
            gas_limit,
            calldata: calldata.to_vec(),
            deposit_tx_hash,
        })
    }
}<|MERGE_RESOLUTION|>--- conflicted
+++ resolved
@@ -1,3 +1,5 @@
+use super::utils::random_duration;
+use super::SequencerState;
 use crate::{sequencer::errors::L1WatcherError, utils::parse::hash_to_address};
 use crate::{EthConfig, L1WatcherConfig, SequencerConfig};
 use bytes::Bytes;
@@ -15,23 +17,6 @@
 use tokio::sync::Mutex;
 use tracing::{debug, error, info, warn};
 
-<<<<<<< HEAD
-use super::errors::SequencerError;
-use super::utils::sleep_random;
-use super::SequencerState;
-
-pub async fn start_l1_watcher(
-    store: Store,
-    blockchain: Arc<Blockchain>,
-    cfg: SequencerConfig,
-    sequencer_state: Arc<Mutex<SequencerState>>,
-) -> Result<(), SequencerError> {
-    let mut l1_watcher = L1Watcher::new_from_config(&cfg.l1_watcher, &cfg.eth).await?;
-    l1_watcher.run(&store, &blockchain, sequencer_state).await;
-    Ok(())
-=======
-use super::utils::random_duration;
-
 use spawned_concurrency::{send_after, CallResponse, CastResponse, GenServer, GenServerInMsg};
 use spawned_rt::mpsc::Sender;
 
@@ -46,7 +31,7 @@
     pub last_block_fetched: U256,
     pub check_interval: u64,
     pub l1_block_delay: u64,
->>>>>>> 84509b69
+    pub sequencer_state: Arc<Mutex<SequencerState>>,
 }
 
 impl L1WatcherState {
@@ -55,6 +40,7 @@
         blockchain: Arc<Blockchain>,
         eth_config: &EthConfig,
         watcher_config: &L1WatcherConfig,
+        sequencer_state: Arc<Mutex<SequencerState>>,
     ) -> Result<Self, L1WatcherError> {
         let eth_client = EthClient::new_with_multiple_urls(eth_config.rpc_url.clone())?;
         let l2_client = EthClient::new("http://localhost:1729")?;
@@ -69,57 +55,11 @@
             last_block_fetched,
             check_interval: watcher_config.check_interval_ms,
             l1_block_delay: watcher_config.watcher_block_delay,
+            sequencer_state,
         })
     }
 }
 
-<<<<<<< HEAD
-    pub async fn run(
-        &mut self,
-        store: &Store,
-        blockchain: &Blockchain,
-        sequencer_state: Arc<Mutex<SequencerState>>,
-    ) {
-        loop {
-            if let Err(err) = self
-                .main_logic(store, blockchain, sequencer_state.clone())
-                .await
-            {
-                error!("L1 Watcher Error: {}", err);
-            }
-
-            sleep_random(self.check_interval).await;
-        }
-    }
-
-    async fn main_logic(
-        &mut self,
-        store: &Store,
-        blockchain: &Blockchain,
-        sequencer_state: Arc<Mutex<SequencerState>>,
-    ) -> Result<(), L1WatcherError> {
-        match *sequencer_state.lock().await {
-            SequencerState::Sequencing => self.watch(store, blockchain).await,
-            SequencerState::Following => Ok(()),
-        }
-    }
-
-    pub(crate) async fn watch(
-        &mut self,
-        store: &Store,
-        blockchain: &Blockchain,
-    ) -> Result<(), L1WatcherError> {
-        let logs = self.get_logs().await?;
-
-        // We may not have a deposit nor a withdrawal, that means no events -> no logs.
-        if logs.is_empty() {
-            return Ok(());
-        }
-
-        let _deposit_txs = self.process_logs(logs, store, blockchain).await?;
-
-        Ok(())
-=======
 #[derive(Clone)]
 pub enum InMessage {
     Watch,
@@ -135,8 +75,19 @@
 pub struct L1Watcher;
 
 impl L1Watcher {
-    pub async fn spawn(store: Store, blockchain: Arc<Blockchain>, cfg: SequencerConfig) {
-        match L1WatcherState::new(store.clone(), blockchain.clone(), &cfg.eth, &cfg.l1_watcher) {
+    pub async fn spawn(
+        store: Store,
+        blockchain: Arc<Blockchain>,
+        cfg: SequencerConfig,
+        sequencer_state: Arc<Mutex<SequencerState>>,
+    ) {
+        match L1WatcherState::new(
+            store.clone(),
+            blockchain.clone(),
+            &cfg.eth,
+            &cfg.l1_watcher,
+            sequencer_state,
+        ) {
             Ok(state) => {
                 let mut l1_watcher = L1Watcher::start(state);
                 // Perform the check and suscribe a periodic Watch.
@@ -164,7 +115,6 @@
         _state: &mut Self::State,
     ) -> CallResponse<Self::OutMsg> {
         CallResponse::Reply(OutMessage::Done)
->>>>>>> 84509b69
     }
 
     async fn handle_cast(
@@ -177,21 +127,31 @@
             Self::InMsg::Watch => {
                 let check_interval = random_duration(state.check_interval);
                 send_after(check_interval, tx.clone(), Self::InMsg::Watch);
-                match get_logs(state).await {
-                    Ok(logs) => {
-                        // We may not have a deposit nor a withdrawal, that means no events -> no logs.
-                        if !logs.is_empty() {
-                            if let Err(err) = process_logs(state, logs).await {
-                                error!("L1 Watcher Error: {}", err)
-                            };
-                        };
+                let sequencer_state = state.sequencer_state.lock().await.clone();
+                match sequencer_state {
+                    SequencerState::Sequencing => {
+                        watch(state).await;
                     }
-                    Err(err) => error!("L1 Watcher Error: {}", err),
-                };
+                    SequencerState::Following => {}
+                }
 
                 CastResponse::NoReply
             }
         }
+    }
+}
+
+async fn watch(state: &mut L1WatcherState) {
+    match get_logs(state).await {
+        Ok(logs) => {
+            // We may not have a deposit nor a withdrawal, that means no events -> no logs.
+            if !logs.is_empty() {
+                if let Err(err) = process_logs(state, logs).await {
+                    error!("L1 Watcher Error: {}", err)
+                };
+            };
+        }
+        Err(err) => error!("L1 Watcher Error: {}", err),
     }
 }
 
