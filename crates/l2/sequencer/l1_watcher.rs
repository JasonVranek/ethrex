use super::utils::random_duration;
use crate::based::sequencer_state::SequencerState;
use crate::{sequencer::errors::L1WatcherError, utils::parse::hash_to_address};
use crate::{EthConfig, L1WatcherConfig, SequencerConfig};
use bytes::Bytes;
use ethereum_types::{Address, H256, U256};
use ethrex_blockchain::Blockchain;
use ethrex_common::{types::Transaction, H160};
use ethrex_rpc::types::receipt::RpcLog;
use ethrex_rpc::{
    clients::eth::{eth_sender::Overrides, EthClient},
    types::receipt::RpcLogInfo,
};
use ethrex_storage::Store;
use keccak_hash::keccak;
use std::{cmp::min, sync::Arc};
use tokio::sync::Mutex;
use tracing::{debug, error, info, warn};

use spawned_concurrency::{send_after, CallResponse, CastResponse, GenServer, GenServerInMsg};
use spawned_rt::mpsc::Sender;

#[derive(Clone)]
pub struct L1WatcherState {
    pub store: Store,
    pub blockchain: Arc<Blockchain>,
    pub eth_client: EthClient,
    pub l2_client: EthClient,
    pub address: Address,
    pub max_block_step: U256,
    pub last_block_fetched: U256,
    pub check_interval: u64,
    pub l1_block_delay: u64,
    pub sequencer_state: Arc<Mutex<SequencerState>>,
}

impl L1WatcherState {
    pub fn new(
        store: Store,
        blockchain: Arc<Blockchain>,
        eth_config: &EthConfig,
        watcher_config: &L1WatcherConfig,
        sequencer_state: Arc<Mutex<SequencerState>>,
    ) -> Result<Self, L1WatcherError> {
        let eth_client = EthClient::new_with_multiple_urls(eth_config.rpc_url.clone())?;
        let l2_client = EthClient::new("http://localhost:1729")?;
        let last_block_fetched = U256::zero();
        Ok(Self {
            store,
            blockchain,
            eth_client,
            l2_client,
            address: watcher_config.bridge_address,
            max_block_step: watcher_config.max_block_step,
            last_block_fetched,
            check_interval: watcher_config.check_interval_ms,
            l1_block_delay: watcher_config.watcher_block_delay,
            sequencer_state,
        })
    }
}

#[derive(Clone)]
pub enum InMessage {
    Watch,
}

#[allow(dead_code)]
#[derive(Clone, PartialEq)]
pub enum OutMessage {
    Done,
    Error,
}

pub struct L1Watcher;

impl L1Watcher {
    pub async fn spawn(
        store: Store,
        blockchain: Arc<Blockchain>,
        cfg: SequencerConfig,
<<<<<<< HEAD
        sequencer_state: Arc<Mutex<SequencerState>>,
    ) {
        match L1WatcherState::new(
            store.clone(),
            blockchain.clone(),
            &cfg.eth,
            &cfg.l1_watcher,
            sequencer_state,
        ) {
            Ok(state) => {
                let mut l1_watcher = L1Watcher::start(state);
                // Perform the check and suscribe a periodic Watch.
                let _ = l1_watcher.cast(InMessage::Watch).await;
            }
            Err(error) => error!("L1 Watcher Error: {}", error),
        };
=======
    ) -> Result<(), L1WatcherError> {
        let state = L1WatcherState::new(store, blockchain, &cfg.eth, &cfg.l1_watcher)?;
        let mut l1_watcher = L1Watcher::start(state);
        // Perform the check and suscribe a periodic Watch.
        l1_watcher
            .cast(InMessage::Watch)
            .await
            .map_err(L1WatcherError::GenServerError)
>>>>>>> 7e13253f
    }
}

impl GenServer for L1Watcher {
    type InMsg = InMessage;
    type OutMsg = OutMessage;
    type State = L1WatcherState;
    type Error = L1WatcherError;

    fn new() -> Self {
        Self {}
    }

    async fn handle_call(
        &mut self,
        _message: Self::InMsg,
        _tx: &Sender<GenServerInMsg<Self>>,
        _state: &mut Self::State,
    ) -> CallResponse<Self::OutMsg> {
        CallResponse::Reply(OutMessage::Done)
    }

    async fn handle_cast(
        &mut self,
        message: Self::InMsg,
        tx: &Sender<GenServerInMsg<Self>>,
        state: &mut Self::State,
    ) -> CastResponse {
        match message {
            Self::InMsg::Watch => {
                let check_interval = random_duration(state.check_interval);
                send_after(check_interval, tx.clone(), Self::InMsg::Watch);
                let sequencer_state = state.sequencer_state.lock().await.clone();
                match sequencer_state {
                    SequencerState::Sequencing => {
                        watch(state).await;
                    }
                    SequencerState::Following => {}
                }

                CastResponse::NoReply
            }
        }
    }
}

async fn watch(state: &mut L1WatcherState) {
    if let Ok(logs) = get_logs(state)
        .await
        .inspect_err(|err| error!("L1 Watcher Error: {err}"))
    {
        // We may not have a deposit nor a withdrawal, that means no events -> no logs.
        if !logs.is_empty() {
            let _ = process_logs(state, logs)
                .await
                .inspect_err(|err| error!("L1 Watcher Error: {}", err));
        };
    }
}

pub async fn get_logs(state: &mut L1WatcherState) -> Result<Vec<RpcLog>, L1WatcherError> {
    if state.last_block_fetched.is_zero() {
        state.last_block_fetched = state
            .eth_client
            .get_last_fetched_l1_block(state.address)
            .await?
            .into();
    }

    let Some(latest_block_to_check) = state
        .eth_client
        .get_block_number()
        .await?
        .checked_sub(state.l1_block_delay.into())
    else {
        warn!("Too close to genesis to request deposits");
        return Ok(vec![]);
    };

    debug!(
            "Latest possible block number with {} blocks of delay: {latest_block_to_check} ({latest_block_to_check:#x})",
            state.l1_block_delay,
        );

    // last_block_fetched could be greater than latest_block_to_check:
    // - Right after deploying the contract as latest_block_fetched is set to the block where the contract is deployed
    // - If the node is stopped and l1_block_delay is changed
    if state.last_block_fetched > latest_block_to_check {
        warn!("Last block fetched is greater than latest safe block");
        return Ok(vec![]);
    }

    let new_last_block = min(
        state.last_block_fetched + state.max_block_step,
        latest_block_to_check,
    );

    debug!(
        "Looking logs from block {:#x} to {:#x}",
        state.last_block_fetched, new_last_block
    );

    // Matches the event DepositInitiated from ICommonBridge.sol
    let topic =
        keccak(b"DepositInitiated(uint256,address,uint256,address,address,uint256,bytes,bytes32)");

    let logs = state
        .eth_client
        .get_logs(
            state.last_block_fetched + 1,
            new_last_block,
            state.address,
            topic,
        )
        .await
        .inspect_err(|error| {
            // We may get an error if the RPC doesn't has the logs for the requested
            // block interval. For example, Light Nodes.
            warn!("Error when getting logs from L1: {}", error);
        })
        .unwrap_or_default();

    debug!("Logs: {:#?}", logs);

    // If we have an error adding the tx to the mempool we may assign it to the next
    // block to fetch, but we may lose a deposit tx.
    state.last_block_fetched = new_last_block;

    Ok(logs)
}

pub async fn process_logs(
    state: &L1WatcherState,
    logs: Vec<RpcLog>,
) -> Result<Vec<H256>, L1WatcherError> {
    let mut deposit_txs = Vec::new();

    for log in logs {
        let deposit_data = DepositData::from_log(log.log)?;

        if deposit_already_processed(state, deposit_data.deposit_tx_hash).await? {
            warn!(
                "Deposit already processed (to: {:x}, value: {:x}, depositId: {:#}), skipping.",
                deposit_data.recipient, deposit_data.mint_value, deposit_data.deposit_id
            );
            continue;
        }

        info!(
            "Initiating mint transaction for {:x} with value {:x} and depositId: {:#}",
            deposit_data.recipient, deposit_data.mint_value, deposit_data.deposit_id
        );

        let gas_price = state.l2_client.get_gas_price().await?;
        // Avoid panicking when using as_u64()
        let gas_price: u64 = gas_price
            .try_into()
            .map_err(|_| L1WatcherError::Custom("Failed at gas_price.try_into()".to_owned()))?;

        let mint_transaction = state
            .eth_client
            .build_privileged_transaction(
                deposit_data.to_address,
                deposit_data.recipient,
                deposit_data.from,
                Bytes::copy_from_slice(&deposit_data.calldata),
                Overrides {
                    chain_id: Some(
                        state
                            .store
                            .get_chain_config()
                            .map_err(|e| {
                                L1WatcherError::FailedToRetrieveChainConfig(e.to_string())
                            })?
                            .chain_id,
                    ),
                    // Using the deposit_id as nonce.
                    // If we make a transaction on the L2 with this address, we may break the
                    // deposit workflow.
                    nonce: Some(deposit_data.deposit_id.as_u64()),
                    value: Some(deposit_data.mint_value),
                    gas_limit: Some(deposit_data.gas_limit.as_u64()),
                    // TODO(CHECK): Seems that when we start the L2, we need to set the gas.
                    // Otherwise, the transaction is not included in the mempool.
                    // We should override the blockchain to always include the transaction.
                    max_fee_per_gas: Some(gas_price),
                    max_priority_fee_per_gas: Some(gas_price),
                    ..Default::default()
                },
            )
            .await?;

        let Ok(hash) = state
            .blockchain
            .add_transaction_to_pool(Transaction::PrivilegedL2Transaction(mint_transaction))
            .await
            .inspect_err(|e| warn!("Failed to add mint transaction to the mempool: {e:#?}"))
        else {
            // TODO: Figure out if we want to continue or not
            continue;
        };

        info!("Mint transaction added to mempool {hash:#x}",);
        deposit_txs.push(hash);
    }

    Ok(deposit_txs)
}

async fn deposit_already_processed(
    state: &L1WatcherState,
    deposit_hash: H256,
) -> Result<bool, L1WatcherError> {
    if state
        .store
        .get_transaction_by_hash(deposit_hash)
        .await
        .map_err(L1WatcherError::FailedAccessingStore)?
        .is_some()
    {
        return Ok(true);
    }

    // If we have a reconstructed state, we don't have the transaction in our store.
    // Check if the deposit is marked as pending in the contract.
    let pending_deposits = state
        .eth_client
        .get_pending_deposit_logs(state.address)
        .await?;
    Ok(!pending_deposits.contains(&deposit_hash))
}

struct DepositData {
    pub mint_value: U256,
    pub to_address: H160,
    pub deposit_id: U256,
    pub recipient: H160,
    pub from: H160,
    pub gas_limit: U256,
    pub calldata: Vec<u8>,
    pub deposit_tx_hash: H256,
}

impl DepositData {
    fn from_log(log: RpcLogInfo) -> Result<DepositData, L1WatcherError> {
        let mint_value = format!(
            "{:#x}",
            log.topics
                .get(1)
                .ok_or(L1WatcherError::FailedToDeserializeLog(
                    "Failed to parse mint value from log: log.topics[1] out of bounds".to_owned()
                ))?
        )
        .parse::<U256>()
        .map_err(|e| {
            L1WatcherError::FailedToDeserializeLog(format!(
                "Failed to parse mint value from log: {e:#?}"
            ))
        })?;
        let to_address_hash = log
            .topics
            .get(2)
            .ok_or(L1WatcherError::FailedToDeserializeLog(
                "Failed to parse beneficiary from log: log.topics[2] out of bounds".to_owned(),
            ))?;
        let to_address = hash_to_address(*to_address_hash);

        let deposit_id = log
            .topics
            .get(3)
            .ok_or(L1WatcherError::FailedToDeserializeLog(
                "Failed to parse beneficiary from log: log.topics[3] out of bounds".to_owned(),
            ))?;

        let deposit_id = format!("{deposit_id:#x}").parse::<U256>().map_err(|e| {
            L1WatcherError::FailedToDeserializeLog(format!(
                "Failed to parse depositId value from log: {e:#?}"
            ))
        })?;

        // The previous values are indexed in the topic of the log. Data contains the rest.
        // DATA = recipient: Address || from: Address || gas_limit: uint256 || offset_calldata: uint256 || tx_hash: H256 || length_calldata: uint256 || calldata: bytes
        // DATA = 0..32              || 32..64        || 64..96             || 96..128                  || 128..160      || 160..192                 || 192..(192+calldata_len)
        // Any value that is not 32 bytes is padded with zeros.

        let recipient = log
            .data
            .get(12..32)
            .ok_or(L1WatcherError::FailedToDeserializeLog(
                "Failed to parse recipient from log: log.data[0..32] out of bounds".to_owned(),
            ))?;
        let recipient = Address::from_slice(recipient);

        let from = log
            .data
            .get(44..64)
            .ok_or(L1WatcherError::FailedToDeserializeLog(
                "Failed to parse from from log: log.data[44..64] out of bounds".to_owned(),
            ))?;
        let from = Address::from_slice(from);

        let gas_limit = U256::from_big_endian(log.data.get(64..96).ok_or(
            L1WatcherError::FailedToDeserializeLog(
                "Failed to parse gas_limit from log: log.data[64..96] out of bounds".to_owned(),
            ),
        )?);

        let deposit_tx_hash = H256::from_slice(
            log.data
                .get(128..160)
                .ok_or(L1WatcherError::FailedToDeserializeLog(
                    "Failed to parse deposit_tx_hash from log: log.data[64..96] out of bounds"
                        .to_owned(),
                ))?,
        );

        let calldata_len = U256::from_big_endian(log.data.get(160..192).ok_or(
            L1WatcherError::FailedToDeserializeLog(
                "Failed to parse calldata_len from log: log.data[96..128] out of bounds".to_owned(),
            ),
        )?);
        let calldata = log
            .data
            .get(192..192 + calldata_len.as_usize())
            .ok_or(L1WatcherError::FailedToDeserializeLog(
            "Failed to parse calldata from log: log.data[128..128 + calldata_len] out of bounds"
                .to_owned(),
        ))?;

        Ok(Self {
            mint_value,
            to_address,
            deposit_id,
            recipient,
            from,
            gas_limit,
            calldata: calldata.to_vec(),
            deposit_tx_hash,
        })
    }
}<|MERGE_RESOLUTION|>--- conflicted
+++ resolved
@@ -79,33 +79,21 @@
         store: Store,
         blockchain: Arc<Blockchain>,
         cfg: SequencerConfig,
-<<<<<<< HEAD
         sequencer_state: Arc<Mutex<SequencerState>>,
-    ) {
-        match L1WatcherState::new(
-            store.clone(),
-            blockchain.clone(),
+    ) -> Result<(), L1WatcherError> {
+        let state = L1WatcherState::new(
+            store,
+            blockchain,
             &cfg.eth,
             &cfg.l1_watcher,
             sequencer_state,
-        ) {
-            Ok(state) => {
-                let mut l1_watcher = L1Watcher::start(state);
-                // Perform the check and suscribe a periodic Watch.
-                let _ = l1_watcher.cast(InMessage::Watch).await;
-            }
-            Err(error) => error!("L1 Watcher Error: {}", error),
-        };
-=======
-    ) -> Result<(), L1WatcherError> {
-        let state = L1WatcherState::new(store, blockchain, &cfg.eth, &cfg.l1_watcher)?;
+        )?;
         let mut l1_watcher = L1Watcher::start(state);
         // Perform the check and suscribe a periodic Watch.
         l1_watcher
             .cast(InMessage::Watch)
             .await
             .map_err(L1WatcherError::GenServerError)
->>>>>>> 7e13253f
     }
 }
 
