--- conflicted
+++ resolved
@@ -1,5 +1,5 @@
 use crate::{sequencer::errors::L1WatcherError, utils::parse::hash_to_address};
-use crate::{EthConfig, L1WatcherConfig};
+use crate::{EthConfig, L1WatcherConfig, SequencerConfig};
 use bytes::Bytes;
 use ethereum_types::{Address, H256, U256};
 use ethrex_blockchain::Blockchain;
@@ -17,7 +17,7 @@
 use super::utils::random_duration;
 
 use spawned_concurrency::{
-    send_after, CallResponse, CastResponse, GenServer, GenServerHandle, GenServerInMsg,
+    send_after, CallResponse, CastResponse, GenServer, GenServerInMsg,
 };
 use spawned_rt::mpsc::Sender;
 
@@ -39,19 +39,12 @@
         store: Store,
         blockchain: Arc<Blockchain>,
         eth_config: &EthConfig,
-<<<<<<< HEAD
         watcher_config: &L1WatcherConfig,
-    ) -> Self {
-        let eth_client = EthClient::new(&eth_config.rpc_url);
-        let l2_client = EthClient::new("http://localhost:1729");
-=======
     ) -> Result<Self, L1WatcherError> {
         let eth_client = EthClient::new_with_multiple_urls(eth_config.rpc_url.clone())?;
         let l2_client = EthClient::new("http://localhost:1729")?;
-
->>>>>>> a9adf9c6
         let last_block_fetched = U256::zero();
-        Self {
+        Ok(Self {
             store,
             blockchain,
             eth_client,
@@ -61,7 +54,7 @@
             last_block_fetched,
             check_interval: watcher_config.check_interval_ms,
             l1_block_delay: watcher_config.watcher_block_delay,
-        }
+        })
     }
 }
 
@@ -80,11 +73,17 @@
 pub struct L1Watcher {}
 
 impl L1Watcher {
-    pub async fn check(server: &mut GenServerHandle<L1Watcher>) -> OutMessage {
-        match server.cast(InMessage::Check).await {
-            Ok(_) => OutMessage::Done,
-            Err(_) => OutMessage::Error,
-        }
+    pub async fn spawn(store: Store, blockchain: Arc<Blockchain>, cfg: SequencerConfig) {
+        let state = L1WatcherState::new(
+            store.clone(),
+            blockchain.clone(),
+            &cfg.eth,
+            &cfg.l1_watcher,
+        ).unwrap();
+        let mut l1_watcher = L1Watcher::start(state);
+        
+        // Perform the check and suscrib a periodic Check.
+        let _ = l1_watcher.cast(InMessage::Check).await;
     }
 }
 
