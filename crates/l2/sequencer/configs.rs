--- conflicted
+++ resolved
@@ -1,9 +1,5 @@
-<<<<<<< HEAD
 use ethrex_common::{types::signer::Signer, Address, U256};
-=======
 use aligned_sdk::common::types::Network;
-use ethrex_common::{Address, U256};
->>>>>>> d18d897b
 use secp256k1::SecretKey;
 use std::net::IpAddr;
 
@@ -59,9 +55,7 @@
     pub listen_port: u16,
     pub proof_send_interval_ms: u64,
     pub dev_mode: bool,
-<<<<<<< HEAD
     pub signer: Signer,
-=======
     pub validium: bool,
 }
 
@@ -73,5 +67,4 @@
     pub network: Network,
     pub fee_estimate: String,
     pub aligned_sp1_elf_path: String,
->>>>>>> d18d897b
 }