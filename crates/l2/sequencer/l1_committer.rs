--- conflicted
+++ resolved
@@ -99,7 +99,6 @@
     }
 
     async fn main_logic(&mut self) -> Result<(), CommitterError> {
-<<<<<<< HEAD
         let last_committed_batch_number =
             EthClient::get_last_committed_batch(&self.eth_client, self.on_chain_proposer_address)
                 .await?;
@@ -109,8 +108,9 @@
                 .await?;
         let first_block_to_commit = last_committed_block_number + 1;
 
-        let (blobs_bundle, withdrawal_hashes, deposit_logs_hash, last_block_of_batch) =
-            self.prepare_batch_from_block(last_committed_block_number)?;
+        let (blobs_bundle, withdrawal_hashes, deposit_logs_hash, last_block_of_batch) = self
+            .prepare_batch_from_block(last_committed_block_number)
+            .await?;
 
         if last_committed_block_number == last_block_of_batch {
             debug!("No new blocks to commit, skipping..");
@@ -119,86 +119,6 @@
 
         let withdrawal_logs_merkle_root =
             self.get_withdrawals_merkle_root(withdrawal_hashes.clone())?;
-=======
-        let block_number = 1 + EthClient::get_last_committed_block(
-            &self.eth_client,
-            self.on_chain_proposer_address,
-        )
-        .await?;
-
-        let Some(block_to_commit_body) = self
-            .store
-            .get_block_body(block_number)
-            .await
-            .map_err(CommitterError::from)?
-        else {
-            debug!("No new block to commit, skipping..");
-            return Ok(());
-        };
-
-        let block_to_commit_header = self
-            .store
-            .get_block_header(block_number)
-            .map_err(CommitterError::from)?
-            .ok_or(CommitterError::FailedToGetInformationFromStorage(
-                "Failed to get_block_header() after get_block_body()".to_owned(),
-            ))?;
-
-        let mut txs_and_receipts = vec![];
-        for (index, tx) in block_to_commit_body.transactions.iter().enumerate() {
-            let receipt = self
-                .store
-                .get_receipt(block_number, index.try_into()?)
-                .await?
-                .ok_or(CommitterError::InternalError(
-                    "Transactions in a block should have a receipt".to_owned(),
-                ))?;
-            txs_and_receipts.push((tx.clone(), receipt));
-        }
-
-        let block_to_commit = Block::new(block_to_commit_header, block_to_commit_body);
-
-        let withdrawals = self.get_block_withdrawals(&txs_and_receipts)?;
-        let deposits = self.get_block_deposits(&block_to_commit);
-
-        let mut withdrawal_hashes = vec![];
-
-        for (_, tx) in &withdrawals {
-            let hash =
-                get_withdrawal_hash(tx).ok_or(CommitterError::InvalidWithdrawalTransaction)?;
-            withdrawal_hashes.push(hash);
-        }
-
-        let withdrawal_logs_merkle_root = self.get_withdrawals_merkle_root(withdrawal_hashes)?;
-        let deposit_logs_hash = self.get_deposit_hash(
-            deposits
-                .iter()
-                .filter_map(|tx| tx.get_deposit_hash())
-                .collect(),
-        )?;
-
-        let account_updates = match self.execution_cache.get(block_to_commit.hash())? {
-            Some(account_updates) => account_updates,
-            None => {
-                warn!(
-                            "Could not find execution cache result for block {block_number}, falling back to re-execution"
-                        );
-                Evm::default(self.store.clone(), block_to_commit.header.parent_hash)
-                    .execute_block(&block_to_commit)
-                    .map(|result| result.account_updates)?
-            }
-        };
-
-        let state_diff = self
-            .prepare_state_diff(
-                &block_to_commit,
-                self.store.clone(),
-                withdrawals,
-                deposits,
-                &account_updates,
-            )
-            .await?;
->>>>>>> 5b5c66ca
 
         match self
             .send_commitment(
@@ -224,7 +144,7 @@
         }
     }
 
-    fn prepare_batch_from_block(
+    async fn prepare_batch_from_block(
         &self,
         mut last_commited_block_number: BlockNumber,
     ) -> Result<(BlobsBundle, Vec<H256>, H256, BlockNumber), CommitterError> {
@@ -243,6 +163,7 @@
             let Some(block_to_commit_body) = self
                 .store
                 .get_block_body(last_commited_block_number + 1)
+                .await
                 .map_err(CommitterError::from)?
             else {
                 debug!("No new block to commit, skipping..");
@@ -261,7 +182,8 @@
             for (index, tx) in block_to_commit_body.transactions.iter().enumerate() {
                 let receipt = self
                     .store
-                    .get_receipt(last_commited_block_number + 1, index.try_into()?)?
+                    .get_receipt(last_commited_block_number + 1, index.try_into()?)
+                    .await?
                     .ok_or(CommitterError::InternalError(
                         "Transactions in a block should have a receipt".to_owned(),
                     ))?;
@@ -295,14 +217,16 @@
                 }
             }
 
-            let state_diff = self.prepare_state_diff(
-                first_block_of_batch,
-                block_to_commit_header,
-                self.store.clone(),
-                &acc_withdrawals,
-                &acc_deposits,
-                acc_account_updates.clone().into_values().collect(),
-            )?;
+            let state_diff = self
+                .prepare_state_diff(
+                    first_block_of_batch,
+                    block_to_commit_header,
+                    self.store.clone(),
+                    &acc_withdrawals,
+                    &acc_deposits,
+                    acc_account_updates.clone().into_values().collect(),
+                )
+                .await?;
 
             match self.generate_blobs_bundle(&state_diff) {
                 Ok(bundle) => {
@@ -417,13 +341,8 @@
         }
     }
 
-<<<<<<< HEAD
-    /// Prepare the state diff for the blocks.
-    fn prepare_state_diff(
-=======
     /// Prepare the state diff for the block.
     async fn prepare_state_diff(
->>>>>>> 5b5c66ca
         &self,
         first_block_number: BlockNumber,
         last_header: BlockHeader,
@@ -438,12 +357,8 @@
                 // If we want the state_diff of a batch, we will have to change the -1 with the `batch_size`
                 // and we may have to keep track of the latestCommittedBlock (last block of the batch),
                 // the batch_size and the latestCommittedBatch in the contract.
-<<<<<<< HEAD
                 .get_account_info(first_block_number - 1, account_update.address)
-=======
-                .get_account_info(block.header.number - 1, account_update.address)
                 .await
->>>>>>> 5b5c66ca
                 .map_err(StoreError::from)?
             {
                 Some(acc) => acc.nonce,
