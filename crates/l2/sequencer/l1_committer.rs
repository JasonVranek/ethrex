--- conflicted
+++ resolved
@@ -7,11 +7,8 @@
     CommitterConfig, EthConfig, SequencerConfig,
 };
 
-<<<<<<< HEAD
 use bytes::Bytes;
-=======
 use ethrex_blockchain::vm::StoreVmDatabase;
->>>>>>> ab558461
 use ethrex_common::{
     types::{
         blobs_bundle, fake_exponential_checked, AccountUpdate, BlobsBundle, BlobsBundleError,
