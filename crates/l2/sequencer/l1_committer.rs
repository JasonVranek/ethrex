use crate::{CommitterConfig, EthConfig, SequencerConfig, sequencer::errors::CommitterError};

use ethrex_blockchain::vm::StoreVmDatabase;
use ethrex_common::{
    Address, H256, U256,
    types::{
<<<<<<< HEAD
        batch::Batch, blobs_bundle, fake_exponential_checked, signer::Signer, AccountUpdate,
        BlobsBundle, Block, BlockNumber, BLOB_BASE_FEE_UPDATE_FRACTION, MIN_BASE_FEE_PER_BLOB_GAS,
=======
        AccountUpdate, BLOB_BASE_FEE_UPDATE_FRACTION, BlobsBundle, Block, BlockNumber,
        MIN_BASE_FEE_PER_BLOB_GAS, batch::Batch, blobs_bundle, fake_exponential_checked,
>>>>>>> 7f4cedad
    },
};
use ethrex_l2_common::{
    deposits::{compute_deposit_logs_hash, get_block_deposits},
    state_diff::{StateDiff, prepare_state_diff},
    withdrawals::{compute_withdrawals_merkle_root, get_block_withdrawals},
};
use ethrex_l2_sdk::calldata::{Value, encode_calldata};
use ethrex_metrics::metrics;
#[cfg(feature = "metrics")]
use ethrex_metrics::metrics_l2::{METRICS_L2, MetricsL2BlockType};
use ethrex_rpc::{
    clients::eth::{BlockByNumber, EthClient, WrappedTransaction, eth_sender::Overrides},
    utils::get_withdrawal_hash,
};
use ethrex_storage::Store;
use ethrex_storage_rollup::StoreRollup;
use ethrex_vm::{Evm, EvmEngine};
use keccak_hash::keccak;
use secp256k1::SecretKey;
use std::{collections::HashMap, sync::Arc};
use tracing::{debug, error, info, warn};

use super::{errors::BlobEstimationError, execution_cache::ExecutionCache, utils::random_duration};
use spawned_concurrency::{CallResponse, CastResponse, GenServer, GenServerInMsg, send_after};
use spawned_rt::mpsc::Sender;

const COMMIT_FUNCTION_SIGNATURE: &str = "commitBatch(uint256,bytes32,bytes32,bytes32,bytes32)";

#[derive(Clone)]
pub struct CommitterState {
    eth_client: EthClient,
    on_chain_proposer_address: Address,
    store: Store,
    rollup_store: StoreRollup,
    commit_time_ms: u64,
    arbitrary_base_blob_gas_price: u64,
    execution_cache: Arc<ExecutionCache>,
    validium: bool,
    signer: Signer,
}

impl CommitterState {
    pub fn new(
        committer_config: &CommitterConfig,
        eth_config: &EthConfig,
        store: Store,
        rollup_store: StoreRollup,
        execution_cache: Arc<ExecutionCache>,
    ) -> Result<Self, CommitterError> {
        Ok(Self {
            eth_client: EthClient::new_with_config(
                eth_config.rpc_url.iter().map(AsRef::as_ref).collect(),
                eth_config.max_number_of_retries,
                eth_config.backoff_factor,
                eth_config.min_retry_delay,
                eth_config.max_retry_delay,
                Some(eth_config.maximum_allowed_max_fee_per_gas),
                Some(eth_config.maximum_allowed_max_fee_per_blob_gas),
            )?,
            on_chain_proposer_address: committer_config.on_chain_proposer_address,
            store,
            rollup_store,
            commit_time_ms: committer_config.commit_time_ms,
            arbitrary_base_blob_gas_price: committer_config.arbitrary_base_blob_gas_price,
            execution_cache,
            validium: committer_config.validium,
            signer: committer_config.signer.clone(),
        })
    }
}

#[derive(Clone)]
pub enum InMessage {
    Commit,
}

#[allow(dead_code)]
#[derive(Clone, PartialEq)]
pub enum OutMessage {
    Done,
    Error,
}

pub struct L1Committer;

impl L1Committer {
    pub async fn spawn(
        store: Store,
        rollup_store: StoreRollup,
        execution_cache: Arc<ExecutionCache>,
        cfg: SequencerConfig,
    ) -> Result<(), CommitterError> {
        let state = CommitterState::new(
            &cfg.l1_committer,
            &cfg.eth,
            store.clone(),
            rollup_store.clone(),
            execution_cache.clone(),
        )?;
        let mut l1_committer = L1Committer::start(state);
        l1_committer
            .cast(InMessage::Commit)
            .await
            .map_err(CommitterError::GenServerError)
    }
}

impl GenServer for L1Committer {
    type InMsg = InMessage;
    type OutMsg = OutMessage;
    type State = CommitterState;

    type Error = CommitterError;

    fn new() -> Self {
        Self {}
    }

    async fn handle_call(
        &mut self,
        _message: Self::InMsg,
        _tx: &Sender<GenServerInMsg<Self>>,
        _state: &mut Self::State,
    ) -> CallResponse<Self::OutMsg> {
        CallResponse::Reply(OutMessage::Done)
    }

    async fn handle_cast(
        &mut self,
        _message: Self::InMsg,
        tx: &Sender<GenServerInMsg<Self>>,
        state: &mut Self::State,
    ) -> CastResponse {
        // Right now we only have the Commit message, so we ignore the message
        let check_interval = random_duration(state.commit_time_ms);
        send_after(check_interval, tx.clone(), Self::InMsg::Commit);
        let _ = commit_next_batch_to_l1(state)
            .await
            .inspect_err(|err| error!("L1 Committer Error: {err}"));
        CastResponse::NoReply
    }
}

async fn commit_next_batch_to_l1(state: &mut CommitterState) -> Result<(), CommitterError> {
    info!("Running committer main loop");
    // Get the batch to commit
    let last_committed_batch_number = state
        .eth_client
        .get_last_committed_batch(state.on_chain_proposer_address)
        .await?;
    let batch_to_commit = last_committed_batch_number + 1;

    let batch = match state.rollup_store.get_batch(batch_to_commit).await? {
        Some(batch) => batch,
        None => {
            let last_committed_blocks = state
                .rollup_store
                .get_block_numbers_by_batch(last_committed_batch_number)
                .await?
                .ok_or(
                    CommitterError::InternalError(format!("Failed to get batch with batch number {last_committed_batch_number}. Batch is missing when it should be present. This is a bug"))
                )?;
            let last_block = last_committed_blocks
                .last()
                .ok_or(
                    CommitterError::InternalError(format!("Last committed batch ({last_committed_batch_number}) doesn't have any blocks. This is probably a bug."))
                )?;
            let first_block_to_commit = last_block + 1;

            // Try to prepare batch
            let (
                blobs_bundle,
                new_state_root,
                withdrawal_hashes,
                deposit_logs_hash,
                last_block_of_batch,
            ) = prepare_batch_from_block(state, *last_block).await?;

            if *last_block == last_block_of_batch {
                debug!("No new blocks to commit, skipping");
                return Ok(());
            }

            let batch = Batch {
                number: batch_to_commit,
                first_block: first_block_to_commit,
                last_block: last_block_of_batch,
                state_root: new_state_root,
                deposit_logs_hash,
                withdrawal_hashes,
                blobs_bundle,
            };

            state.rollup_store.store_batch(batch.clone()).await?;

            debug!(
                first_block = batch.first_block,
                last_block = batch.last_block,
                "Batch {} stored in database",
                batch.number
            );

            batch
        }
    };

    info!(
        first_block = batch.first_block,
        last_block = batch.last_block,
        "Sending commitment for batch {}",
        batch.number,
    );

    match send_commitment(state, &batch).await {
        Ok(commit_tx_hash) => {
            metrics!(
            let _ = METRICS_L2
                .set_block_type_and_block_number(
                    MetricsL2BlockType::LastCommittedBlock,
                    batch.last_block,
                )
                .inspect_err(|e| {
                    tracing::error!(
                        "Failed to set metric: last committed block {}",
                        e.to_string()
                    )
                });
            );

            info!(
                "Commitment sent for batch {}, with tx hash {commit_tx_hash:#x}.",
                batch.number
            );
            Ok(())
        }
        Err(error) => Err(CommitterError::FailedToSendCommitment(format!(
            "Failed to send commitment for batch {}. first_block: {} last_block: {}: {error}",
            batch.number, batch.first_block, batch.last_block
        ))),
    }
}

async fn prepare_batch_from_block(
    state: &mut CommitterState,
    mut last_added_block_number: BlockNumber,
) -> Result<(BlobsBundle, H256, Vec<H256>, H256, BlockNumber), CommitterError> {
    let first_block_of_batch = last_added_block_number + 1;
    let mut blobs_bundle = BlobsBundle::default();

    let mut acc_withdrawals = vec![];
    let mut acc_deposits = vec![];
    let mut acc_account_updates: HashMap<Address, AccountUpdate> = HashMap::new();
    let mut withdrawal_hashes = vec![];
    let mut deposit_logs_hashes = vec![];
    let mut new_state_root = H256::default();

    #[cfg(feature = "metrics")]
    let mut tx_count = 0_u64;
    let mut _blob_size = 0_usize;

    info!("Preparing state diff from block {first_block_of_batch}");

    loop {
        // Get a block to add to the batch
        let Some(block_to_commit_body) = state
            .store
            .get_block_body(last_added_block_number + 1)
            .await
            .map_err(CommitterError::from)?
        else {
            debug!("No new block to commit, skipping..");
            break;
        };
        let block_to_commit_header = state
            .store
            .get_block_header(last_added_block_number + 1)
            .map_err(CommitterError::from)?
            .ok_or(CommitterError::FailedToGetInformationFromStorage(
                "Failed to get_block_header() after get_block_body()".to_owned(),
            ))?;

        // Get block transactions and receipts
        let mut txs = vec![];
        let mut receipts = vec![];
        for (index, tx) in block_to_commit_body.transactions.iter().enumerate() {
            let receipt = state
                .store
                .get_receipt(last_added_block_number + 1, index.try_into()?)
                .await?
                .ok_or(CommitterError::InternalError(
                    "Transactions in a block should have a receipt".to_owned(),
                ))?;
            txs.push(tx.clone());
            receipts.push(receipt);
        }

        metrics!(
            tx_count += txs
                .len()
                .try_into()
                .inspect_err(|_| tracing::error!("Failed to collect metric tx count"))
                .unwrap_or(0)
        );
        // Get block withdrawals and deposits
        let withdrawals = get_block_withdrawals(&txs, &receipts);
        let deposits = get_block_deposits(&txs);

        // Get block account updates.
        let block_to_commit = Block::new(block_to_commit_header.clone(), block_to_commit_body);
        let account_updates = if let Some(account_updates) =
            state.execution_cache.get(block_to_commit.hash())?
        {
            account_updates
        } else {
            warn!(
                "Could not find execution cache result for block {}, falling back to re-execution",
                last_added_block_number + 1
            );

            let vm_db =
                StoreVmDatabase::new(state.store.clone(), block_to_commit.header.parent_hash);
            let mut vm = Evm::new(EvmEngine::default(), vm_db);
            vm.execute_block(&block_to_commit)?;
            vm.get_state_transitions()?
        };

        // Accumulate block data with the rest of the batch.
        acc_withdrawals.extend(withdrawals.clone());
        acc_deposits.extend(deposits.clone());
        for account in account_updates {
            let address = account.address;
            if let Some(existing) = acc_account_updates.get_mut(&address) {
                existing.merge(account);
            } else {
                acc_account_updates.insert(address, account);
            }
        }

        let parent_block_hash = state
            .store
            .get_block_header(first_block_of_batch)?
            .ok_or(CommitterError::FailedToGetInformationFromStorage(
                "Failed to get_block_header() of the last added block".to_owned(),
            ))?
            .parent_hash;
        let parent_db = StoreVmDatabase::new(state.store.clone(), parent_block_hash);

        let result = if !state.validium {
            // Prepare current state diff.
            let state_diff = prepare_state_diff(
                block_to_commit_header,
                &parent_db,
                &acc_withdrawals,
                &acc_deposits,
                acc_account_updates.clone().into_values().collect(),
            )?;
            generate_blobs_bundle(&state_diff)
        } else {
            Ok((BlobsBundle::default(), 0_usize))
        };

        let Ok((bundle, latest_blob_size)) = result else {
            warn!(
                "Batch size limit reached. Any remaining blocks will be processed in the next batch."
            );
            // Break loop. Use the previous generated blobs_bundle.
            break;
        };

        // Save current blobs_bundle and continue to add more blocks.
        blobs_bundle = bundle;
        _blob_size = latest_blob_size;
        for tx in &withdrawals {
            let hash =
                get_withdrawal_hash(tx).ok_or(CommitterError::InvalidWithdrawalTransaction)?;
            withdrawal_hashes.push(hash);
        }

        deposit_logs_hashes.extend(
            deposits
                .iter()
                .filter_map(|tx| tx.get_deposit_hash())
                .collect::<Vec<H256>>(),
        );

        new_state_root = state
            .store
            .state_trie(block_to_commit.hash())?
            .ok_or(CommitterError::FailedToGetInformationFromStorage(
                "Failed to get state root from storage".to_owned(),
            ))?
            .hash_no_commit();

        last_added_block_number += 1;
    }

    metrics!(if let (Ok(deposits_count), Ok(withdrawals_count)) = (
            deposit_logs_hashes.len().try_into(),
            withdrawal_hashes.len().try_into()
        ) {
            let _ = state
                .rollup_store
                .update_operations_count(tx_count, deposits_count, withdrawals_count)
                .await
                .inspect_err(|e| {
                    tracing::error!("Failed to update operations metric: {}", e.to_string())
                });
        }
        #[allow(clippy::as_conversions)]
        let blob_usage_percentage = _blob_size as f64 * 100_f64 / ethrex_common::types::BYTES_PER_BLOB_F64;
        METRICS_L2.set_blob_usage_percentage(blob_usage_percentage);
    );

    let deposit_logs_hash = compute_deposit_logs_hash(deposit_logs_hashes)?;
    Ok((
        blobs_bundle,
        new_state_root,
        withdrawal_hashes,
        deposit_logs_hash,
        last_added_block_number,
    ))
}

/// Generate the blob bundle necessary for the EIP-4844 transaction.
fn generate_blobs_bundle(state_diff: &StateDiff) -> Result<(BlobsBundle, usize), CommitterError> {
    let blob_data = state_diff.encode().map_err(CommitterError::from)?;

    let blob_size = blob_data.len();

    let blob = blobs_bundle::blob_from_bytes(blob_data).map_err(CommitterError::from)?;

    Ok((
        BlobsBundle::create_from_blobs(&vec![blob]).map_err(CommitterError::from)?,
        blob_size,
    ))
}

async fn send_commitment(
    state: &mut CommitterState,
    batch: &Batch,
) -> Result<H256, CommitterError> {
    let withdrawals_merkle_root = compute_withdrawals_merkle_root(&batch.withdrawal_hashes)?;
    let last_block_hash = get_last_block_hash(&state.store, batch.last_block)?;
    let calldata_values = vec![
        Value::Uint(U256::from(batch.number)),
        Value::FixedBytes(batch.state_root.0.to_vec().into()),
        Value::FixedBytes(withdrawals_merkle_root.0.to_vec().into()),
        Value::FixedBytes(batch.deposit_logs_hash.0.to_vec().into()),
        Value::FixedBytes(last_block_hash.0.to_vec().into()),
    ];

    let calldata = encode_calldata(COMMIT_FUNCTION_SIGNATURE, &calldata_values)?;

    let gas_price = state
        .eth_client
        .get_gas_price_with_extra(20)
        .await?
        .try_into()
        .map_err(|_| {
            CommitterError::InternalError("Failed to convert gas_price to a u64".to_owned())
        })?;

    // Validium: EIP1559 Transaction.
    // Rollup: EIP4844 Transaction -> For on-chain Data Availability.
    let mut tx = if !state.validium {
        info!("L2 is in rollup mode, sending EIP-4844 (including blob) tx to commit block");
        let le_bytes = estimate_blob_gas(
            &state.eth_client,
            state.arbitrary_base_blob_gas_price,
            20, // 20% of headroom
        )
        .await?
        .to_le_bytes();

        let gas_price_per_blob = U256::from_little_endian(&le_bytes);

        let wrapped_tx = state
            .eth_client
            .build_eip4844_transaction(
                state.on_chain_proposer_address,
                state.signer.address(),
                calldata.into(),
                Overrides {
                    from: Some(state.signer.address()),
                    gas_price_per_blob: Some(gas_price_per_blob),
                    max_fee_per_gas: Some(gas_price),
                    max_priority_fee_per_gas: Some(gas_price),
                    ..Default::default()
                },
                batch.blobs_bundle.clone(),
            )
            .await
            .map_err(CommitterError::from)?;

        WrappedTransaction::EIP4844(wrapped_tx)
    } else {
        info!("L2 is in validium mode, sending EIP-1559 (no blob) tx to commit block");
        let wrapped_tx = state
            .eth_client
            .build_eip1559_transaction(
                state.on_chain_proposer_address,
                state.signer.address(),
                calldata.into(),
                Overrides {
                    from: Some(state.signer.address()),
                    max_fee_per_gas: Some(gas_price),
                    max_priority_fee_per_gas: Some(gas_price),
                    ..Default::default()
                },
            )
            .await
            .map_err(CommitterError::from)?;

        WrappedTransaction::EIP1559(wrapped_tx)
    };

    state
        .eth_client
        .set_gas_for_wrapped_tx(&mut tx, state.signer.address())
        .await?;

    let commit_tx_hash = state
        .eth_client
        .send_tx_bump_gas_exponential_backoff(&mut tx, &state.signer)
        .await?;

    info!("Commitment sent: {commit_tx_hash:#x}");

    Ok(commit_tx_hash)
}

fn get_last_block_hash(
    store: &Store,
    last_block_number: BlockNumber,
) -> Result<H256, CommitterError> {
    store
        .get_block_header(last_block_number)?
        .map(|header| header.hash())
        .ok_or(CommitterError::InternalError(
            "Failed to get last block hash from storage".to_owned(),
        ))
}

/// Estimates the gas price for blob transactions based on the current state of the blockchain.
///
/// # Parameters:
/// - `eth_client`: The Ethereum client used to fetch the latest block.
/// - `arbitrary_base_blob_gas_price`: The base gas price that serves as the minimum price for blob transactions.
/// - `headroom`: Percentage applied to the estimated gas price to provide a buffer against fluctuations.
///
/// # Formula:
/// The gas price is estimated using an exponential function based on the blob gas used in the latest block and the
/// excess blob gas from the block header, following the formula from EIP-4844:
/// ```txt
///    blob_gas = arbitrary_base_blob_gas_price + (excess_blob_gas + blob_gas_used) * headroom
/// ```
async fn estimate_blob_gas(
    eth_client: &EthClient,
    arbitrary_base_blob_gas_price: u64,
    headroom: u64,
) -> Result<u64, CommitterError> {
    let latest_block = eth_client
        .get_block_by_number(BlockByNumber::Latest)
        .await?;

    let blob_gas_used = latest_block.header.blob_gas_used.unwrap_or(0);
    let excess_blob_gas = latest_block.header.excess_blob_gas.unwrap_or(0);

    // Using the formula from the EIP-4844
    // https://eips.ethereum.org/EIPS/eip-4844
    // def get_base_fee_per_blob_gas(header: Header) -> int:
    // return fake_exponential(
    //     MIN_BASE_FEE_PER_BLOB_GAS,
    //     header.excess_blob_gas,
    //     BLOB_BASE_FEE_UPDATE_FRACTION
    // )
    //
    // factor * e ** (numerator / denominator)
    // def fake_exponential(factor: int, numerator: int, denominator: int) -> int:

    // Check if adding the blob gas used and excess blob gas would overflow
    let total_blob_gas = excess_blob_gas
        .checked_add(blob_gas_used)
        .ok_or(BlobEstimationError::OverflowError)?;

    // If the blob's market is in high demand, the equation may give a really big number.
    // This function doesn't panic, it performs checked/saturating operations.
    let blob_gas = fake_exponential_checked(
        MIN_BASE_FEE_PER_BLOB_GAS,
        total_blob_gas,
        BLOB_BASE_FEE_UPDATE_FRACTION,
    )
    .map_err(BlobEstimationError::FakeExponentialError)?;

    let gas_with_headroom = (blob_gas * (100 + headroom)) / 100;

    // Check if we have an overflow when we take the headroom into account.
    let blob_gas = arbitrary_base_blob_gas_price
        .checked_add(gas_with_headroom)
        .ok_or(BlobEstimationError::OverflowError)?;

    Ok(blob_gas)
}<|MERGE_RESOLUTION|>--- conflicted
+++ resolved
@@ -4,13 +4,8 @@
 use ethrex_common::{
     Address, H256, U256,
     types::{
-<<<<<<< HEAD
-        batch::Batch, blobs_bundle, fake_exponential_checked, signer::Signer, AccountUpdate,
-        BlobsBundle, Block, BlockNumber, BLOB_BASE_FEE_UPDATE_FRACTION, MIN_BASE_FEE_PER_BLOB_GAS,
-=======
         AccountUpdate, BLOB_BASE_FEE_UPDATE_FRACTION, BlobsBundle, Block, BlockNumber,
         MIN_BASE_FEE_PER_BLOB_GAS, batch::Batch, blobs_bundle, fake_exponential_checked,
->>>>>>> 7f4cedad
     },
 };
 use ethrex_l2_common::{
