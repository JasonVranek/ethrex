mod payload_builder;
use std::{
    sync::Arc,
    time::{Duration, SystemTime, UNIX_EPOCH},
};

use ethrex_blockchain::{
    fork_choice::apply_fork_choice,
    payload::{create_payload, BuildPayloadArgs},
    validate_block, Blockchain,
};
use ethrex_common::Address;
use ethrex_storage::Store;
use ethrex_vm::BlockExecutionResult;
use keccak_hash::H256;
use payload_builder::build_payload;
use spawned_concurrency::{send_after, CallResponse, CastResponse, GenServer, GenServerInMsg};
use spawned_rt::mpsc::Sender;
use tracing::{debug, error, info};

use crate::{sequencer::execution_cache::ExecutionCache, BlockProducerConfig, SequencerConfig};

<<<<<<< HEAD
use super::{errors::BlockProducerError, execution_cache::ExecutionCache};
=======
use super::errors::BlockProducerError;
>>>>>>> 6449db50

use ethrex_metrics::metrics;
#[cfg(feature = "metrics")]
use ethrex_metrics::{metrics_blocks::METRICS_BLOCKS, metrics_transactions::METRICS_TX};

#[derive(Clone)]
pub struct BlockProducerState {
    store: Store,
    blockchain: Arc<Blockchain>,
    execution_cache: Arc<ExecutionCache>,
    block_time_ms: u64,
    coinbase_address: Address,
    elasticity_multiplier: u64,
}

impl BlockProducerState {
    pub fn new(
        config: &BlockProducerConfig,
        store: Store,
        blockchain: Arc<Blockchain>,
        execution_cache: Arc<ExecutionCache>,
    ) -> Self {
        let BlockProducerConfig {
            block_time_ms,
            coinbase_address,
            elasticity_multiplier,
        } = config;
        Self {
            store,
            blockchain,
            execution_cache,
            block_time_ms: *block_time_ms,
            coinbase_address: *coinbase_address,
            elasticity_multiplier: *elasticity_multiplier,
        }
    }
}

#[derive(Clone)]
pub enum InMessage {
    Produce,
}

<<<<<<< HEAD
#[allow(dead_code)]
#[derive(Clone, PartialEq)]
pub enum OutMessage {
    Done,
    Error,
=======
#[derive(Clone, PartialEq)]
pub enum OutMessage {
    Done,
>>>>>>> 6449db50
}

pub struct BlockProducer;

impl BlockProducer {
    pub async fn spawn(
        store: Store,
        blockchain: Arc<Blockchain>,
        execution_cache: Arc<ExecutionCache>,
        cfg: SequencerConfig,
    ) -> Result<(), BlockProducerError> {
        let state =
            BlockProducerState::new(&cfg.block_producer, store, blockchain, execution_cache);
        let mut block_producer = BlockProducer::start(state);
        block_producer
            .cast(InMessage::Produce)
            .await
            .map_err(BlockProducerError::GenServerError)?;
        Ok(())
    }
}

impl GenServer for BlockProducer {
    type InMsg = InMessage;
    type OutMsg = OutMessage;
    type State = BlockProducerState;

    type Error = BlockProducerError;

    fn new() -> Self {
        Self {}
    }

    async fn handle_call(
        &mut self,
        _message: Self::InMsg,
        _tx: &Sender<GenServerInMsg<Self>>,
        _state: &mut Self::State,
    ) -> CallResponse<Self::OutMsg> {
        CallResponse::Reply(OutMessage::Done)
    }

    async fn handle_cast(
        &mut self,
        _message: Self::InMsg,
        tx: &Sender<GenServerInMsg<Self>>,
        state: &mut Self::State,
    ) -> CastResponse {
        // Right now we only have the Produce message, so we ignore the message
        let _ = produce_block(state)
            .await
            .inspect_err(|e| error!("Block Producer Error: {e}"));
        send_after(
            Duration::from_millis(state.block_time_ms),
            tx.clone(),
            Self::InMsg::Produce,
        );
        CastResponse::NoReply
    }
}

pub async fn produce_block(state: &BlockProducerState) -> Result<(), BlockProducerError> {
    let version = 3;
    let head_header = {
        let current_block_number = state.store.get_latest_block_number().await?;
        state
            .store
            .get_block_header(current_block_number)?
            .ok_or(BlockProducerError::StorageDataIsNone)?
    };
    let head_hash = head_header.hash();
    let head_beacon_block_root = H256::zero();

    // The proposer leverages the execution payload framework used for the engine API,
    // but avoids calling the API methods and unnecesary re-execution.

    info!("Producing block");
    debug!("Head block hash: {head_hash:#x}");

    // Proposer creates a new payload
    let args = BuildPayloadArgs {
        parent: head_hash,
        timestamp: SystemTime::now().duration_since(UNIX_EPOCH)?.as_secs(),
        fee_recipient: state.coinbase_address,
        random: H256::zero(),
        withdrawals: Default::default(),
        beacon_root: Some(head_beacon_block_root),
        version,
        elasticity_multiplier: state.elasticity_multiplier,
    };
    let payload = create_payload(&args, &state.store)?;

    // Blockchain builds the payload from mempool txs and executes them
    let payload_build_result =
        build_payload(state.blockchain.clone(), payload, &state.store).await?;
    info!(
        "Built payload for new block {}",
        payload_build_result.payload.header.number
    );

    // Blockchain stores block
    let block = payload_build_result.payload;
    let chain_config = state.store.get_chain_config()?;
    validate_block(
        &block,
        &head_header,
        &chain_config,
        state.elasticity_multiplier,
    )?;

    let account_updates = payload_build_result.account_updates;

    let execution_result = BlockExecutionResult {
        receipts: payload_build_result.receipts,
        requests: Vec::new(),
    };

    state
        .blockchain
<<<<<<< HEAD
        .store_block(&block, execution_result.clone(), &account_updates)
=======
        .store_block(&block, execution_result, &account_updates)
>>>>>>> 6449db50
        .await?;
    info!("Stored new block {:x}", block.hash());
    // WARN: We're not storing the payload into the Store because there's no use to it by the L2 for now.

    // Cache execution result
    state.execution_cache.push(block.hash(), account_updates)?;

    // Make the new head be part of the canonical chain
    apply_fork_choice(&state.store, block.hash(), block.hash(), block.hash()).await?;

    metrics!(
        let _ = METRICS_BLOCKS
        .set_block_number(block.header.number)
        .inspect_err(|e| {
            tracing::error!("Failed to set metric: block_number {}", e.to_string())
        });
        #[allow(clippy::as_conversions)]
        let tps = block.body.transactions.len() as f64 / (state.block_time_ms as f64 / 1000_f64);
        METRICS_TX.set_transactions_per_second(tps);
    );

    Ok(())
}<|MERGE_RESOLUTION|>--- conflicted
+++ resolved
@@ -20,11 +20,7 @@
 
 use crate::{sequencer::execution_cache::ExecutionCache, BlockProducerConfig, SequencerConfig};
 
-<<<<<<< HEAD
-use super::{errors::BlockProducerError, execution_cache::ExecutionCache};
-=======
 use super::errors::BlockProducerError;
->>>>>>> 6449db50
 
 use ethrex_metrics::metrics;
 #[cfg(feature = "metrics")]
@@ -68,17 +64,9 @@
     Produce,
 }
 
-<<<<<<< HEAD
-#[allow(dead_code)]
 #[derive(Clone, PartialEq)]
 pub enum OutMessage {
     Done,
-    Error,
-=======
-#[derive(Clone, PartialEq)]
-pub enum OutMessage {
-    Done,
->>>>>>> 6449db50
 }
 
 pub struct BlockProducer;
@@ -198,11 +186,7 @@
 
     state
         .blockchain
-<<<<<<< HEAD
-        .store_block(&block, execution_result.clone(), &account_updates)
-=======
         .store_block(&block, execution_result, &account_updates)
->>>>>>> 6449db50
         .await?;
     info!("Stored new block {:x}", block.hash());
     // WARN: We're not storing the payload into the Store because there's no use to it by the L2 for now.
