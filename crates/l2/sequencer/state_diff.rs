use std::collections::HashMap;

use bytes::Bytes;
use ethereum_types::{Address, H256, U256};
use ethrex_common::types::{AccountInfo, AccountState, BlockHeader};
use ethrex_rlp::decode::RLPDecode;
use ethrex_storage::{hash_address, AccountUpdate};
use ethrex_trie::Trie;

use super::errors::StateDiffError;

#[derive(Clone)]
pub struct AccountStateDiff {
    pub new_balance: Option<U256>,
    pub nonce_diff: u16,
    pub storage: HashMap<H256, U256>,
    pub bytecode: Option<Bytes>,
    pub bytecode_hash: Option<H256>,
}

#[derive(Clone, Copy)]
pub enum AccountStateDiffType {
    NewBalance = 1,
    NonceDiff = 2,
    Storage = 4,
    Bytecode = 8,
    BytecodeHash = 16,
}

#[derive(Clone)]
pub struct WithdrawalLog {
    pub address: Address,
    pub amount: U256,
    pub tx_hash: H256,
}

#[derive(Clone)]
pub struct DepositLog {
    pub address: Address,
    pub amount: U256,
    pub nonce: u64,
}

#[derive(Clone)]
pub struct StateDiff {
    pub version: u8,
    pub header: BlockHeader,
    pub modified_accounts: HashMap<Address, AccountStateDiff>,
    pub withdrawal_logs: Vec<WithdrawalLog>,
    pub deposit_logs: Vec<DepositLog>,
}

impl TryFrom<u8> for AccountStateDiffType {
    type Error = StateDiffError;

    fn try_from(value: u8) -> Result<Self, Self::Error> {
        match value {
            1 => Ok(AccountStateDiffType::NewBalance),
            2 => Ok(AccountStateDiffType::NonceDiff),
            4 => Ok(AccountStateDiffType::Storage),
            8 => Ok(AccountStateDiffType::Bytecode),
            16 => Ok(AccountStateDiffType::BytecodeHash),
            _ => Err(StateDiffError::InvalidAccountStateDiffType(value)),
        }
    }
}

impl From<AccountStateDiffType> for u8 {
    fn from(value: AccountStateDiffType) -> Self {
        match value {
            AccountStateDiffType::NewBalance => 1,
            AccountStateDiffType::NonceDiff => 2,
            AccountStateDiffType::Storage => 4,
            AccountStateDiffType::Bytecode => 8,
            AccountStateDiffType::BytecodeHash => 16,
        }
    }
}

impl AccountStateDiffType {
    // Checks if the type is present in the given value
    pub fn is_in(&self, value: u8) -> bool {
        value & u8::from(*self) == u8::from(*self)
    }
}

impl Default for StateDiff {
    fn default() -> Self {
        StateDiff {
            version: 1,
            header: BlockHeader::default(),
            modified_accounts: HashMap::new(),
            withdrawal_logs: Vec::new(),
            deposit_logs: Vec::new(),
        }
    }
}

impl StateDiff {
    pub fn encode(&self) -> Result<Bytes, StateDiffError> {
        if self.version != 1 {
            return Err(StateDiffError::UnsupportedVersion(self.version));
        }

        let mut encoded: Vec<u8> = Vec::new();
        encoded.push(self.version);

        // Header fields
        encoded.extend(self.header.transactions_root.0);
        encoded.extend(self.header.receipts_root.0);
        encoded.extend(self.header.gas_limit.to_be_bytes());
        encoded.extend(self.header.gas_used.to_be_bytes());
        encoded.extend(self.header.timestamp.to_be_bytes());
        encoded.extend(self.header.base_fee_per_gas.unwrap_or(0).to_be_bytes());

        let modified_accounts_len: u16 = self
            .modified_accounts
            .len()
            .try_into()
            .map_err(StateDiffError::from)?;
        encoded.extend(modified_accounts_len.to_be_bytes());

        for (address, diff) in &self.modified_accounts {
            let (r#type, diff_encoded) = diff.encode()?;
            encoded.extend(r#type.to_be_bytes());
            encoded.extend(address.0);
            encoded.extend(diff_encoded);
        }

<<<<<<< HEAD
        let withdrawal_logs_len: u16 = self
            .withdrawal_logs
            .len()
            .try_into()
            .map_err(StateDiffError::from)?;

        encoded.extend(withdrawal_logs_len.to_be_bytes());
=======
        let withdrawal_len: u16 = self.withdrawal_logs.len().try_into()?;
        encoded.extend(withdrawal_len.to_be_bytes());
>>>>>>> 92cd758f
        for withdrawal in self.withdrawal_logs.iter() {
            encoded.extend(withdrawal.address.0);
            encoded.extend_from_slice(&withdrawal.amount.to_big_endian());
            encoded.extend(&withdrawal.tx_hash.0);
        }

<<<<<<< HEAD
        let deposit_logs_len: u16 = self
            .deposit_logs
            .len()
            .try_into()
            .map_err(StateDiffError::from)?;

        encoded.extend(deposit_logs_len.to_be_bytes());
=======
        let deposits_len: u16 = self.deposit_logs.len().try_into()?;
        encoded.extend(deposits_len.to_be_bytes());
>>>>>>> 92cd758f
        for deposit in self.deposit_logs.iter() {
            encoded.extend(deposit.address.0);
            encoded.extend_from_slice(&deposit.amount.to_big_endian());
        }

        Ok(Bytes::from(encoded))
    }

    pub fn decode(bytes: &[u8]) -> Result<Self, StateDiffError> {
        let mut decoder = Decoder::new(bytes);

        let version = decoder.get_u8()?;
        if version != 0x01 {
            return Err(StateDiffError::UnsupportedVersion(version));
        }

        // Header fields
        let transactions_root = decoder.get_h256()?;
        let receipts_root = decoder.get_h256()?;
        let gas_limit = decoder.get_u64()?;
        let gas_used = decoder.get_u64()?;
        let timestamp = decoder.get_u64()?;
        let base_fee_per_gas = decoder.get_u64()?;

        // Accounts diff
        let modified_accounts_len = decoder.get_u16()?;

        let mut modified_accounts = HashMap::with_capacity(modified_accounts_len.into());
        for _ in 0..modified_accounts_len {
            let next_bytes = bytes.get(decoder.consumed()..).ok_or(
                StateDiffError::FailedToSerializeStateDiff("Not enough bytes".to_string()),
            )?;
            let (bytes_read, address, account_diff) = AccountStateDiff::decode(next_bytes)?;
            decoder.advance(bytes_read);
            modified_accounts.insert(address, account_diff);
        }

        let withdrawal_logs_len = decoder.get_u16()?;

        let mut withdrawal_logs = Vec::with_capacity(withdrawal_logs_len.into());
        for _ in 0..withdrawal_logs_len {
            let address = decoder.get_address()?;
            let amount = decoder.get_u256()?;
            let tx_hash = decoder.get_h256()?;

            withdrawal_logs.push(WithdrawalLog {
                address,
                amount,
                tx_hash,
            });
        }

        let deposit_logs_len = decoder.get_u16()?;

        let mut deposit_logs = Vec::with_capacity(deposit_logs_len.into());
        for _ in 0..deposit_logs_len {
            let address = decoder.get_address()?;
            let amount = decoder.get_u256()?;

            deposit_logs.push(DepositLog {
                address,
                amount,
                nonce: Default::default(),
            });
        }

        Ok(Self {
            header: BlockHeader {
                transactions_root,
                receipts_root,
                gas_limit,
                gas_used,
                timestamp,
                base_fee_per_gas: Some(base_fee_per_gas),
                ..Default::default()
            },
            version,
            modified_accounts,
            withdrawal_logs,
            deposit_logs,
        })
    }

    pub fn to_account_updates(
        &self,
        prev_state: &Trie,
    ) -> Result<Vec<AccountUpdate>, StateDiffError> {
        let mut account_updates = Vec::new();

        for (address, diff) in &self.modified_accounts {
            let account_state = match prev_state
                .get(&hash_address(address))
                .map_err(StateDiffError::DbError)?
            {
                Some(rlp) => AccountState::decode(&rlp)
                    .map_err(|e| StateDiffError::FailedToDeserializeStateDiff(e.to_string()))?,
                None => AccountState::default(),
            };

            let balance = diff.new_balance.unwrap_or(account_state.balance);
            let nonce = account_state.nonce + u64::from(diff.nonce_diff);
            let bytecode_hash = diff.bytecode_hash.unwrap_or(account_state.code_hash);

            let account_info = if diff.new_balance.is_some()
                || diff.nonce_diff != 0
                || diff.bytecode_hash.is_some()
            {
                Some(AccountInfo {
                    balance,
                    nonce,
                    code_hash: bytecode_hash,
                })
            } else {
                None
            };

            account_updates.push(AccountUpdate {
                address: *address,
                removed: false,
                info: account_info,
                code: diff.bytecode.clone(),
                added_storage: diff.storage.clone(),
            });
        }

        Ok(account_updates)
    }
}

impl AccountStateDiff {
    pub fn encode(&self) -> Result<(u8, Bytes), StateDiffError> {
        if self.bytecode.is_some() && self.bytecode_hash.is_some() {
            return Err(StateDiffError::BytecodeAndBytecodeHashSet);
        }

        let mut r#type = 0;
        let mut encoded: Vec<u8> = Vec::new();

        if let Some(new_balance) = self.new_balance {
            let r_type: u8 = AccountStateDiffType::NewBalance.into();
            r#type += r_type;
            encoded.extend_from_slice(&new_balance.to_big_endian());
        }

        if self.nonce_diff != 0 {
            let r_type: u8 = AccountStateDiffType::NonceDiff.into();
            r#type += r_type;
            encoded.extend(self.nonce_diff.to_be_bytes());
        }

        if !self.storage.is_empty() {
            let r_type: u8 = AccountStateDiffType::Storage.into();
            let storage_len: u16 = self
                .storage
                .len()
                .try_into()
                .map_err(StateDiffError::from)?;
            r#type += r_type;
            encoded.extend(storage_len.to_be_bytes());
            for (key, value) in &self.storage {
                encoded.extend_from_slice(&key.0);
                encoded.extend_from_slice(&value.to_big_endian());
            }
        }

        if let Some(bytecode) = &self.bytecode {
            let r_type: u8 = AccountStateDiffType::Bytecode.into();
            let bytecode_len: u16 = bytecode.len().try_into().map_err(StateDiffError::from)?;
            r#type += r_type;
            encoded.extend(bytecode_len.to_be_bytes());
            encoded.extend(bytecode);
        }

        if let Some(bytecode_hash) = &self.bytecode_hash {
            let r_type: u8 = AccountStateDiffType::BytecodeHash.into();
            r#type += r_type;
            encoded.extend(&bytecode_hash.0);
        }

        if r#type == 0 {
            return Err(StateDiffError::EmptyAccountDiff);
        }

        Ok((r#type, Bytes::from(encoded)))
    }

    /// Returns a tuple of the number of bytes read, the address of the account
    /// and the decoded `AccountStateDiff`
    pub fn decode(bytes: &[u8]) -> Result<(usize, Address, Self), StateDiffError> {
        let mut decoder = Decoder::new(bytes);

        let update_type = decoder.get_u8()?;

        let address = decoder.get_address()?;

        let new_balance = if AccountStateDiffType::NewBalance.is_in(update_type) {
            Some(decoder.get_u256()?)
        } else {
            None
        };

        let nonce_diff = if AccountStateDiffType::NonceDiff.is_in(update_type) {
            Some(decoder.get_u16()?)
        } else {
            None
        };

        let mut storage_diff = HashMap::new();
        if AccountStateDiffType::Storage.is_in(update_type) {
            let storage_slots_updated = decoder.get_u16()?;
            storage_diff.reserve(storage_slots_updated.into());

            for _ in 0..storage_slots_updated {
                let key = decoder.get_h256()?;
                let new_value = decoder.get_u256()?;

                storage_diff.insert(key, new_value);
            }
        }

        let bytecode = if AccountStateDiffType::Bytecode.is_in(update_type) {
            let bytecode_len = decoder.get_u16()?;
            Some(decoder.get_bytes(bytecode_len.into())?)
        } else {
            None
        };

        let bytecode_hash = if AccountStateDiffType::BytecodeHash.is_in(update_type) {
            Some(decoder.get_h256()?)
        } else {
            None
        };

        Ok((
            decoder.consumed(),
            address,
            AccountStateDiff {
                new_balance,
                nonce_diff: nonce_diff.unwrap_or(0),
                storage: storage_diff,
                bytecode,
                bytecode_hash,
            },
        ))
    }
}

struct Decoder {
    bytes: Bytes,
    offset: usize,
}

impl Decoder {
    fn new(bytes: &[u8]) -> Self {
        Decoder {
            bytes: Bytes::copy_from_slice(bytes),
            offset: 0,
        }
    }

    fn consumed(&self) -> usize {
        self.offset
    }

    fn advance(&mut self, size: usize) {
        self.offset += size;
    }

    fn get_address(&mut self) -> Result<Address, StateDiffError> {
        let res = Address::from_slice(self.bytes.get(self.offset..self.offset + 20).ok_or(
            StateDiffError::FailedToDeserializeStateDiff("Not enough bytes".to_string()),
        )?);
        self.offset += 20;

        Ok(res)
    }

    fn get_u256(&mut self) -> Result<U256, StateDiffError> {
        let res = U256::from_big_endian(self.bytes.get(self.offset..self.offset + 32).ok_or(
            StateDiffError::FailedToDeserializeStateDiff("Not enough bytes".to_string()),
        )?);
        self.offset += 32;

        Ok(res)
    }

    fn get_h256(&mut self) -> Result<H256, StateDiffError> {
        let res = H256::from_slice(self.bytes.get(self.offset..self.offset + 32).ok_or(
            StateDiffError::FailedToDeserializeStateDiff("Not enough bytes".to_string()),
        )?);
        self.offset += 32;

        Ok(res)
    }

    fn get_u8(&mut self) -> Result<u8, StateDiffError> {
        let res =
            self.bytes
                .get(self.offset)
                .ok_or(StateDiffError::FailedToDeserializeStateDiff(
                    "Not enough bytes".to_string(),
                ))?;
        self.offset += 1;

        Ok(*res)
    }

    fn get_u16(&mut self) -> Result<u16, StateDiffError> {
        let res = u16::from_be_bytes(
            self.bytes
                .get(self.offset..self.offset + 2)
                .ok_or(StateDiffError::FailedToDeserializeStateDiff(
                    "Not enough bytes".to_string(),
                ))?
                .try_into()
                .map_err(|_| {
                    StateDiffError::FailedToDeserializeStateDiff("Cannot parse u16".to_string())
                })?,
        );
        self.offset += 2;

        Ok(res)
    }

    fn get_u64(&mut self) -> Result<u64, StateDiffError> {
        let res = u64::from_be_bytes(
            self.bytes
                .get(self.offset..self.offset + 8)
                .ok_or(StateDiffError::FailedToDeserializeStateDiff(
                    "Not enough bytes".to_string(),
                ))?
                .try_into()
                .map_err(|_| {
                    StateDiffError::FailedToDeserializeStateDiff("Cannot parse u64".to_string())
                })?,
        );
        self.offset += 8;

        Ok(res)
    }

    fn get_bytes(&mut self, size: usize) -> Result<Bytes, StateDiffError> {
        let res = self.bytes.get(self.offset..self.offset + size).ok_or(
            StateDiffError::FailedToDeserializeStateDiff("Not enough bytes".to_string()),
        )?;
        self.offset += size;

        Ok(Bytes::copy_from_slice(res))
    }
}<|MERGE_RESOLUTION|>--- conflicted
+++ resolved
@@ -127,36 +127,16 @@
             encoded.extend(diff_encoded);
         }
 
-<<<<<<< HEAD
-        let withdrawal_logs_len: u16 = self
-            .withdrawal_logs
-            .len()
-            .try_into()
-            .map_err(StateDiffError::from)?;
-
-        encoded.extend(withdrawal_logs_len.to_be_bytes());
-=======
         let withdrawal_len: u16 = self.withdrawal_logs.len().try_into()?;
         encoded.extend(withdrawal_len.to_be_bytes());
->>>>>>> 92cd758f
         for withdrawal in self.withdrawal_logs.iter() {
             encoded.extend(withdrawal.address.0);
             encoded.extend_from_slice(&withdrawal.amount.to_big_endian());
             encoded.extend(&withdrawal.tx_hash.0);
         }
 
-<<<<<<< HEAD
-        let deposit_logs_len: u16 = self
-            .deposit_logs
-            .len()
-            .try_into()
-            .map_err(StateDiffError::from)?;
-
-        encoded.extend(deposit_logs_len.to_be_bytes());
-=======
         let deposits_len: u16 = self.deposit_logs.len().try_into()?;
         encoded.extend(deposits_len.to_be_bytes());
->>>>>>> 92cd758f
         for deposit in self.deposit_logs.iter() {
             encoded.extend(deposit.address.0);
             encoded.extend_from_slice(&deposit.amount.to_big_endian());
