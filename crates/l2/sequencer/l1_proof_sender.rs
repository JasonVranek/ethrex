use std::collections::HashMap;

use bytes::Bytes;
use ethrex_common::{Address, H160, H256, U256};
use ethrex_l2_sdk::calldata::{encode_calldata, Value};
use ethrex_rpc::{
    clients::{eth::WrappedTransaction, Overrides},
    EthClient,
};
use keccak_hash::keccak;
use secp256k1::SecretKey;
<<<<<<< HEAD
use spawned_concurrency::{send_after, CallResponse, CastResponse, GenServer, GenServerInMsg};
use spawned_rt::mpsc::Sender;
=======
use std::str::FromStr;
>>>>>>> eb78b10c
use tracing::{debug, error, info};

use crate::{
    sequencer::errors::ProofSenderError,
    utils::prover::{
        proving_systems::ProverType,
        save_state::{batch_number_has_all_needed_proofs, read_proof, StateFileType},
    },
    CommitterConfig, EthConfig, ProofCoordinatorConfig, SequencerConfig,
};

use super::{
    errors::SequencerError,
    utils::random_duration,
};

const VERIFY_FUNCTION_SIGNATURE: &str =
    "verifyBatch(uint256,bytes,bytes32,bytes,bytes,bytes,bytes32,bytes,uint256[8],bytes,bytes)";

<<<<<<< HEAD
#[derive(Clone)]
pub struct L1ProofSenderState {
=======
const DEV_MODE_ADDRESS: H160 = H160([
    0x00, 0x00, 0x00, 0x00, 0x00, 0x00, 0x00, 0x00, 0x00, 0x00, 0x00, 0x00, 0x00, 0x00, 0x00, 0x00,
    0x00, 0x00, 0x00, 0xAA,
]);

pub async fn start_l1_proof_sender(cfg: SequencerConfig) -> Result<(), SequencerError> {
    L1ProofSender::new(&cfg.proof_coordinator, &cfg.l1_committer, &cfg.eth)
        .await?
        .run()
        .await;
    Ok(())
}

struct L1ProofSender {
>>>>>>> eb78b10c
    eth_client: EthClient,
    l1_address: Address,
    l1_private_key: SecretKey,
    on_chain_proposer_address: Address,
    needed_proof_types: Vec<ProverType>,
    proof_send_interval_ms: u64,
}

impl L1ProofSenderState {
    async fn new(
        cfg: &ProofCoordinatorConfig,
        committer_cfg: &CommitterConfig,
        eth_cfg: &EthConfig,
    ) -> Result<Self, ProofSenderError> {
        let eth_client = EthClient::new_with_multiple_urls(eth_cfg.rpc_url.clone())?;

        if cfg.dev_mode {
            return Ok(Self {
                eth_client,
                l1_address: cfg.l1_address,
                l1_private_key: cfg.l1_private_key,
                on_chain_proposer_address: committer_cfg.on_chain_proposer_address,
                needed_proof_types: vec![ProverType::Exec],
                proof_send_interval_ms: cfg.proof_send_interval_ms,
            });
        }

        let mut needed_proof_types = vec![];
        for prover_type in ProverType::all() {
            let Some(getter) = prover_type.verifier_getter() else {
                continue;
            };
            let calldata = Bytes::copy_from_slice(keccak(getter)[..4].as_ref());
            let response = eth_client
                .call(
                    committer_cfg.on_chain_proposer_address,
                    calldata,
                    Overrides::default(),
                )
                .await?;
            // trim to 20 bytes, also removes 0x prefix
            let trimmed_response = &response[26..];

            let address = Address::from_str(&format!("0x{trimmed_response}"))
                .map_err(|_| ProofSenderError::FailedToParseOnChainProposerResponse(response))?;

            if address != DEV_MODE_ADDRESS {
                info!("{prover_type} proof needed");
                needed_proof_types.push(prover_type);
            }
        }

        Ok(Self {
            eth_client,
            l1_address: cfg.l1_address,
            l1_private_key: cfg.l1_private_key,
            on_chain_proposer_address: committer_cfg.on_chain_proposer_address,
            needed_proof_types,
            proof_send_interval_ms: cfg.proof_send_interval_ms,
        })
    }
}

#[derive(Clone)]
pub enum InMessage {
    Send,
}

#[allow(dead_code)]
#[derive(Clone, PartialEq)]
pub enum OutMessage {
    Done,
    Error,
}

pub struct L1ProofSender;

impl L1ProofSender {
    pub async fn spawn(cfg: SequencerConfig) -> Result<(), ProofSenderError> {
        let state =
            L1ProofSenderState::new(&cfg.proof_coordinator, &cfg.l1_committer, &cfg.eth).await?;
        let mut l1_proof_sender = L1ProofSender::start(state);
        let _ = l1_proof_sender.cast(InMessage::Send).await;
        Ok(())
    }
}

impl GenServer for L1ProofSender {
    type InMsg = InMessage;
    type OutMsg = OutMessage;
    type State = L1ProofSenderState;

    type Error = SequencerError;

    fn new() -> Self {
        Self {}
    }

    async fn handle_call(
        &mut self,
        _message: Self::InMsg,
        _tx: &Sender<GenServerInMsg<Self>>,
        _state: &mut Self::State,
    ) -> CallResponse<Self::OutMsg> {
        CallResponse::Reply(OutMessage::Done)
    }

    async fn handle_cast(
        &mut self,
        _message: Self::InMsg,
        tx: &Sender<GenServerInMsg<Self>>,
        state: &mut Self::State,
    ) -> CastResponse {
        // Right now we only have the Send message, so we ignore the message
        let _ = verify_and_send_proof(state)
            .await
            .inspect_err(|err| error!("L1 Proof Sender: {err}"));
        let check_interval = random_duration(state.proof_send_interval_ms);
        send_after(check_interval, tx.clone(), Self::InMsg::Send);
        CastResponse::NoReply
    }
}

async fn verify_and_send_proof(state: &L1ProofSenderState) -> Result<(), ProofSenderError> {
    let batch_to_verify = 1 + state
        .eth_client
        .get_last_verified_batch(state.on_chain_proposer_address)
        .await?;

    if batch_number_has_all_needed_proofs(batch_to_verify, &state.needed_proof_types)
        .inspect_err(|_| info!("Missing proofs for batch {batch_to_verify}, skipping sending"))
        .unwrap_or_default()
    {
        send_proof(state, batch_to_verify).await?;
    }

    Ok(())
}

pub async fn send_proof(
    state: &L1ProofSenderState,
    batch_number: u64,
) -> Result<H256, ProofSenderError> {
    // TODO: change error
    // TODO: If the proof is not needed, a default calldata is used,
    // the structure has to match the one defined in the OnChainProposer.sol contract.
    // It may cause some issues, but the ethrex_prover_lib cannot be imported,
    // this approach is straight-forward for now.
    let mut proofs = HashMap::with_capacity(state.needed_proof_types.len());
    for prover_type in state.needed_proof_types.iter() {
        let proof = read_proof(batch_number, StateFileType::Proof(*prover_type))?;
        if proof.prover_type != *prover_type {
            return Err(ProofSenderError::ProofNotPresent(*prover_type));
        }
        proofs.insert(prover_type, proof.calldata);
    }

    debug!("Sending proof for batch number: {batch_number}");

    let calldata_values = [
        &[Value::Uint(U256::from(batch_number))],
        proofs
            .get(&ProverType::RISC0)
            .unwrap_or(&ProverType::RISC0.empty_calldata())
            .as_slice(),
        proofs
            .get(&ProverType::SP1)
            .unwrap_or(&ProverType::SP1.empty_calldata())
            .as_slice(),
        proofs
            .get(&ProverType::Pico)
            .unwrap_or(&ProverType::Pico.empty_calldata())
            .as_slice(),
        proofs
            .get(&ProverType::TDX)
            .unwrap_or(&ProverType::TDX.empty_calldata())
            .as_slice(),
    ]
    .concat();

    let calldata = encode_calldata(VERIFY_FUNCTION_SIGNATURE, &calldata_values)?;

    let gas_price = state
        .eth_client
        .get_gas_price_with_extra(20)
        .await?
        .try_into()
        .map_err(|_| {
            ProofSenderError::InternalError("Failed to convert gas_price to a u64".to_owned())
        })?;

    let verify_tx = state
        .eth_client
        .build_eip1559_transaction(
            state.on_chain_proposer_address,
            state.l1_address,
            calldata.into(),
            Overrides {
                max_fee_per_gas: Some(gas_price),
                max_priority_fee_per_gas: Some(gas_price),
                ..Default::default()
            },
        )
        .await?;

    let mut tx = WrappedTransaction::EIP1559(verify_tx);

    let verify_tx_hash = state
        .eth_client
        .send_tx_bump_gas_exponential_backoff(&mut tx, &state.l1_private_key)
        .await?;

    info!("Sent proof for batch {batch_number}, with transaction hash {verify_tx_hash:#x}");

    Ok(verify_tx_hash)
}<|MERGE_RESOLUTION|>--- conflicted
+++ resolved
@@ -9,12 +9,9 @@
 };
 use keccak_hash::keccak;
 use secp256k1::SecretKey;
-<<<<<<< HEAD
 use spawned_concurrency::{send_after, CallResponse, CastResponse, GenServer, GenServerInMsg};
 use spawned_rt::mpsc::Sender;
-=======
 use std::str::FromStr;
->>>>>>> eb78b10c
 use tracing::{debug, error, info};
 
 use crate::{
@@ -34,25 +31,15 @@
 const VERIFY_FUNCTION_SIGNATURE: &str =
     "verifyBatch(uint256,bytes,bytes32,bytes,bytes,bytes,bytes32,bytes,uint256[8],bytes,bytes)";
 
-<<<<<<< HEAD
-#[derive(Clone)]
-pub struct L1ProofSenderState {
-=======
-const DEV_MODE_ADDRESS: H160 = H160([
+
+    const DEV_MODE_ADDRESS: H160 = H160([
     0x00, 0x00, 0x00, 0x00, 0x00, 0x00, 0x00, 0x00, 0x00, 0x00, 0x00, 0x00, 0x00, 0x00, 0x00, 0x00,
     0x00, 0x00, 0x00, 0xAA,
 ]);
 
-pub async fn start_l1_proof_sender(cfg: SequencerConfig) -> Result<(), SequencerError> {
-    L1ProofSender::new(&cfg.proof_coordinator, &cfg.l1_committer, &cfg.eth)
-        .await?
-        .run()
-        .await;
-    Ok(())
-}
-
-struct L1ProofSender {
->>>>>>> eb78b10c
+
+#[derive(Clone)]
+pub struct L1ProofSenderState {
     eth_client: EthClient,
     l1_address: Address,
     l1_private_key: SecretKey,
