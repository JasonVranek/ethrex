--- conflicted
+++ resolved
@@ -6,10 +6,7 @@
 use ethrex_storage::Store;
 use ethrex_storage_rollup::StoreRollup;
 use execution_cache::ExecutionCache;
-<<<<<<< HEAD
 use l1_committer::L1Committer;
-=======
->>>>>>> 78856d4d
 use l1_watcher::L1Watcher;
 use tokio::task::JoinSet;
 use tracing::{error, info};
@@ -42,17 +39,9 @@
     let execution_cache = Arc::new(ExecutionCache::default());
 
     L1Watcher::spawn(store.clone(), blockchain.clone(), cfg.clone()).await;
-<<<<<<< HEAD
     L1Committer::spawn(
         store.clone(), 
         rollup_store.clone(), 
-=======
-
-    let mut task_set = JoinSet::new();
-    task_set.spawn(l1_committer::start_l1_committer(
-        store.clone(),
-        rollup_store.clone(),
->>>>>>> 78856d4d
         execution_cache.clone(),
         cfg.clone(),
     ).await?;
