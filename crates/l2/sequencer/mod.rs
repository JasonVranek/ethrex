--- conflicted
+++ resolved
@@ -51,21 +51,16 @@
 
     let execution_cache = Arc::new(ExecutionCache::default());
 
-<<<<<<< HEAD
-    L1Watcher::spawn(
+    let _ = L1Watcher::spawn(
         store.clone(),
         blockchain.clone(),
         cfg.clone(),
         shared_state.clone(),
     )
-    .await;
-=======
-    let _ = L1Watcher::spawn(store.clone(), blockchain.clone(), cfg.clone())
-        .await
-        .inspect_err(|err| {
-            error!("Error starting Watcher: {err}");
-        });
->>>>>>> 7e13253f
+    .await
+    .inspect_err(|err| {
+        error!("Error starting Watcher: {err}");
+    });
     let _ = L1Committer::spawn(
         store.clone(),
         rollup_store.clone(),
@@ -77,7 +72,6 @@
     .inspect_err(|err| {
         error!("Error starting Committer: {err}");
     });
-<<<<<<< HEAD
     let _ = ProofCoordinator::spawn(
         store.clone(),
         rollup_store.clone(),
@@ -86,25 +80,15 @@
     )
     .await
     .inspect_err(|err| {
-=======
-    let _ = ProofCoordinator::spawn(store.clone(), rollup_store.clone(), cfg.clone())
+        error!("Error starting Proof Coordinator: {err}");
+    });
+    let _ = L1ProofSender::spawn(cfg.clone(), shared_state.clone())
         .await
         .inspect_err(|err| {
             error!("Error starting Proof Coordinator: {err}");
         });
-    let _ = L1ProofSender::spawn(cfg.clone()).await.inspect_err(|err| {
->>>>>>> 7e13253f
-        error!("Error starting Proof Coordinator: {err}");
-    });
 
     let mut task_set: JoinSet<Result<(), errors::SequencerError>> = JoinSet::new();
-<<<<<<< HEAD
-    task_set.spawn(l1_proof_sender::start_l1_proof_sender(
-        cfg.clone(),
-        shared_state.clone(),
-    ));
-=======
->>>>>>> 7e13253f
     task_set.spawn(start_block_producer(
         store.clone(),
         blockchain.clone(),
