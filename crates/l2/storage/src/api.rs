--- conflicted
+++ resolved
@@ -120,35 +120,32 @@
     /// Returns whether the batch with the given number is present.
     async fn contains_batch(&self, batch_number: &u64) -> Result<bool, RollupStoreError>;
 
-<<<<<<< HEAD
     /// Stores the sequencer signature for a given block hash.
     async fn store_signature_by_block(
         &self,
         block_hash: H256,
         signature: [u8; 68],
-    ) -> Result<(), StoreError>;
+    ) -> Result<(), RollupStoreError>;
 
     /// Retrieves the sequencer signature for a given block hash.
     async fn get_signature_by_block(
         &self,
         block_hash: H256,
-    ) -> Result<Option<[u8; 68]>, StoreError>;
+    ) -> Result<Option<[u8; 68]>, RollupStoreError>;
 
     /// Stores the sequencer signature for a given batch number.
     async fn store_signature_by_batch(
         &self,
         batch_number: u64,
         signature: [u8; 68],
-    ) -> Result<(), StoreError>;
+    ) -> Result<(), RollupStoreError>;
 
     /// Retrieves the sequencer signature for a given batch number.
     async fn get_signature_by_batch(
         &self,
         batch_number: u64,
-    ) -> Result<Option<[u8; 68]>, StoreError>;
+    ) -> Result<Option<[u8; 68]>, RollupStoreError>;
 
-    async fn get_lastest_sent_batch_proof(&self) -> Result<u64, StoreError>;
-=======
     async fn get_lastest_sent_batch_proof(&self) -> Result<u64, RollupStoreError>;
 
     async fn set_lastest_sent_batch_proof(&self, batch_number: u64)
@@ -177,7 +174,6 @@
         batch_number: u64,
         proof_type: ProverType,
     ) -> Result<Option<BatchProof>, RollupStoreError>;
->>>>>>> 0c4beceb
 
     async fn revert_to_batch(&self, batch_number: u64) -> Result<(), RollupStoreError>;
 }