--- conflicted
+++ resolved
@@ -309,12 +309,11 @@
         }
     }
 
-<<<<<<< HEAD
     async fn store_signature_by_block(
         &self,
         block_hash: H256,
         signature: [u8; 68],
-    ) -> Result<(), StoreError> {
+    ) -> Result<(), RollupStoreError> {
         let key = block_hash.as_fixed_bytes();
         self.write::<SignatureByBlockHash>(*key, signature).await
     }
@@ -322,7 +321,7 @@
     async fn get_signature_by_block(
         &self,
         block_hash: H256,
-    ) -> Result<Option<[u8; 68]>, StoreError> {
+    ) -> Result<Option<[u8; 68]>, RollupStoreError> {
         let key = block_hash.as_fixed_bytes();
         self.read::<SignatureByBlockHash>(*key).await
     }
@@ -331,7 +330,7 @@
         &self,
         batch_number: u64,
         signature: [u8; 68],
-    ) -> Result<(), StoreError> {
+    ) -> Result<(), RollupStoreError> {
         self.write::<SignatureByBatch>(batch_number, signature)
             .await
     }
@@ -339,13 +338,11 @@
     async fn get_signature_by_batch(
         &self,
         batch_number: u64,
-    ) -> Result<Option<[u8; 68]>, StoreError> {
+    ) -> Result<Option<[u8; 68]>, RollupStoreError> {
         self.read::<SignatureByBatch>(batch_number).await
     }
-    async fn get_lastest_sent_batch_proof(&self) -> Result<u64, StoreError> {
-=======
+
     async fn get_lastest_sent_batch_proof(&self) -> Result<u64, RollupStoreError> {
->>>>>>> 0c4beceb
         self.read::<LastSentBatchProof>(0)
             .await
             .map(|v| v.unwrap_or(0))
