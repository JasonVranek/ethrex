use std::{panic::RefUnwindSafe, sync::Arc};

use crate::error::RollupStoreError;
use ethrex_common::{
    H256,
    types::{AccountUpdate, Blob, BlockNumber},
};
use ethrex_l2_common::prover::{BatchProof, ProverType};
use ethrex_rlp::encode::RLPEncode;
use redb::{AccessGuard, Database, Key, ReadableTable, TableDefinition, Value, WriteTransaction};

use crate::{
    api::StoreEngineRollup,
    rlp::{BlockNumbersRLP, MessageHashesRLP, OperationsCountRLP, Rlp},
};

const BATCHES_BY_BLOCK_NUMBER_TABLE: TableDefinition<BlockNumber, u64> =
    TableDefinition::new("BatchesByBlockNumbers");

const MESSAGES_BY_BATCH: TableDefinition<u64, MessageHashesRLP> =
    TableDefinition::new("MesageHashesByBatch");

const BLOCK_NUMBERS_BY_BATCH: TableDefinition<u64, BlockNumbersRLP> =
    TableDefinition::new("BlockNumbersByBatch");

const OPERATIONS_COUNTS: TableDefinition<u64, OperationsCountRLP> =
    TableDefinition::new("OperationsCount");

const BLOB_BUNDLES: TableDefinition<u64, Rlp<Vec<Blob>>> = TableDefinition::new("BlobBundles");

const STATE_ROOTS: TableDefinition<u64, Rlp<H256>> = TableDefinition::new("StateRoots");

const PRIVILEGED_TRANSACTIONS_HASHES: TableDefinition<u64, Rlp<H256>> =
    TableDefinition::new("PrivilegedTransactionHashes");

const LAST_SENT_BATCH_PROOF: TableDefinition<u64, u64> = TableDefinition::new("LastSentBatchProof");

<<<<<<< HEAD
const SIGNATURES_BY_BLOCK: TableDefinition<[u8; 32], [u8; 68]> =
    TableDefinition::new("SignaturesByBlock");

const SIGNATURES_BY_BATCH: TableDefinition<u64, [u8; 68]> =
    TableDefinition::new("SignaturesByBatch");
=======
const ACCOUNT_UPDATES_BY_BLOCK_NUMBER: TableDefinition<BlockNumber, Vec<u8>> =
    TableDefinition::new("AccountUpdatesByBlockNumber");

const BATCH_PROOF_BY_BATCH_AND_TYPE: TableDefinition<(u64, u32), Vec<u8>> =
    TableDefinition::new("BatchProofByBatchAndType");

const COMMIT_TX_BY_BATCH: TableDefinition<u64, Rlp<H256>> = TableDefinition::new("CommitTxByBatch");

const VERIFY_TX_BY_BATCH: TableDefinition<u64, Rlp<H256>> = TableDefinition::new("VerifyTxByBatch");
>>>>>>> 0c4beceb

#[derive(Debug)]
pub struct RedBStoreRollup {
    db: Arc<Database>,
}

impl RefUnwindSafe for RedBStoreRollup {}
impl RedBStoreRollup {
    pub fn new() -> Result<Self, RollupStoreError> {
        Ok(Self {
            db: Arc::new(init_db()?),
        })
    }

    // Helper method to write into a redb table
    async fn write<'k, 'v, 'a, K, V>(
        &self,
        table: TableDefinition<'a, K, V>,
        key: K::SelfType<'k>,
        value: V::SelfType<'v>,
    ) -> Result<(), RollupStoreError>
    where
        K: Key + Send + 'static,
        V: Value + Send + 'static,
        K::SelfType<'k>: Send,
        V::SelfType<'v>: Send,
        'a: 'static,
        'k: 'static,
        'v: 'static,
    {
        let db = self.db.clone();
        tokio::task::spawn_blocking(move || {
            let write_txn = db.begin_write().map_err(Box::new)?;
            write_txn.open_table(table)?.insert(key, value)?;
            write_txn.commit()?;

            Ok(())
        })
        .await
        .map_err(|e| RollupStoreError::Custom(format!("task panicked: {e}")))?
    }
    // Helper method to read from a redb table
    async fn read<'k, 'a, K, V>(
        &self,
        table: TableDefinition<'a, K, V>,
        key: K::SelfType<'k>,
    ) -> Result<Option<AccessGuard<'static, V>>, RollupStoreError>
    where
        K: Key + Send + 'static,
        V: Value + Send + 'static,
        K::SelfType<'k>: Send,
        'a: 'static,
        'k: 'static,
    {
        let db = self.db.clone();
        tokio::task::spawn_blocking(move || {
            let read_txn = db.begin_read().map_err(Box::new)?;
            let table = read_txn.open_table(table)?;
            let result = table.get(key)?;
            Ok(result)
        })
        .await
        .map_err(|e| RollupStoreError::Custom(format!("task panicked: {e}")))?
    }
}

pub fn init_db() -> Result<Database, RollupStoreError> {
    let db = Database::create("ethrex_l2.redb")?;

    let table_creation_txn = db.begin_write().map_err(Box::new)?;

    table_creation_txn.open_table(BATCHES_BY_BLOCK_NUMBER_TABLE)?;
    table_creation_txn.open_table(MESSAGES_BY_BATCH)?;
    table_creation_txn.open_table(OPERATIONS_COUNTS)?;
    table_creation_txn.open_table(BLOB_BUNDLES)?;
    table_creation_txn.open_table(STATE_ROOTS)?;
    table_creation_txn.open_table(PRIVILEGED_TRANSACTIONS_HASHES)?;
    table_creation_txn.open_table(BLOCK_NUMBERS_BY_BATCH)?;
    table_creation_txn.open_table(LAST_SENT_BATCH_PROOF)?;
<<<<<<< HEAD
    table_creation_txn.open_table(SIGNATURES_BY_BLOCK)?;
    table_creation_txn.open_table(SIGNATURES_BY_BATCH)?;
=======
    table_creation_txn.open_table(ACCOUNT_UPDATES_BY_BLOCK_NUMBER)?;
    table_creation_txn.open_table(BATCH_PROOF_BY_BATCH_AND_TYPE)?;
    table_creation_txn.open_table(COMMIT_TX_BY_BATCH)?;
    table_creation_txn.open_table(VERIFY_TX_BY_BATCH)?;
>>>>>>> 0c4beceb
    table_creation_txn.commit()?;

    Ok(db)
}

#[async_trait::async_trait]
impl StoreEngineRollup for RedBStoreRollup {
    async fn get_batch_number_by_block(
        &self,
        block_number: BlockNumber,
    ) -> Result<Option<u64>, RollupStoreError> {
        Ok(self
            .read(BATCHES_BY_BLOCK_NUMBER_TABLE, block_number)
            .await?
            .map(|b| b.value()))
    }

    async fn store_batch_number_by_block(
        &self,
        block_number: BlockNumber,
        batch_number: u64,
    ) -> Result<(), RollupStoreError> {
        self.write(BATCHES_BY_BLOCK_NUMBER_TABLE, block_number, batch_number)
            .await
    }

    async fn get_message_hashes_by_batch(
        &self,
        batch_number: u64,
    ) -> Result<Option<Vec<H256>>, RollupStoreError> {
        Ok(self
            .read(MESSAGES_BY_BATCH, batch_number)
            .await?
            .map(|w| w.value().to()))
    }

    async fn store_message_hashes_by_batch(
        &self,
        batch_number: u64,
        messages: Vec<H256>,
    ) -> Result<(), RollupStoreError> {
        self.write(
            MESSAGES_BY_BATCH,
            batch_number,
            <Vec<H256> as Into<MessageHashesRLP>>::into(messages),
        )
        .await
    }

    async fn store_block_numbers_by_batch(
        &self,
        batch_number: u64,
        block_numbers: Vec<BlockNumber>,
    ) -> Result<(), RollupStoreError> {
        self.write(
            BLOCK_NUMBERS_BY_BATCH,
            batch_number,
            BlockNumbersRLP::from_bytes(block_numbers.encode_to_vec()),
        )
        .await
    }

    async fn get_block_numbers_by_batch(
        &self,
        batch_number: u64,
    ) -> Result<Option<Vec<BlockNumber>>, RollupStoreError> {
        Ok(self
            .read(BLOCK_NUMBERS_BY_BATCH, batch_number)
            .await?
            .map(|rlp| rlp.value().to()))
    }

    async fn contains_batch(&self, batch_number: &u64) -> Result<bool, RollupStoreError> {
        let exists = self
            .read(BLOCK_NUMBERS_BY_BATCH, *batch_number)
            .await?
            .is_some();
        Ok(exists)
    }

    async fn store_privileged_transactions_hash_by_batch_number(
        &self,
        batch_number: u64,
        privileged_transactions_hash: H256,
    ) -> Result<(), RollupStoreError> {
        self.write(
            PRIVILEGED_TRANSACTIONS_HASHES,
            batch_number,
            privileged_transactions_hash.into(),
        )
        .await
    }

    async fn get_privileged_transactions_hash_by_batch_number(
        &self,
        batch_number: u64,
    ) -> Result<Option<H256>, RollupStoreError> {
        Ok(self
            .read(PRIVILEGED_TRANSACTIONS_HASHES, batch_number)
            .await?
            .map(|rlp| rlp.value().to()))
    }

    async fn store_state_root_by_batch_number(
        &self,
        batch_number: u64,
        state_root: H256,
    ) -> Result<(), RollupStoreError> {
        self.write(STATE_ROOTS, batch_number, state_root.into())
            .await
    }

    async fn get_state_root_by_batch_number(
        &self,
        batch_number: u64,
    ) -> Result<Option<H256>, RollupStoreError> {
        Ok(self
            .read(STATE_ROOTS, batch_number)
            .await?
            .map(|rlp| rlp.value().to()))
    }

    async fn store_blob_bundle_by_batch_number(
        &self,
        batch_number: u64,
        state_diff: Vec<Blob>,
    ) -> Result<(), RollupStoreError> {
        self.write(BLOB_BUNDLES, batch_number, state_diff.into())
            .await
    }

    async fn get_blob_bundle_by_batch_number(
        &self,
        batch_number: u64,
    ) -> Result<Option<Vec<Blob>>, RollupStoreError> {
        Ok(self
            .read(BLOB_BUNDLES, batch_number)
            .await?
            .map(|rlp| rlp.value().to()))
    }

    async fn get_commit_tx_by_batch(
        &self,
        batch_number: u64,
    ) -> Result<Option<H256>, RollupStoreError> {
        Ok(self
            .read(COMMIT_TX_BY_BATCH, batch_number)
            .await?
            .map(|rlp| rlp.value().to()))
    }

    async fn store_commit_tx_by_batch(
        &self,
        batch_number: u64,
        commit_tx: H256,
    ) -> Result<(), RollupStoreError> {
        self.write(COMMIT_TX_BY_BATCH, batch_number, commit_tx.into())
            .await
    }

    async fn get_verify_tx_by_batch(
        &self,
        batch_number: u64,
    ) -> Result<Option<H256>, RollupStoreError> {
        Ok(self
            .read(VERIFY_TX_BY_BATCH, batch_number)
            .await?
            .map(|rlp| rlp.value().to()))
    }

    async fn store_verify_tx_by_batch(
        &self,
        batch_number: u64,
        verify_tx: H256,
    ) -> Result<(), RollupStoreError> {
        self.write(VERIFY_TX_BY_BATCH, batch_number, verify_tx.into())
            .await
    }

    async fn update_operations_count(
        &self,
        transaction_inc: u64,
        privileged_tx_inc: u64,
        messages_inc: u64,
    ) -> Result<(), RollupStoreError> {
        let (transaction_count, messages_count, privileged_tx_count) = {
            let current_operations = self.get_operations_count().await?;
            (
                current_operations[0] + transaction_inc,
                current_operations[1] + messages_inc,
                current_operations[2] + privileged_tx_inc,
            )
        };

        self.write(
            OPERATIONS_COUNTS,
            0,
            OperationsCountRLP::from_bytes(
                vec![transaction_count, messages_count, privileged_tx_count].encode_to_vec(),
            ),
        )
        .await
    }

    async fn get_operations_count(&self) -> Result<[u64; 3], RollupStoreError> {
        let operations = self
            .read(OPERATIONS_COUNTS, 0)
            .await?
            .map(|rlp| rlp.value().to());
        match operations {
            Some(mut operations) => Ok([
                operations.pop().unwrap_or_default(),
                operations.pop().unwrap_or_default(),
                operations.pop().unwrap_or_default(),
            ]),
            _ => Ok([0, 0, 0]),
        }
    }

    async fn get_lastest_sent_batch_proof(&self) -> Result<u64, RollupStoreError> {
        Ok(self
            .read(LAST_SENT_BATCH_PROOF, 0)
            .await?
            .map(|b| b.value())
            .unwrap_or(0))
    }

    async fn set_lastest_sent_batch_proof(
        &self,
        batch_number: u64,
    ) -> Result<(), RollupStoreError> {
        self.write(LAST_SENT_BATCH_PROOF, 0, batch_number).await
    }

<<<<<<< HEAD
    async fn store_signature_by_block(
        &self,
        block_hash: H256,
        signature: [u8; 68],
    ) -> Result<(), StoreError> {
        self.write(SIGNATURES_BY_BLOCK, block_hash.into(), signature)
            .await
    }
    async fn get_signature_by_block(
        &self,
        block_hash: H256,
    ) -> Result<Option<[u8; 68]>, StoreError> {
        Ok(self
            .read(SIGNATURES_BY_BLOCK, block_hash.into())
            .await?
            .map(|s| s.value()))
    }
    async fn store_signature_by_batch(
        &self,
        batch_number: u64,
        signature: [u8; 68],
    ) -> Result<(), StoreError> {
        self.write(SIGNATURES_BY_BATCH, batch_number, signature)
            .await
    }
    async fn get_signature_by_batch(
        &self,
        batch_number: u64,
    ) -> Result<Option<[u8; 68]>, StoreError> {
        Ok(self
            .read(SIGNATURES_BY_BATCH, batch_number)
            .await?
            .map(|s| s.value()))
    }
=======
    async fn get_account_updates_by_block_number(
        &self,
        block_number: BlockNumber,
    ) -> Result<Option<Vec<AccountUpdate>>, RollupStoreError> {
        self.read(ACCOUNT_UPDATES_BY_BLOCK_NUMBER, block_number)
            .await?
            .map(|s| bincode::deserialize(&s.value()))
            .transpose()
            .map_err(RollupStoreError::from)
    }

    async fn store_account_updates_by_block_number(
        &self,
        block_number: BlockNumber,
        account_updates: Vec<AccountUpdate>,
    ) -> Result<(), RollupStoreError> {
        let serialized = bincode::serialize(&account_updates)?;
        self.write(ACCOUNT_UPDATES_BY_BLOCK_NUMBER, block_number, serialized)
            .await
    }
    async fn store_proof_by_batch_and_type(
        &self,
        batch_number: u64,
        proof_type: ProverType,
        proof: BatchProof,
    ) -> Result<(), RollupStoreError> {
        let serialized = bincode::serialize(&proof)?;
        self.write(
            BATCH_PROOF_BY_BATCH_AND_TYPE,
            (batch_number, proof_type.into()),
            serialized,
        )
        .await
    }

    async fn get_proof_by_batch_and_type(
        &self,
        batch_number: u64,
        proof_type: ProverType,
    ) -> Result<Option<BatchProof>, RollupStoreError> {
        self.read(
            BATCH_PROOF_BY_BATCH_AND_TYPE,
            (batch_number, proof_type.into()),
        )
        .await?
        .map(|s| bincode::deserialize(&s.value()))
        .transpose()
        .map_err(RollupStoreError::from)
    }

    async fn revert_to_batch(&self, batch_number: u64) -> Result<(), RollupStoreError> {
        let Some(kept_blocks) = self.get_block_numbers_by_batch(batch_number).await? else {
            return Ok(());
        };
        let last_kept_block = *kept_blocks.iter().max().unwrap_or(&0);
        let txn = self.db.begin_write().map_err(Box::new)?;
        delete_starting_at(&txn, BATCHES_BY_BLOCK_NUMBER_TABLE, last_kept_block + 1)?;
        delete_starting_at(&txn, MESSAGES_BY_BATCH, batch_number + 1)?;
        delete_starting_at(&txn, BLOCK_NUMBERS_BY_BATCH, batch_number + 1)?;
        delete_starting_at(&txn, PRIVILEGED_TRANSACTIONS_HASHES, batch_number + 1)?;
        delete_starting_at(&txn, STATE_ROOTS, batch_number + 1)?;
        delete_starting_at(&txn, BLOB_BUNDLES, batch_number + 1)?;
        txn.commit()?;
        Ok(())
    }
}

/// Deletes keys above key, assuming they are contiguous
fn delete_starting_at<V: redb::Value>(
    txn: &WriteTransaction,
    table: TableDefinition<u64, V>,
    mut key: u64,
) -> Result<(), RollupStoreError> {
    let mut table = txn.open_table(table)?;
    while table.get(key)?.is_some() {
        table.remove(key)?;
        key += 1;
    }
    Ok(())
>>>>>>> 0c4beceb
}<|MERGE_RESOLUTION|>--- conflicted
+++ resolved
@@ -35,13 +35,12 @@
 
 const LAST_SENT_BATCH_PROOF: TableDefinition<u64, u64> = TableDefinition::new("LastSentBatchProof");
 
-<<<<<<< HEAD
 const SIGNATURES_BY_BLOCK: TableDefinition<[u8; 32], [u8; 68]> =
     TableDefinition::new("SignaturesByBlock");
 
 const SIGNATURES_BY_BATCH: TableDefinition<u64, [u8; 68]> =
     TableDefinition::new("SignaturesByBatch");
-=======
+
 const ACCOUNT_UPDATES_BY_BLOCK_NUMBER: TableDefinition<BlockNumber, Vec<u8>> =
     TableDefinition::new("AccountUpdatesByBlockNumber");
 
@@ -51,7 +50,6 @@
 const COMMIT_TX_BY_BATCH: TableDefinition<u64, Rlp<H256>> = TableDefinition::new("CommitTxByBatch");
 
 const VERIFY_TX_BY_BATCH: TableDefinition<u64, Rlp<H256>> = TableDefinition::new("VerifyTxByBatch");
->>>>>>> 0c4beceb
 
 #[derive(Debug)]
 pub struct RedBStoreRollup {
@@ -131,15 +129,12 @@
     table_creation_txn.open_table(PRIVILEGED_TRANSACTIONS_HASHES)?;
     table_creation_txn.open_table(BLOCK_NUMBERS_BY_BATCH)?;
     table_creation_txn.open_table(LAST_SENT_BATCH_PROOF)?;
-<<<<<<< HEAD
     table_creation_txn.open_table(SIGNATURES_BY_BLOCK)?;
     table_creation_txn.open_table(SIGNATURES_BY_BATCH)?;
-=======
     table_creation_txn.open_table(ACCOUNT_UPDATES_BY_BLOCK_NUMBER)?;
     table_creation_txn.open_table(BATCH_PROOF_BY_BATCH_AND_TYPE)?;
     table_creation_txn.open_table(COMMIT_TX_BY_BATCH)?;
     table_creation_txn.open_table(VERIFY_TX_BY_BATCH)?;
->>>>>>> 0c4beceb
     table_creation_txn.commit()?;
 
     Ok(db)
@@ -374,7 +369,6 @@
         self.write(LAST_SENT_BATCH_PROOF, 0, batch_number).await
     }
 
-<<<<<<< HEAD
     async fn store_signature_by_block(
         &self,
         block_hash: H256,
@@ -409,7 +403,7 @@
             .await?
             .map(|s| s.value()))
     }
-=======
+
     async fn get_account_updates_by_block_number(
         &self,
         block_number: BlockNumber,
@@ -489,5 +483,4 @@
         key += 1;
     }
     Ok(())
->>>>>>> 0c4beceb
 }