use std::{panic::RefUnwindSafe, sync::Arc};

use ethrex_common::{
    H256,
    types::{Blob, BlockNumber},
};
use ethrex_rlp::encode::RLPEncode;
use ethrex_storage::error::StoreError;
use redb::{AccessGuard, Database, Key, ReadableTable, TableDefinition, Value, WriteTransaction};

use crate::{
    api::StoreEngineRollup,
    rlp::{BlockNumbersRLP, MessageHashesRLP, OperationsCountRLP, Rlp},
};

const BATCHES_BY_BLOCK_NUMBER_TABLE: TableDefinition<BlockNumber, u64> =
    TableDefinition::new("BatchesByBlockNumbers");

const MESSAGES_BY_BATCH: TableDefinition<u64, MessageHashesRLP> =
    TableDefinition::new("MesageHashesByBatch");

const BLOCK_NUMBERS_BY_BATCH: TableDefinition<u64, BlockNumbersRLP> =
    TableDefinition::new("BlockNumbersByBatch");

const OPERATIONS_COUNTS: TableDefinition<u64, OperationsCountRLP> =
    TableDefinition::new("OperationsCount");

const BLOB_BUNDLES: TableDefinition<u64, Rlp<Vec<Blob>>> = TableDefinition::new("BlobBundles");

const STATE_ROOTS: TableDefinition<u64, Rlp<H256>> = TableDefinition::new("StateRoots");

const DEPOSIT_LOGS_HASHES: TableDefinition<u64, Rlp<H256>> =
    TableDefinition::new("DepositLogsHashes");

const LAST_SENT_BATCH_PROOF: TableDefinition<u64, u64> = TableDefinition::new("LastSentBatchProof");

const SIGNATURES_BY_BLOCK: TableDefinition<[u8; 32], [u8; 68]> =
    TableDefinition::new("SignaturesByBlock");

const SIGNATURES_BY_BATCH: TableDefinition<u64, [u8; 68]> =
    TableDefinition::new("SignaturesByBatch");

#[derive(Debug)]
pub struct RedBStoreRollup {
    db: Arc<Database>,
}

impl RefUnwindSafe for RedBStoreRollup {}
impl RedBStoreRollup {
    pub fn new() -> Result<Self, StoreError> {
        Ok(Self {
            db: Arc::new(init_db()?),
        })
    }

    // Helper method to write into a redb table
    async fn write<'k, 'v, 'a, K, V>(
        &self,
        table: TableDefinition<'a, K, V>,
        key: K::SelfType<'k>,
        value: V::SelfType<'v>,
    ) -> Result<(), StoreError>
    where
        K: Key + Send + 'static,
        V: Value + Send + 'static,
        K::SelfType<'k>: Send,
        V::SelfType<'v>: Send,
        'a: 'static,
        'k: 'static,
        'v: 'static,
    {
        let db = self.db.clone();
        tokio::task::spawn_blocking(move || {
            let write_txn = db.begin_write().map_err(Box::new)?;
            write_txn.open_table(table)?.insert(key, value)?;
            write_txn.commit()?;

            Ok(())
        })
        .await
        .map_err(|e| StoreError::Custom(format!("task panicked: {e}")))?
    }
    // Helper method to read from a redb table
    async fn read<'k, 'a, K, V>(
        &self,
        table: TableDefinition<'a, K, V>,
        key: K::SelfType<'k>,
    ) -> Result<Option<AccessGuard<'static, V>>, StoreError>
    where
        K: Key + Send + 'static,
        V: Value + Send + 'static,
        K::SelfType<'k>: Send,
        'a: 'static,
        'k: 'static,
    {
        let db = self.db.clone();
        tokio::task::spawn_blocking(move || {
            let read_txn = db.begin_read().map_err(Box::new)?;
            let table = read_txn.open_table(table)?;
            let result = table.get(key)?;
            Ok(result)
        })
        .await
        .map_err(|e| StoreError::Custom(format!("task panicked: {e}")))?
    }
}

pub fn init_db() -> Result<Database, StoreError> {
    let db = Database::create("ethrex_l2.redb")?;

    let table_creation_txn = db.begin_write().map_err(Box::new)?;

    table_creation_txn.open_table(BATCHES_BY_BLOCK_NUMBER_TABLE)?;
    table_creation_txn.open_table(MESSAGES_BY_BATCH)?;
    table_creation_txn.open_table(OPERATIONS_COUNTS)?;
    table_creation_txn.open_table(BLOB_BUNDLES)?;
    table_creation_txn.open_table(STATE_ROOTS)?;
    table_creation_txn.open_table(DEPOSIT_LOGS_HASHES)?;
    table_creation_txn.open_table(BLOCK_NUMBERS_BY_BATCH)?;
    table_creation_txn.open_table(LAST_SENT_BATCH_PROOF)?;
    table_creation_txn.open_table(SIGNATURES_BY_BLOCK)?;
    table_creation_txn.open_table(SIGNATURES_BY_BATCH)?;
    table_creation_txn.commit()?;

    Ok(db)
}

#[async_trait::async_trait]
impl StoreEngineRollup for RedBStoreRollup {
    async fn get_batch_number_by_block(
        &self,
        block_number: BlockNumber,
    ) -> Result<Option<u64>, StoreError> {
        Ok(self
            .read(BATCHES_BY_BLOCK_NUMBER_TABLE, block_number)
            .await?
            .map(|b| b.value()))
    }

    async fn store_batch_number_by_block(
        &self,
        block_number: BlockNumber,
        batch_number: u64,
    ) -> Result<(), StoreError> {
        self.write(BATCHES_BY_BLOCK_NUMBER_TABLE, block_number, batch_number)
            .await
    }

    async fn get_message_hashes_by_batch(
        &self,
        batch_number: u64,
    ) -> Result<Option<Vec<H256>>, StoreError> {
        Ok(self
            .read(MESSAGES_BY_BATCH, batch_number)
            .await?
            .map(|w| w.value().to()))
    }

    async fn store_message_hashes_by_batch(
        &self,
        batch_number: u64,
        messages: Vec<H256>,
    ) -> Result<(), StoreError> {
        self.write(
            MESSAGES_BY_BATCH,
            batch_number,
            <Vec<H256> as Into<MessageHashesRLP>>::into(messages),
        )
        .await
    }

    async fn store_block_numbers_by_batch(
        &self,
        batch_number: u64,
        block_numbers: Vec<BlockNumber>,
    ) -> Result<(), StoreError> {
        self.write(
            BLOCK_NUMBERS_BY_BATCH,
            batch_number,
            BlockNumbersRLP::from_bytes(block_numbers.encode_to_vec()),
        )
        .await
    }

    async fn get_block_numbers_by_batch(
        &self,
        batch_number: u64,
    ) -> Result<Option<Vec<BlockNumber>>, StoreError> {
        Ok(self
            .read(BLOCK_NUMBERS_BY_BATCH, batch_number)
            .await?
            .map(|rlp| rlp.value().to()))
    }

    async fn contains_batch(&self, batch_number: &u64) -> Result<bool, StoreError> {
        let exists = self
            .read(BLOCK_NUMBERS_BY_BATCH, *batch_number)
            .await?
            .is_some();
        Ok(exists)
    }

    async fn store_deposit_logs_hash_by_batch_number(
        &self,
        batch_number: u64,
        deposit_logs_hash: H256,
    ) -> Result<(), StoreError> {
        self.write(DEPOSIT_LOGS_HASHES, batch_number, deposit_logs_hash.into())
            .await
    }

    async fn get_deposit_logs_hash_by_batch_number(
        &self,
        batch_number: u64,
    ) -> Result<Option<H256>, StoreError> {
        Ok(self
            .read(DEPOSIT_LOGS_HASHES, batch_number)
            .await?
            .map(|rlp| rlp.value().to()))
    }

    async fn store_state_root_by_batch_number(
        &self,
        batch_number: u64,
        state_root: H256,
    ) -> Result<(), StoreError> {
        self.write(STATE_ROOTS, batch_number, state_root.into())
            .await
    }

    async fn get_state_root_by_batch_number(
        &self,
        batch_number: u64,
    ) -> Result<Option<H256>, StoreError> {
        Ok(self
            .read(STATE_ROOTS, batch_number)
            .await?
            .map(|rlp| rlp.value().to()))
    }

    async fn store_blob_bundle_by_batch_number(
        &self,
        batch_number: u64,
        state_diff: Vec<Blob>,
    ) -> Result<(), StoreError> {
        self.write(BLOB_BUNDLES, batch_number, state_diff.into())
            .await
    }

    async fn get_blob_bundle_by_batch_number(
        &self,
        batch_number: u64,
    ) -> Result<Option<Vec<Blob>>, StoreError> {
        Ok(self
            .read(BLOB_BUNDLES, batch_number)
            .await?
            .map(|rlp| rlp.value().to()))
    }

    async fn update_operations_count(
        &self,
        transaction_inc: u64,
        deposits_inc: u64,
        messages_inc: u64,
    ) -> Result<(), StoreError> {
        let (transaction_count, messages_count, deposits_count) = {
            let current_operations = self.get_operations_count().await?;
            (
                current_operations[0] + transaction_inc,
                current_operations[1] + messages_inc,
                current_operations[2] + deposits_inc,
            )
        };

        self.write(
            OPERATIONS_COUNTS,
            0,
            OperationsCountRLP::from_bytes(
                vec![transaction_count, messages_count, deposits_count].encode_to_vec(),
            ),
        )
        .await
    }

    async fn get_operations_count(&self) -> Result<[u64; 3], StoreError> {
        let operations = self
            .read(OPERATIONS_COUNTS, 0)
            .await?
            .map(|rlp| rlp.value().to());
        match operations {
            Some(mut operations) => Ok([
                operations.pop().unwrap_or_default(),
                operations.pop().unwrap_or_default(),
                operations.pop().unwrap_or_default(),
            ]),
            _ => Ok([0, 0, 0]),
        }
    }

    async fn get_lastest_sent_batch_proof(&self) -> Result<u64, StoreError> {
        Ok(self
            .read(LAST_SENT_BATCH_PROOF, 0)
            .await?
            .map(|b| b.value())
            .unwrap_or(0))
    }

    async fn set_lastest_sent_batch_proof(&self, batch_number: u64) -> Result<(), StoreError> {
        self.write(LAST_SENT_BATCH_PROOF, 0, batch_number).await
    }

<<<<<<< HEAD
    async fn store_signature_by_block(
        &self,
        block_hash: H256,
        signature: [u8; 68],
    ) -> Result<(), StoreError> {
        self.write(SIGNATURES_BY_BLOCK, block_hash.into(), signature)
            .await
    }
    async fn get_signature_by_block(
        &self,
        block_hash: H256,
    ) -> Result<Option<[u8; 68]>, StoreError> {
        Ok(self
            .read(SIGNATURES_BY_BLOCK, block_hash.into())
            .await?
            .map(|s| s.value()))
    }
    async fn store_signature_by_batch(
        &self,
        batch_number: u64,
        signature: [u8; 68],
    ) -> Result<(), StoreError> {
        self.write(SIGNATURES_BY_BATCH, batch_number, signature)
            .await
    }
    async fn get_signature_by_batch(
        &self,
        batch_number: u64,
    ) -> Result<Option<[u8; 68]>, StoreError> {
        Ok(self
            .read(SIGNATURES_BY_BATCH, batch_number)
            .await?
            .map(|s| s.value()))
    }
=======
    async fn revert_to_batch(&self, batch_number: u64) -> Result<(), StoreError> {
        let Some(kept_blocks) = self.get_block_numbers_by_batch(batch_number).await? else {
            return Ok(());
        };
        let last_kept_block = *kept_blocks.iter().max().unwrap_or(&0);
        let txn = self.db.begin_write().map_err(Box::new)?;
        delete_starting_at(&txn, BATCHES_BY_BLOCK_NUMBER_TABLE, last_kept_block + 1)?;
        delete_starting_at(&txn, MESSAGES_BY_BATCH, batch_number + 1)?;
        delete_starting_at(&txn, BLOCK_NUMBERS_BY_BATCH, batch_number + 1)?;
        delete_starting_at(&txn, DEPOSIT_LOGS_HASHES, batch_number + 1)?;
        delete_starting_at(&txn, STATE_ROOTS, batch_number + 1)?;
        delete_starting_at(&txn, BLOB_BUNDLES, batch_number + 1)?;
        txn.commit()?;
        Ok(())
    }
}

/// Deletes keys above key, assuming they are contiguous
fn delete_starting_at<V: redb::Value>(
    txn: &WriteTransaction,
    table: TableDefinition<u64, V>,
    mut key: u64,
) -> Result<(), StoreError> {
    let mut table = txn.open_table(table)?;
    while table.get(key)?.is_some() {
        table.remove(key)?;
        key += 1;
    }
    Ok(())
>>>>>>> 47d56b55
}<|MERGE_RESOLUTION|>--- conflicted
+++ resolved
@@ -309,7 +309,6 @@
         self.write(LAST_SENT_BATCH_PROOF, 0, batch_number).await
     }
 
-<<<<<<< HEAD
     async fn store_signature_by_block(
         &self,
         block_hash: H256,
@@ -344,7 +343,6 @@
             .await?
             .map(|s| s.value()))
     }
-=======
     async fn revert_to_batch(&self, batch_number: u64) -> Result<(), StoreError> {
         let Some(kept_blocks) = self.get_block_numbers_by_batch(batch_number).await? else {
             return Ok(());
@@ -374,5 +372,4 @@
         key += 1;
     }
     Ok(())
->>>>>>> 47d56b55
 }