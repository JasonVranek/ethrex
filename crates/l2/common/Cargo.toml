[package]
name = "ethrex-l2-common"
version.workspace = true
edition.workspace = true

[dependencies]
ethereum-types.workspace = true
ethrex-common.workspace = true
ethrex-rlp.workspace = true
ethrex-storage.workspace = true
ethrex-trie.workspace = true
ethrex-vm.workspace = true
bytes.workspace = true
thiserror.workspace = true
keccak-hash.workspace = true
serde.workspace = true
lazy_static.workspace = true
<<<<<<< HEAD
aligned-sdk.workspace = true
=======
lambdaworks-crypto.workspace = true
sha3.workspace = true
>>>>>>> 15605d2e

[lints.clippy]
unwrap_used = "deny"
expect_used = "deny"
indexing_slicing = "deny"
as_conversions = "deny"
unnecessary_cast = "warn"
panic = "deny"<|MERGE_RESOLUTION|>--- conflicted
+++ resolved
@@ -15,12 +15,9 @@
 keccak-hash.workspace = true
 serde.workspace = true
 lazy_static.workspace = true
-<<<<<<< HEAD
 aligned-sdk.workspace = true
-=======
 lambdaworks-crypto.workspace = true
 sha3.workspace = true
->>>>>>> 15605d2e
 
 [lints.clippy]
 unwrap_used = "deny"
