# Mount and use database created from blobs, for the state reconstruct test.
services:
  ethrex_l2:
    volumes:
      - ./store:/store
    command: >
      l2 init 
      --network /genesis-l2.json 
      --http.addr 0.0.0.0 
      --http.port 1729 
      --authrpc.port 8552 
      --datadir /store 
<<<<<<< HEAD
      --proof-coordinator-listen-ip 0.0.0.0
      --bridge-address ${ETHREX_WATCHER_BRIDGE_ADDRESS}
      --on-chain-proposer-address ${ETHREX_COMMITTER_ON_CHAIN_PROPOSER_ADDRESS}
      --committer-l1-private-key 0x385c546456b6a603a1cfcaa9ec9494ba4832da08dd6bcf4de9a71e4a01b74924
      --proof-coordinator-l1-private-key 0x39725efee3fb28614de3bacaffe4cc4bd8c436257e2c8bb887c4b5c4be45e76d
=======
      --proof-coordinator.addr 0.0.0.0
      --l1.bridge-address ${ETHREX_WATCHER_BRIDGE_ADDRESS}
      --l1.on-chain-proposer-address ${ETHREX_COMMITTER_ON_CHAIN_PROPOSER_ADDRESS}
      --block-producer.coinbase-address 0x0007a881CD95B1484fca47615B64803dad620C8d
      --committer.l1-private-key 0x385c546456b6a603a1cfcaa9ec9494ba4832da08dd6bcf4de9a71e4a01b74924
      --proof-coordinator.l1-private-key 0x39725efee3fb28614de3bacaffe4cc4bd8c436257e2c8bb887c4b5c4be45e76d
>>>>>>> d18d897b
<|MERGE_RESOLUTION|>--- conflicted
+++ resolved
@@ -10,17 +10,9 @@
       --http.port 1729 
       --authrpc.port 8552 
       --datadir /store 
-<<<<<<< HEAD
-      --proof-coordinator-listen-ip 0.0.0.0
-      --bridge-address ${ETHREX_WATCHER_BRIDGE_ADDRESS}
-      --on-chain-proposer-address ${ETHREX_COMMITTER_ON_CHAIN_PROPOSER_ADDRESS}
-      --committer-l1-private-key 0x385c546456b6a603a1cfcaa9ec9494ba4832da08dd6bcf4de9a71e4a01b74924
-      --proof-coordinator-l1-private-key 0x39725efee3fb28614de3bacaffe4cc4bd8c436257e2c8bb887c4b5c4be45e76d
-=======
       --proof-coordinator.addr 0.0.0.0
       --l1.bridge-address ${ETHREX_WATCHER_BRIDGE_ADDRESS}
       --l1.on-chain-proposer-address ${ETHREX_COMMITTER_ON_CHAIN_PROPOSER_ADDRESS}
       --block-producer.coinbase-address 0x0007a881CD95B1484fca47615B64803dad620C8d
       --committer.l1-private-key 0x385c546456b6a603a1cfcaa9ec9494ba4832da08dd6bcf4de9a71e4a01b74924
-      --proof-coordinator.l1-private-key 0x39725efee3fb28614de3bacaffe4cc4bd8c436257e2c8bb887c4b5c4be45e76d
->>>>>>> d18d897b
+      --proof-coordinator.l1-private-key 0x39725efee3fb28614de3bacaffe4cc4bd8c436257e2c8bb887c4b5c4be45e76d