--- conflicted
+++ resolved
@@ -469,13 +469,7 @@
 
         let overrides = Overrides {
             value: Some(value_to_deposit),
-<<<<<<< HEAD
             from: Some(signer.address()),
-            max_fee_per_gas: Some(gas_price),
-            max_priority_fee_per_gas: Some(gas_price),
-=======
-            from: Some(address),
->>>>>>> e22c4dad
             ..Overrides::default()
         };
 
