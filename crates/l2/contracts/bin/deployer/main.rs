use std::{
    fs::{File, OpenOptions, read_to_string},
    io::{BufWriter, Write},
    path::PathBuf,
    process::{Command, ExitStatus, Stdio},
    str::FromStr,
};

use bytes::Bytes;
use clap::Parser;
use cli::{DeployerOptions, parse_private_key};
use error::DeployerError;
use ethrex_common::{Address, U256};
use ethrex_l2::utils::test_data_io::read_genesis_file;
use ethrex_l2_sdk::{
    calldata::{Value, encode_calldata},
    compile_contract, deploy_contract, deploy_with_proxy, get_address_from_secret_key,
    initialize_contract,
};
use ethrex_rpc::{
    EthClient,
    clients::{Overrides, eth::BlockByNumber},
};
use keccak_hash::H256;
use tracing::{Level, debug, error, info, trace, warn};

mod cli;
mod error;

const INITIALIZE_ON_CHAIN_PROPOSER_SIGNATURE_BASED: &str =
    "initialize(bool,address,address,address,address,address,bytes32,bytes32,bytes32,address)";
const INITIALIZE_ON_CHAIN_PROPOSER_SIGNATURE: &str =
    "initialize(bool,address,address,address,address,address,bytes32,bytes32,bytes32,address[])";

const INITIALIZE_BRIDGE_ADDRESS_SIGNATURE: &str = "initializeBridgeAddress(address)";
const TRANSFER_OWNERSHIP_SIGNATURE: &str = "transferOwnership(address)";
const ACCEPT_OWNERSHIP_SIGNATURE: &str = "acceptOwnership()";
const BRIDGE_INITIALIZER_SIGNATURE: &str = "initialize(address,address)";

#[derive(Clone, Copy)]
pub struct ContractAddresses {
    pub on_chain_proposer_address: Address,
    pub bridge_address: Address,
    pub sp1_verifier_address: Address,
    pub risc0_verifier_address: Address,
    pub tdx_verifier_address: Address,
    pub sequencer_registry_address: Address,
    pub aligned_aggregator_address: Address,
}

#[tokio::main]
async fn main() -> Result<(), DeployerError> {
    tracing_subscriber::fmt().with_max_level(Level::INFO).init();

    trace!("Starting deployer binary");
    let opts = DeployerOptions::parse();

    let eth_client = EthClient::new_with_config(
        vec![&opts.rpc_url],
        opts.max_number_of_retries,
        opts.backoff_factor,
        opts.min_retry_delay,
        opts.max_retry_delay,
        Some(opts.maximum_allowed_max_fee_per_gas),
        Some(opts.maximum_allowed_max_fee_per_blob_gas),
    )?;

    download_contract_deps(&opts)?;

    compile_contracts(&opts)?;

    let contract_addresses = deploy_contracts(&eth_client, &opts).await?;

    initialize_contracts(contract_addresses, &eth_client, &opts).await?;

    if opts.deposit_rich {
        let _ = make_deposits(contract_addresses.bridge_address, &eth_client, &opts)
            .await
            .inspect_err(|err| {
                warn!("Failed to make deposits: {err}");
            });
    }

    write_contract_addresses_to_env(contract_addresses, opts.env_file_path)?;
    trace!("Deployer binary finished successfully");
    Ok(())
}

fn download_contract_deps(opts: &DeployerOptions) -> Result<(), DeployerError> {
    trace!("Downloading contract dependencies");
    std::fs::create_dir_all(opts.contracts_path.join("lib")).map_err(|err| {
        DeployerError::DependencyError(format!("Failed to create contracts/lib: {err}"))
    })?;

    git_clone(
        "https://github.com/OpenZeppelin/openzeppelin-contracts-upgradeable.git",
        opts.contracts_path
            .join("lib/openzeppelin-contracts-upgradeable")
            .to_str()
            .ok_or(DeployerError::FailedToGetStringFromPath)?,
        None,
        true,
    )?;

    git_clone(
        "https://github.com/succinctlabs/sp1-contracts.git",
        opts.contracts_path
            .join("lib/sp1-contracts")
            .to_str()
            .ok_or(DeployerError::FailedToGetStringFromPath)?,
        None,
        false,
    )?;

    trace!("Contract dependencies downloaded");
    Ok(())
}

pub fn git_clone(
    repository_url: &str,
    outdir: &str,
    branch: Option<&str>,
    submodules: bool,
) -> Result<ExitStatus, DeployerError> {
    info!(repository_url = %repository_url, outdir = %outdir, branch = ?branch, "Cloning or updating git repository");

    if PathBuf::from(outdir).join(".git").exists() {
        info!(outdir = %outdir, "Found existing git repository, updating...");

        let branch_name = if let Some(b) = branch {
            b.to_string()
        } else {
            // Look for default branch name (could be main, master or other)
            let output = Command::new("git")
                .current_dir(outdir)
                .arg("symbolic-ref")
                .arg("refs/remotes/origin/HEAD")
                .output()
                .map_err(|e| {
                    DeployerError::DependencyError(format!(
                        "Failed to get default branch for {outdir}: {e}"
                    ))
                })?;

            if !output.status.success() {
                let stderr = String::from_utf8_lossy(&output.stderr);
                return Err(DeployerError::DependencyError(format!(
                    "Failed to get default branch for {outdir}: {stderr}"
                )));
            }

            String::from_utf8(output.stdout)
                .map_err(|_| {
                    DeployerError::InternalError("Failed to parse git output".to_string())
                })?
                .trim()
                .split('/')
                .next_back()
                .ok_or(DeployerError::InternalError(
                    "Failed to parse default branch".to_string(),
                ))?
                .to_string()
        };

        trace!(branch = %branch_name, "Updating to branch");

        // Fetch
        let fetch_status = Command::new("git")
            .current_dir(outdir)
            .args(["fetch", "origin"])
            .spawn()
            .map_err(|err| {
                DeployerError::DependencyError(format!("Failed to spawn git fetch: {err}"))
            })?
            .wait()
            .map_err(|err| {
                DeployerError::DependencyError(format!("Failed to wait for git fetch: {err}"))
            })?;
        if !fetch_status.success() {
            return Err(DeployerError::DependencyError(format!(
                "git fetch failed for {outdir}"
            )));
        }

        // Checkout to branch
        let checkout_status = Command::new("git")
            .current_dir(outdir)
            .arg("checkout")
            .arg(&branch_name)
            .spawn()
            .map_err(|err| {
                DeployerError::DependencyError(format!("Failed to spawn git checkout: {err}"))
            })?
            .wait()
            .map_err(|err| {
                DeployerError::DependencyError(format!("Failed to wait for git checkout: {err}"))
            })?;
        if !checkout_status.success() {
            return Err(DeployerError::DependencyError(format!(
                "git checkout of branch {branch_name} failed for {outdir}, try deleting the repo folder"
            )));
        }

        // Reset branch to origin
        let reset_status = Command::new("git")
            .current_dir(outdir)
            .arg("reset")
            .arg("--hard")
            .arg(format!("origin/{}", branch_name))
            .spawn()
            .map_err(|err| {
                DeployerError::DependencyError(format!("Failed to spawn git reset: {err}"))
            })?
            .wait()
            .map_err(|err| {
                DeployerError::DependencyError(format!("Failed to wait for git reset: {err}"))
            })?;

        if !reset_status.success() {
            return Err(DeployerError::DependencyError(format!(
                "git reset failed for {outdir}"
            )));
        }

        // Update submodules
        if submodules {
            let submodule_status = Command::new("git")
                .current_dir(outdir)
                .arg("submodule")
                .arg("update")
                .arg("--init")
                .arg("--recursive")
                .spawn()
                .map_err(|err| {
                    DeployerError::DependencyError(format!(
                        "Failed to spawn git submodule update: {err}"
                    ))
                })?
                .wait()
                .map_err(|err| {
                    DeployerError::DependencyError(format!(
                        "Failed to wait for git submodule update: {err}"
                    ))
                })?;
            if !submodule_status.success() {
                return Err(DeployerError::DependencyError(format!(
                    "git submodule update failed for {outdir}"
                )));
            }
        }

        Ok(reset_status)
    } else {
        trace!(repository_url = %repository_url, outdir = %outdir, branch = ?branch, "Cloning git repository");
        let mut git_cmd = Command::new("git");

        let git_clone_cmd = git_cmd.arg("clone").arg(repository_url);

        if let Some(branch) = branch {
            git_clone_cmd.arg("--branch").arg(branch);
        }

        if submodules {
            git_clone_cmd.arg("--recurse-submodules");
        }

        git_clone_cmd
            .arg(outdir)
            .spawn()
            .map_err(|err| DeployerError::DependencyError(format!("Failed to spawn git: {err}")))?
            .wait()
            .map_err(|err| DeployerError::DependencyError(format!("Failed to wait for git: {err}")))
    }
}

fn compile_contracts(opts: &DeployerOptions) -> Result<(), DeployerError> {
    trace!("Compiling contracts");
    compile_contract(
        &opts.contracts_path,
        "lib/openzeppelin-contracts-upgradeable/lib/openzeppelin-contracts/contracts/proxy/ERC1967/ERC1967Proxy.sol",
        false,
    )?;
    if opts.deploy_based_contracts {
        info!("Compiling based contracts");
        compile_contract(
            &opts.contracts_path,
            "src/l1/based/SequencerRegistry.sol",
            false,
        )?;
        compile_contract(
            &opts.contracts_path,
            "src/l1/based/OnChainProposer.sol",
            false,
        )?;
    } else {
        info!("Compiling OnChainProposer contract");
        compile_contract(&opts.contracts_path, "src/l1/OnChainProposer.sol", false)?;
    }
    compile_contract(&opts.contracts_path, "src/l1/CommonBridge.sol", false)?;
    compile_contract(
        &opts.contracts_path,
        "lib/sp1-contracts/contracts/src/v5.0.0/SP1VerifierGroth16.sol",
        false,
    )?;
    trace!("Contracts compiled");
    Ok(())
}

lazy_static::lazy_static! {
    static ref SALT: std::sync::Mutex<H256>  = std::sync::Mutex::new(H256::zero());
}

async fn deploy_contracts(
    eth_client: &EthClient,
    opts: &DeployerOptions,
) -> Result<ContractAddresses, DeployerError> {
    trace!("Deploying contracts");

    info!("Deploying OnChainProposer");

    let salt = if opts.randomize_contract_deployment {
        H256::random().as_bytes().to_vec()
    } else {
        SALT.lock()
            .map_err(|_| DeployerError::InternalError("failed unwrapping salt lock".to_string()))?
            .as_bytes()
            .to_vec()
    };

    trace!("Attempting to deploy OnChainProposer contract");
    let on_chain_proposer_deployment = deploy_with_proxy(
        opts.private_key,
        eth_client,
        &opts.contracts_path.join("solc_out"),
        "OnChainProposer.bin",
        &salt,
    )
    .await?;

    info!(
        "OnChainProposer deployed:\n  Proxy -> address={:#x}, tx_hash={:#x}\n  Impl  -> address={:#x}, tx_hash={:#x}",
        on_chain_proposer_deployment.proxy_address,
        on_chain_proposer_deployment.proxy_tx_hash,
        on_chain_proposer_deployment.implementation_address,
        on_chain_proposer_deployment.implementation_tx_hash,
    );

    info!("Deploying CommonBridge");

    let bridge_deployment = deploy_with_proxy(
        opts.private_key,
        eth_client,
        &opts.contracts_path.join("solc_out"),
        "CommonBridge.bin",
        &salt,
    )
    .await?;

    info!(
        "CommonBridge deployed:\n  Proxy -> address={:#x}, tx_hash={:#x}\n  Impl  -> address={:#x}, tx_hash={:#x}",
        bridge_deployment.proxy_address,
        bridge_deployment.proxy_tx_hash,
        bridge_deployment.implementation_address,
        bridge_deployment.implementation_tx_hash,
    );

    let sequencer_registry_deployment = if opts.deploy_based_contracts {
        info!("Deploying SequencerRegistry");

        let sequencer_registry_deployment = deploy_with_proxy(
            opts.private_key,
            eth_client,
            &opts.contracts_path.join("solc_out"),
            "SequencerRegistry.bin",
            &salt,
        )
        .await?;

        info!(
            "SequencerRegistry deployed:\n  Proxy -> address={:#x}, tx_hash={:#x}\n  Impl  -> address={:#x}, tx_hash={:#x}",
            sequencer_registry_deployment.proxy_address,
            sequencer_registry_deployment.proxy_tx_hash,
            sequencer_registry_deployment.implementation_address,
            sequencer_registry_deployment.implementation_tx_hash,
        );
        sequencer_registry_deployment
    } else {
        Default::default()
    };

    let sp1_verifier_address = if opts.sp1_deploy_verifier {
        info!("Deploying SP1Verifier (if sp1_deploy_verifier is true)");
        let (verifier_deployment_tx_hash, sp1_verifier_address) = deploy_contract(
            &[],
            &opts.contracts_path.join("solc_out/SP1Verifier.bin"),
            &opts.private_key,
            &salt,
            eth_client,
        )
        .await?;

        info!(address = %format!("{sp1_verifier_address:#x}"), tx_hash = %format!("{verifier_deployment_tx_hash:#x}"), "SP1Verifier deployed");
        sp1_verifier_address
    } else {
        opts.sp1_verifier_address
            .ok_or(DeployerError::InternalError(
                "SP1Verifier address is not set and sp1_deploy_verifier is false".to_string(),
            ))?
    };

    // TODO: Add Risc0Verifier deployment
    let risc0_verifier_address =
        opts.risc0_verifier_address
            .ok_or(DeployerError::InternalError(
                "Risc0Verifier address is not set and risc0_deploy_verifier is false".to_string(),
            ))?;

    let tdx_verifier_address = if opts.tdx_deploy_verifier {
        info!("Deploying TDXVerifier (if tdx_deploy_verifier is true)");
        let tdx_verifier_address =
            deploy_tdx_contracts(opts, on_chain_proposer_deployment.proxy_address)?;

        info!(address = %format!("{tdx_verifier_address:#x}"), "TDXVerifier deployed");
        tdx_verifier_address
    } else {
        opts.tdx_verifier_address
            .ok_or(DeployerError::InternalError(
                "TDXVerifier address is not set and tdx_deploy_verifier is false".to_string(),
            ))?
    };

    trace!(
        on_chain_proposer_proxy_address = ?on_chain_proposer_deployment.proxy_address,
        bridge_proxy_address = ?bridge_deployment.proxy_address,
        on_chain_proposer_implementation_address = ?on_chain_proposer_deployment.implementation_address,
        bridge_implementation_address = ?bridge_deployment.implementation_address,
        sp1_verifier_address = ?sp1_verifier_address,
        risc0_verifier_address = ?risc0_verifier_address,
        tdx_verifier_address = ?tdx_verifier_address,
        "Contracts deployed"
    );
    Ok(ContractAddresses {
        on_chain_proposer_address: on_chain_proposer_deployment.proxy_address,
        bridge_address: bridge_deployment.proxy_address,
        sp1_verifier_address,
        risc0_verifier_address,
        tdx_verifier_address,
        sequencer_registry_address: sequencer_registry_deployment.proxy_address,
        aligned_aggregator_address: opts.aligned_aggregator_address,
    })
}

fn deploy_tdx_contracts(
    opts: &DeployerOptions,
    on_chain_proposer: Address,
) -> Result<Address, DeployerError> {
    Command::new("make")
        .arg("deploy-all")
        .env("PRIVATE_KEY", hex::encode(opts.private_key.as_ref()))
        .env("RPC_URL", &opts.rpc_url)
        .env("ON_CHAIN_PROPOSER", format!("{:#x}", on_chain_proposer))
        .current_dir("tee/contracts")
        .stdout(Stdio::null())
        .spawn()
        .map_err(|err| DeployerError::DependencyError(format!("Failed to spawn make: {err}")))?
        .wait()
        .map_err(|err| DeployerError::DependencyError(format!("Failed to wait for make: {err}")))?;

    let address = read_tdx_deployment_address("TDXVerifier");
    Ok(address)
}

fn read_tdx_deployment_address(name: &str) -> Address {
    let path = format!("tee/contracts/deploydeps/automata-dcap-attestation/evm/deployment/{name}");
    let Ok(contents) = read_to_string(path) else {
        return Address::zero();
    };
    Address::from_str(&contents).unwrap_or(Address::zero())
}

fn read_vk(path: &str) -> Result<Bytes, DeployerError> {
    let vk_string = read_to_string(path).unwrap_or_else(|_| {
        warn!(
            ?path,
            "Failed to read verification key file, will use 0x00..00, this is expected in dev mode"
        );
        "0x00".to_string()
    });
    hex::decode(vk_string.trim_start_matches("0x"))
        .map_err(|err| {
            DeployerError::DecodingError(format!(
                "failed to parse vk ({vk_string}) from hex: {err}"
            ))
        })
        .map(Bytes::from)
}

async fn initialize_contracts(
    contract_addresses: ContractAddresses,
    eth_client: &EthClient,
    opts: &DeployerOptions,
) -> Result<(), DeployerError> {
    trace!("Initializing contracts");

    trace!(committer_l1_address = %opts.committer_l1_address, "Using committer L1 address for OnChainProposer initialization");

    let genesis = read_genesis_file(
        opts.genesis_l2_path
            .to_str()
            .ok_or(DeployerError::FailedToGetStringFromPath)?,
    );

<<<<<<< HEAD
    let sp1_vk = read_vk(&opts.sp1_vk_path)?;
    let risc0_vk = read_vk(&opts.risc0_vk_path)?;
=======
    let sp1_vk = std::fs::read(&opts.sp1_vk_path)
    .unwrap_or_else(|_| {
        warn!(
            path = opts.sp1_vk_path,
            "Failed to read SP1 verification key file, will use 0x00..00, this is expected in dev mode"
        );
        vec![0u8; 32]
    }).into();
>>>>>>> 2d241851

    let deployer_address = get_address_from_secret_key(&opts.private_key)?;

    info!("Initializing OnChainProposer");

    if opts.deploy_based_contracts {
        // Initialize OnChainProposer with Based config and SequencerRegistry
        let calldata_values = vec![
            Value::Bool(opts.validium),
            Value::Address(deployer_address),
            Value::Address(contract_addresses.risc0_verifier_address),
            Value::Address(contract_addresses.sp1_verifier_address),
            Value::Address(contract_addresses.tdx_verifier_address),
            Value::Address(contract_addresses.aligned_aggregator_address),
            Value::FixedBytes(sp1_vk),
            Value::FixedBytes(risc0_vk),
            Value::FixedBytes(genesis.compute_state_root().0.to_vec().into()),
            Value::Address(contract_addresses.sequencer_registry_address),
        ];

        trace!(calldata_values = ?calldata_values, "OnChainProposer initialization calldata values");
        let on_chain_proposer_initialization_calldata = encode_calldata(
            INITIALIZE_ON_CHAIN_PROPOSER_SIGNATURE_BASED,
            &calldata_values,
        )?;

        let initialize_tx_hash = initialize_contract(
            contract_addresses.on_chain_proposer_address,
            on_chain_proposer_initialization_calldata,
            &opts.private_key,
            eth_client,
        )
        .await?;

        info!(tx_hash = %format!("{initialize_tx_hash:#x}"), "OnChainProposer initialized");

        info!("Initializing SequencerRegistry");
        let initialize_tx_hash = {
            let calldata_values = vec![
                Value::Address(opts.sequencer_registry_owner.ok_or(
                    DeployerError::ConfigValueNotSet("--sequencer-registry-owner".to_string()),
                )?),
                Value::Address(contract_addresses.on_chain_proposer_address),
            ];
            let sequencer_registry_initialization_calldata =
                encode_calldata("initialize(address,address)", &calldata_values)?;

            initialize_contract(
                contract_addresses.sequencer_registry_address,
                sequencer_registry_initialization_calldata,
                &opts.private_key,
                eth_client,
            )
            .await?
        };
        info!(tx_hash = %format!("{initialize_tx_hash:#x}"), "SequencerRegistry initialized");
    } else {
        // Initialize only OnChainProposer without Based config
        let calldata_values = vec![
            Value::Bool(opts.validium),
            Value::Address(deployer_address),
            Value::Address(contract_addresses.risc0_verifier_address),
            Value::Address(contract_addresses.sp1_verifier_address),
            Value::Address(contract_addresses.tdx_verifier_address),
            Value::Address(contract_addresses.aligned_aggregator_address),
            Value::FixedBytes(sp1_vk),
            Value::FixedBytes(risc0_vk),
            Value::FixedBytes(genesis.compute_state_root().0.to_vec().into()),
            Value::Array(vec![
                Value::Address(opts.committer_l1_address),
                Value::Address(opts.proof_sender_l1_address),
            ]),
        ];
        trace!(calldata_values = ?calldata_values, "OnChainProposer initialization calldata values");
        let on_chain_proposer_initialization_calldata =
            encode_calldata(INITIALIZE_ON_CHAIN_PROPOSER_SIGNATURE, &calldata_values)?;

        let initialize_tx_hash = initialize_contract(
            contract_addresses.on_chain_proposer_address,
            on_chain_proposer_initialization_calldata,
            &opts.private_key,
            eth_client,
        )
        .await?;
        info!(tx_hash = %format!("{initialize_tx_hash:#x}"), "OnChainProposer initialized");
    }

    let initialize_bridge_address_tx_hash = {
        let calldata_values = vec![Value::Address(contract_addresses.bridge_address)];
        let on_chain_proposer_initialization_calldata =
            encode_calldata(INITIALIZE_BRIDGE_ADDRESS_SIGNATURE, &calldata_values)?;

        initialize_contract(
            contract_addresses.on_chain_proposer_address,
            on_chain_proposer_initialization_calldata,
            &opts.private_key,
            eth_client,
        )
        .await?
    };

    info!(
        tx_hash = %format!("{initialize_bridge_address_tx_hash:#x}"),
        "OnChainProposer bridge address initialized"
    );

    if opts.on_chain_proposer_owner != deployer_address {
        let transfer_ownership_tx_hash = {
            let owener_transfer_calldata = encode_calldata(
                TRANSFER_OWNERSHIP_SIGNATURE,
                &[Value::Address(opts.on_chain_proposer_owner)],
            )?;

            initialize_contract(
                contract_addresses.on_chain_proposer_address,
                owener_transfer_calldata,
                &opts.private_key,
                eth_client,
            )
            .await?
        };

        if let Some(owner_pk) = opts.on_chain_proposer_owner_pk {
            let accept_ownership_calldata = encode_calldata(ACCEPT_OWNERSHIP_SIGNATURE, &[])?;
            let accept_tx = eth_client
                .build_eip1559_transaction(
                    contract_addresses.on_chain_proposer_address,
                    opts.on_chain_proposer_owner,
                    accept_ownership_calldata.into(),
                    Overrides::default(),
                )
                .await?;
            let accept_tx_hash = eth_client
                .send_eip1559_transaction(&accept_tx, &owner_pk)
                .await?;

            eth_client
                .wait_for_transaction_receipt(accept_tx_hash, 100)
                .await?;

            info!(
                transfer_tx_hash = %format!("{transfer_ownership_tx_hash:#x}"),
                accept_tx_hash = %format!("{accept_tx_hash:#x}"),
                "OnChainProposer ownership transfered"
            );
        } else {
            info!(
                transfer_tx_hash = %format!("{transfer_ownership_tx_hash:#x}"),
                "OnChainProposer ownership transfered but not accepted yet"
            );
        }
    }

    info!("Initializing CommonBridge");
    let initialize_tx_hash = {
        let calldata_values = vec![
            Value::Address(opts.bridge_owner),
            Value::Address(contract_addresses.on_chain_proposer_address),
        ];
        let bridge_initialization_calldata =
            encode_calldata(BRIDGE_INITIALIZER_SIGNATURE, &calldata_values)?;

        initialize_contract(
            contract_addresses.bridge_address,
            bridge_initialization_calldata,
            &opts.private_key,
            eth_client,
        )
        .await?
    };
    info!(tx_hash = %format!("{initialize_tx_hash:#x}"), "CommonBridge initialized");

    trace!("Contracts initialized");
    Ok(())
}

async fn make_deposits(
    bridge: Address,
    eth_client: &EthClient,
    opts: &DeployerOptions,
) -> Result<(), DeployerError> {
    trace!("Making deposits");
    let genesis = read_genesis_file(
        opts.genesis_l1_path
            .clone()
            .ok_or(DeployerError::ConfigValueNotSet(
                "--genesis-l1-path".to_string(),
            ))?
            .to_str()
            .ok_or(DeployerError::FailedToGetStringFromPath)?,
    );
    let pks = read_to_string(opts.private_keys_file_path.clone().ok_or(
        DeployerError::ConfigValueNotSet("--private-keys-file-path".to_string()),
    )?)
    .map_err(|_| DeployerError::FailedToGetStringFromPath)?;
    let private_keys: Vec<String> = pks
        .lines()
        .filter(|line| !line.trim().is_empty())
        .map(|line| line.trim().to_string())
        .collect();

    for pk in private_keys.iter() {
        let secret_key = parse_private_key(pk).map_err(|_| {
            DeployerError::DecodingError("Error while parsing private key".to_string())
        })?;
        let address = get_address_from_secret_key(&secret_key)?;
        let values = vec![Value::Tuple(vec![
            Value::Address(address),
            Value::Address(address),
            Value::Uint(U256::from(21000 * 5)),
            Value::Bytes(Bytes::from_static(b"")),
        ])];

        let calldata = encode_calldata("deposit((address,address,uint256,bytes))", &values)?;

        let Some(_) = genesis.alloc.get(&address) else {
            debug!(
                ?address,
                "Skipping deposit for address as it is not in the genesis file"
            );
            continue;
        };

        let get_balance = eth_client
            .get_balance(address, BlockByNumber::Latest)
            .await?;
        let value_to_deposit = get_balance
            .checked_div(U256::from_str("2").unwrap_or(U256::zero()))
            .unwrap_or(U256::zero());

        let overrides = Overrides {
            value: Some(value_to_deposit),
            from: Some(address),
            ..Overrides::default()
        };

        let build = eth_client
            .build_eip1559_transaction(bridge, address, Bytes::from(calldata), overrides)
            .await?;

        match eth_client
            .send_eip1559_transaction(&build, &secret_key)
            .await
        {
            Ok(hash) => {
                info!(
                    ?address,
                    ?value_to_deposit,
                    ?hash,
                    "Deposit transaction sent to L1"
                );
            }
            Err(e) => {
                error!(?address, ?value_to_deposit, "Failed to deposit");
                return Err(DeployerError::EthClientError(e));
            }
        }
    }
    trace!("Deposits finished");
    Ok(())
}

fn write_contract_addresses_to_env(
    contract_addresses: ContractAddresses,
    env_file_path: Option<PathBuf>,
) -> Result<(), DeployerError> {
    trace!("Writing contract addresses to .env file");
    let env_file_path =
        env_file_path.unwrap_or_else(|| PathBuf::from(env!("CARGO_MANIFEST_DIR")).join("../.env")); // ethrex/crates/l2/.env

    if !env_file_path.exists() {
        File::create(&env_file_path).map_err(|err| {
            DeployerError::InternalError(format!(
                "Failed to create .env file at {}: {err}",
                env_file_path.display()
            ))
        })?;
    }

    let env_file = OpenOptions::new()
        .write(true)
        .truncate(true)
        .open(&env_file_path)?; // ethrex/crates/l2/.env
    let mut writer = BufWriter::new(env_file);
    writeln!(
        writer,
        "ETHREX_COMMITTER_ON_CHAIN_PROPOSER_ADDRESS={:#x}",
        contract_addresses.on_chain_proposer_address
    )?;
    writeln!(
        writer,
        "ETHREX_WATCHER_BRIDGE_ADDRESS={:#x}",
        contract_addresses.bridge_address
    )?;
    writeln!(
        writer,
        "ETHREX_DEPLOYER_SP1_CONTRACT_VERIFIER={:#x}",
        contract_addresses.sp1_verifier_address
    )?;

    writeln!(
        writer,
        "ETHREX_DEPLOYER_RISC0_CONTRACT_VERIFIER={:#x}",
        contract_addresses.risc0_verifier_address
    )?;
    writeln!(
        writer,
        "ETHREX_DEPLOYER_ALIGNED_AGGREGATOR_ADDRESS={:#x}",
        contract_addresses.aligned_aggregator_address
    )?;
    writeln!(
        writer,
        "ETHREX_DEPLOYER_TDX_CONTRACT_VERIFIER={:#x}",
        contract_addresses.tdx_verifier_address
    )?;
    // TDX aux contracts, qpl-tool depends on exact env var naming
    writeln!(
        writer,
        "ENCLAVE_ID_DAO={:#x}",
        read_tdx_deployment_address("AutomataEnclaveIdentityDao")
    )?;
    writeln!(
        writer,
        "FMSPC_TCB_DAO={:#x}",
        read_tdx_deployment_address("AutomataFmspcTcbDao")
    )?;
    writeln!(
        writer,
        "PCK_DAO={:#x}",
        read_tdx_deployment_address("AutomataPckDao")
    )?;
    writeln!(
        writer,
        "PCS_DAO={:#x}",
        read_tdx_deployment_address("AutomataPcsDao")
    )?;
    writeln!(
        writer,
        "ETHREX_DEPLOYER_SEQUENCER_REGISTRY_ADDRESS={:#x}",
        contract_addresses.sequencer_registry_address
    )?;
    trace!(?env_file_path, "Contract addresses written to .env");
    Ok(())
}

#[allow(clippy::unwrap_used)]
#[allow(clippy::expect_used)]
#[allow(clippy::panic)]
#[cfg(test)]
mod test {
    use crate::{DeployerError, DeployerOptions, compile_contracts, download_contract_deps};
    use std::{env, path::Path};

    #[test]
    fn test_contract_compilation() -> Result<(), DeployerError> {
        let binding = env::current_dir().unwrap();
        let parent_dir = binding.parent().unwrap();

        env::set_current_dir(parent_dir).expect("Failed to change directory");

        let solc_out = parent_dir.join("contracts/solc_out");
        let lib = parent_dir.join("contracts/lib");

        if let Err(e) = std::fs::remove_dir_all(&solc_out) {
            if e.kind() != std::io::ErrorKind::NotFound {
                panic!("Failed to remove directory solc_out");
            }
        }
        if let Err(e) = std::fs::remove_dir_all(&lib) {
            if e.kind() != std::io::ErrorKind::NotFound {
                panic!("failed to remove directory lib");
            }
        }

        let opts = DeployerOptions {
            contracts_path: Path::new("contracts").to_path_buf(),
            ..Default::default()
        };

        download_contract_deps(&opts)?;
        compile_contracts(&opts)?;

        std::fs::remove_dir_all(solc_out).unwrap();
        std::fs::remove_dir_all(lib).unwrap();
        Ok(())
    }
}<|MERGE_RESOLUTION|>--- conflicted
+++ resolved
@@ -478,21 +478,15 @@
     Address::from_str(&contents).unwrap_or(Address::zero())
 }
 
-fn read_vk(path: &str) -> Result<Bytes, DeployerError> {
-    let vk_string = read_to_string(path).unwrap_or_else(|_| {
+fn read_vk(path: &str) -> Bytes {
+    std::fs::read(path)
+    .unwrap_or_else(|_| {
         warn!(
             ?path,
             "Failed to read verification key file, will use 0x00..00, this is expected in dev mode"
         );
-        "0x00".to_string()
-    });
-    hex::decode(vk_string.trim_start_matches("0x"))
-        .map_err(|err| {
-            DeployerError::DecodingError(format!(
-                "failed to parse vk ({vk_string}) from hex: {err}"
-            ))
-        })
-        .map(Bytes::from)
+        vec![0u8; 32]
+    }).into()
 }
 
 async fn initialize_contracts(
@@ -510,19 +504,8 @@
             .ok_or(DeployerError::FailedToGetStringFromPath)?,
     );
 
-<<<<<<< HEAD
-    let sp1_vk = read_vk(&opts.sp1_vk_path)?;
-    let risc0_vk = read_vk(&opts.risc0_vk_path)?;
-=======
-    let sp1_vk = std::fs::read(&opts.sp1_vk_path)
-    .unwrap_or_else(|_| {
-        warn!(
-            path = opts.sp1_vk_path,
-            "Failed to read SP1 verification key file, will use 0x00..00, this is expected in dev mode"
-        );
-        vec![0u8; 32]
-    }).into();
->>>>>>> 2d241851
+    let sp1_vk = read_vk(&opts.sp1_vk_path);
+    let risc0_vk = read_vk(&opts.risc0_vk_path);
 
     let deployer_address = get_address_from_secret_key(&opts.private_key)?;
 
