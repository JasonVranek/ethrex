--- conflicted
+++ resolved
@@ -321,7 +321,7 @@
     pico_verifier_address: Address,
     eth_client: &EthClient,
     opts: &DeployerOptions,
-    intitializer: &Signer,
+    initializer: &Signer,
 ) -> Result<(), DeployerError> {
     trace!("Initializing contracts");
 
@@ -330,12 +330,11 @@
     trace!(committer_l1_address = %opts.committer_l1_address, "Using committer L1 address for OnChainProposer initialization");
 
     let genesis = read_genesis_file(&opts.genesis_l2_path);
-    let deployer_address = get_address_from_secret_key(&opts.private_key)?;
 
     let initialize_tx_hash = {
         let calldata_values = vec![
             Value::Bool(opts.validium),
-            Value::Address(deployer_address),
+            Value::Address(initializer.address()),
             Value::Address(risc0_verifier_address),
             Value::Address(sp1_verifier_address),
             Value::Address(pico_verifier_address),
@@ -352,7 +351,7 @@
         initialize_contract(
             on_chain_proposer_address,
             on_chain_proposer_initialization_calldata,
-            intitializer,
+            initializer,
             eth_client,
         )
         .await?
@@ -368,7 +367,7 @@
         initialize_contract(
             on_chain_proposer_address,
             on_chain_proposer_initialization_calldata,
-            &opts.private_key,
+            initializer,
             eth_client,
         )
         .await?
@@ -379,7 +378,7 @@
         "OnChainProposer bridge address initialized"
     );
 
-    if opts.on_chain_proposer_owner != deployer_address {
+    if opts.on_chain_proposer_owner != initializer.address() {
         let transfer_ownership_tx_hash = {
             let owener_transfer_calldata = encode_calldata(
                 TRANSFER_OWNERSHIP_SIGNATURE,
@@ -389,7 +388,7 @@
             initialize_contract(
                 on_chain_proposer_address,
                 owener_transfer_calldata,
-                &opts.private_key,
+                initializer,
                 eth_client,
             )
             .await?
@@ -413,7 +412,7 @@
         initialize_contract(
             bridge_address,
             bridge_initialization_calldata,
-            intitializer,
+            initializer,
             eth_client,
         )
         .await?
@@ -453,17 +452,10 @@
 
         let calldata = encode_calldata("deposit((address,address,uint256,bytes))", &values)?;
 
-<<<<<<< HEAD
         let Some(_) = genesis.alloc.get(&signer.address()) else {
-            println!(
-                "Skipping deposit for address {:?} as it is not in the genesis file",
-                signer.address()
-=======
-        let Some(_) = genesis.alloc.get(&address) else {
             debug!(
-                ?address,
+                address =? signer.address(),
                 "Skipping deposit for address as it is not in the genesis file"
->>>>>>> 19097eeb
             );
             continue;
         };
@@ -493,31 +485,15 @@
 
         match eth_client.send_eip1559_transaction(&build, &signer).await {
             Ok(hash) => {
-<<<<<<< HEAD
-                println!(
-                    "Deposit transaction sent to L1 from {:?} with value {:?} and hash {:?}",
-                    signer.address(),
-                    value_to_deposit,
-                    hash
-                );
-            }
-            Err(e) => {
-                println!(
-                    "Failed to deposit to {:?} with value {:?}",
-                    signer.address(),
-                    value_to_deposit
-                );
-=======
                 info!(
-                    ?address,
+                    address =? signer.address(),
                     ?value_to_deposit,
                     ?hash,
                     "Deposit transaction sent to L1"
                 );
             }
             Err(e) => {
-                error!(?address, ?value_to_deposit, "Failed to deposit");
->>>>>>> 19097eeb
+                error!(address =? signer.address(), ?value_to_deposit, "Failed to deposit");
                 return Err(DeployerError::EthClientError(e));
             }
         }
