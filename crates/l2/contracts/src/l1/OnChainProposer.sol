// SPDX-License-Identifier: MIT
pragma solidity =0.8.29;

import "@openzeppelin/contracts-upgradeable/proxy/utils/UUPSUpgradeable.sol";
import "@openzeppelin/contracts-upgradeable/proxy/utils/Initializable.sol";
import "@openzeppelin/contracts-upgradeable/access/OwnableUpgradeable.sol";
import "./interfaces/IOnChainProposer.sol";
import {CommonBridge} from "./CommonBridge.sol";
import {ICommonBridge} from "./interfaces/ICommonBridge.sol";
import {IRiscZeroVerifier} from "./interfaces/IRiscZeroVerifier.sol";
import {ISP1Verifier} from "./interfaces/ISP1Verifier.sol";
import {IPicoVerifier} from "./interfaces/IPicoVerifier.sol";
<<<<<<< HEAD
import {ISequencerRegistry} from "./interfaces/ISequencerRegistry.sol";
=======
import {ITDXVerifier} from "./interfaces/ITDXVerifier.sol";

>>>>>>> 00999f57

/// @title OnChainProposer contract.
/// @author LambdaClass
contract OnChainProposer is
    IOnChainProposer,
    Initializable,
    UUPSUpgradeable,
    OwnableUpgradeable
{
    /// @notice Committed batches data.
    /// @dev This struct holds the information about the committed batches.
    /// @dev processedDepositLogsRollingHash is the Merkle root of the logs of the
    /// deposits that were processed in the batch being committed. The amount of
    /// logs that is encoded in this root are to be removed from the
    /// pendingDepositLogs queue of the CommonBridge contract.
    /// @dev withdrawalsLogsMerkleRoot is the Merkle root of the Merkle tree containing
    /// all the withdrawals that were processed in the batch being committed
    struct BatchCommitmentInfo {
        bytes32 newStateRoot;
        bytes32 stateDiffKZGVersionedHash;
        bytes32 processedDepositLogsRollingHash;
        bytes32 withdrawalsLogsMerkleRoot;
    }

    /// @notice The commitments of the committed batches.
    /// @dev If a batch is committed, the commitment is stored here.
    /// @dev If a batch was not committed yet, it won't be here.
    /// @dev It is used by other contracts to verify if a batch was committed.
    /// @dev The key is the batch number.
    mapping(uint256 => BatchCommitmentInfo) public batchCommitments;

    /// @notice The latest verified batch number.
    /// @dev This variable holds the batch number of the most recently verified batch.
    /// @dev All batches with a batch number less than or equal to `lastVerifiedBatch` are considered verified.
    /// @dev Batches with a batch number greater than `lastVerifiedBatch` have not been verified yet.
    /// @dev This is crucial for ensuring that only valid and confirmed batches are processed in the contract.
    uint256 public lastVerifiedBatch;

    /// @notice The latest committed batch number.
    /// @dev This variable holds the batch number of the most recently committed batch.
    /// @dev All batches with a batch number less than or equal to `lastCommittedBatch` are considered committed.
    /// @dev Batches with a block number greater than `lastCommittedBatch` have not been committed yet.
    /// @dev This is crucial for ensuring that only subsequents batches are committed in the contract.
    uint256 public lastCommittedBatch;

    address public BRIDGE;
    address public PICOVERIFIER;
    address public R0VERIFIER;
    address public SP1VERIFIER;
<<<<<<< HEAD
    address public SEQUENCER_REGISTRY;
=======
    address public TDXVERIFIER;

    bytes32 public SP1_VERIFICATION_KEY;
>>>>>>> 00999f57

    /// @notice Address used to avoid the verification process.
    /// @dev If the `R0VERIFIER` or the `SP1VERIFIER` contract address is set to this address,
    /// the verification process will not happen.
    /// @dev Used only in dev mode.
    address public constant DEV_MODE = address(0xAA);

    /// @notice Indicates whether the contract operates in validium mode.
    /// @dev This value is immutable and can only be set during contract deployment.
    bool public VALIDIUM;

    modifier onlyLeaderSequencer() {
        require(
            msg.sender ==
                ISequencerRegistry(SEQUENCER_REGISTRY).leaderSequencer(),
            "OnChainProposer: caller has no sequencing rights"
        );
        _;
    }

    /// @notice Initializes the contract.
    /// @dev This method is called only once after the contract is deployed.
    /// @dev It sets the bridge address.
    /// @param _validium initialize the contract in validium mode.
    /// @param owner the address of the owner who can perform upgrades.
    /// @param r0verifier the address of the risc0 groth16 verifier.
    /// @param sp1verifier the address of the sp1 groth16 verifier.
    function initialize(
        bool _validium,
        address owner,
        address r0verifier,
        address sp1verifier,
        address picoverifier,
<<<<<<< HEAD
        address sequencer_registry
=======
        address tdxverifier,
        bytes32 sp1Vk,
        bytes32 genesisStateRoot,
        address[] calldata sequencerAddresses
>>>>>>> 00999f57
    ) public initializer {
        VALIDIUM = _validium;

        // Set the PicoGroth16Verifier address
        require(
            PICOVERIFIER == address(0),
            "OnChainProposer: contract already initialized"
        );
        require(
            picoverifier != address(0),
            "OnChainProposer: picoverifier is the zero address"
        );
        require(
            picoverifier != address(this),
            "OnChainProposer: picoverifier is the contract address"
        );
        PICOVERIFIER = picoverifier;

        // Set the Risc0Groth16Verifier address
        require(
            R0VERIFIER == address(0),
            "OnChainProposer: contract already initialized"
        );
        require(
            r0verifier != address(0),
            "OnChainProposer: r0verifier is the zero address"
        );
        require(
            r0verifier != address(this),
            "OnChainProposer: r0verifier is the contract address"
        );
        R0VERIFIER = r0verifier;

        // Set the SP1Groth16Verifier address
        require(
            SP1VERIFIER == address(0),
            "OnChainProposer: contract already initialized"
        );
        require(
            sp1verifier != address(0),
            "OnChainProposer: sp1verifier is the zero address"
        );
        require(
            sp1verifier != address(this),
            "OnChainProposer: sp1verifier is the contract address"
        );
        SP1VERIFIER = sp1verifier;

<<<<<<< HEAD
        // Set the SequencerRegistry address
        require(
            SEQUENCER_REGISTRY == address(0),
            "OnChainProposer: contract already initialized"
        );
        require(
            sequencer_registry != address(0),
            "OnChainProposer: sequencer_registry is the zero address"
        );
        require(
            sequencer_registry != address(this),
            "OnChainProposer: sequencer_registry is the contract address"
        );
        SEQUENCER_REGISTRY = sequencer_registry;
=======
        // Set the TDXVerifier address
        require(
            TDXVERIFIER == address(0),
            "OnChainProposer: contract already initialized"
        );
        require(
            tdxverifier != address(0),
            "OnChainProposer: tdxverifier is the zero address"
        );
        require(
            tdxverifier != address(this),
            "OnChainProposer: tdxverifier is the contract address"
        );
        TDXVERIFIER = tdxverifier;
        
        // Set the SP1 program verification key
        require(
            SP1_VERIFICATION_KEY == bytes32(0),
            "OnChainProposer: contract already initialized"
        );
        SP1_VERIFICATION_KEY = sp1Vk;
        
        batchCommitments[0] = BatchCommitmentInfo(
            genesisStateRoot,
            bytes32(0),
            bytes32(0),
            bytes32(0)
        );

        for (uint256 i = 0; i < sequencerAddresses.length; i++) {
            authorizedSequencerAddresses[sequencerAddresses[i]] = true;
        }
>>>>>>> 00999f57

        OwnableUpgradeable.__Ownable_init(owner);
    }

    /// @inheritdoc IOnChainProposer
    function initializeBridgeAddress(address bridge) public onlyOwner {
        require(
            BRIDGE == address(0),
            "OnChainProposer: bridge already initialized"
        );
        require(
            bridge != address(0),
            "OnChainProposer: bridge is the zero address"
        );
        require(
            bridge != address(this),
            "OnChainProposer: bridge is the contract address"
        );
        BRIDGE = bridge;
    }

    /// @inheritdoc IOnChainProposer
    function commitBatch(
        uint256 batchNumber,
        bytes32 newStateRoot,
        bytes32 stateDiffKZGVersionedHash,
        bytes32 withdrawalsLogsMerkleRoot,
        bytes32 processedDepositLogsRollingHash,
        string[] calldata //hexEncodedBlocks
    ) external override onlyLeaderSequencer {
        // TODO: Refactor validation
        require(
            batchNumber == lastCommittedBatch + 1,
            "OnChainProposer: batchNumber is not the immediate successor of lastCommittedBatch"
        );
        require(
            batchCommitments[batchNumber].newStateRoot == bytes32(0),
            "OnChainProposer: tried to commit an already committed batch"
        );

        // Check if commitment is equivalent to blob's KZG commitment.

        if (processedDepositLogsRollingHash != bytes32(0)) {
            bytes32 claimedProcessedDepositLogs = ICommonBridge(BRIDGE)
                .getPendingDepositLogsVersionedHash(
                    uint16(bytes2(processedDepositLogsRollingHash))
                );
            require(
                claimedProcessedDepositLogs == processedDepositLogsRollingHash,
                "OnChainProposer: invalid deposit logs"
            );
        }
        if (withdrawalsLogsMerkleRoot != bytes32(0)) {
            ICommonBridge(BRIDGE).publishWithdrawals(
                batchNumber,
                withdrawalsLogsMerkleRoot
            );
        }
        batchCommitments[batchNumber] = BatchCommitmentInfo(
            newStateRoot,
            stateDiffKZGVersionedHash,
            processedDepositLogsRollingHash,
            withdrawalsLogsMerkleRoot
        );
        emit BatchCommitted(batchNumber, newStateRoot);

        lastCommittedBatch = batchNumber;
    }

    /// @inheritdoc IOnChainProposer
    /// @notice The first `require` checks that the batch number is the subsequent block.
    /// @notice The second `require` checks if the batch has been committed.
    /// @notice The order of these `require` statements is important.
    /// Ordering Reason: After the verification process, we delete the `batchCommitments` for `batchNumber - 1`. This means that when checking the batch,
    /// we might get an error indicating that the batch hasn’t been committed, even though it was committed but deleted. Therefore, it has already been verified.
    function verifyBatch(
        uint256 batchNumber,
        //risc0
        bytes memory risc0BlockProof,
        bytes32 risc0ImageId,
        bytes calldata risc0Journal,
        //sp1
        bytes calldata sp1PublicValues,
        bytes memory sp1ProofBytes,
        //pico
        bytes32 picoRiscvVkey,
        bytes calldata picoPublicValues,
<<<<<<< HEAD
        uint256[8] calldata picoProof
    ) external override {
=======
        uint256[8] calldata picoProof,
        //tdx
        bytes calldata tdxPublicValues,
        bytes memory tdxSignature
    ) external override onlySequencer {
>>>>>>> 00999f57
        // TODO: Refactor validation
        // TODO: imageid, programvkey and riscvvkey should be constants
        // TODO: organize each zkvm proof arguments in their own structs
        require(
            batchCommitments[batchNumber].newStateRoot != bytes32(0),
            "OnChainProposer: cannot verify an uncommitted batch"
        );

        if (PICOVERIFIER != DEV_MODE) {
            // If the verification fails, it will revert.
            _verifyPublicData(batchNumber, picoPublicValues);
            IPicoVerifier(PICOVERIFIER).verifyPicoProof(
                picoRiscvVkey,
                picoPublicValues,
                picoProof
            );
        }

        if (R0VERIFIER != DEV_MODE) {
            // If the verification fails, it will revert.
            _verifyPublicData(batchNumber, risc0Journal);
            IRiscZeroVerifier(R0VERIFIER).verify(
                risc0BlockProof,
                risc0ImageId,
                sha256(risc0Journal)
            );
        }

        if (SP1VERIFIER != DEV_MODE) {
            // If the verification fails, it will revert.
            _verifyPublicData(batchNumber, sp1PublicValues[16:]);
            ISP1Verifier(SP1VERIFIER).verifyProof(
                SP1_VERIFICATION_KEY,
                sp1PublicValues,
                sp1ProofBytes
            );
        }

        if (TDXVERIFIER != DEV_MODE) {
            // If the verification fails, it will revert.
            _verifyPublicData(batchNumber, tdxPublicValues);
            ITDXVerifier(TDXVERIFIER).verify(
                tdxPublicValues,
                tdxSignature
            );
        }

        lastVerifiedBatch = batchNumber;
        // The first 2 bytes are the number of deposits.
        uint16 deposits_amount = uint16(
            bytes2(
                batchCommitments[batchNumber].processedDepositLogsRollingHash
            )
        );
        if (deposits_amount > 0) {
            ICommonBridge(BRIDGE).removePendingDepositLogs(deposits_amount);
        }

        // Remove previous batch commitment as it is no longer needed.
        delete batchCommitments[batchNumber - 1];

        emit BatchVerified(lastVerifiedBatch);
    }

    function _verifyPublicData(
        uint256 batchNumber,
        bytes calldata publicData
    ) internal view {
        require(publicData.length == 128, "OnChainProposer: invaid public data length");
        bytes32 initialStateRoot = bytes32(publicData[0:32]);
        require(
            batchCommitments[lastVerifiedBatch].newStateRoot ==
                initialStateRoot,
            "OnChainProposer: initial state root public inputs don't match with initial state root"
        );
        bytes32 finalStateRoot = bytes32(publicData[32:64]);
        require(
            batchCommitments[batchNumber].newStateRoot == finalStateRoot,
            "OnChainProposer: final state root public inputs don't match with final state root"
        );
        bytes32 withdrawalsMerkleRoot = bytes32(publicData[64:96]);
        require(
            batchCommitments[batchNumber].withdrawalsLogsMerkleRoot ==
                withdrawalsMerkleRoot,
            "OnChainProposer: withdrawals public inputs don't match with committed withdrawals"
        );
        bytes32 depositsLogHash = bytes32(publicData[96:128]);
        require(
            batchCommitments[batchNumber].processedDepositLogsRollingHash ==
                depositsLogHash,
            "OnChainProposer: deposits hash public input does not match with committed deposits"
        );
    }

    /// @notice Allow owner to upgrade the contract.
    /// @param newImplementation the address of the new implementation
    function _authorizeUpgrade(
        address newImplementation
    ) internal virtual override onlyOwner {}
}<|MERGE_RESOLUTION|>--- conflicted
+++ resolved
@@ -10,12 +10,8 @@
 import {IRiscZeroVerifier} from "./interfaces/IRiscZeroVerifier.sol";
 import {ISP1Verifier} from "./interfaces/ISP1Verifier.sol";
 import {IPicoVerifier} from "./interfaces/IPicoVerifier.sol";
-<<<<<<< HEAD
+import {ITDXVerifier} from "./interfaces/ITDXVerifier.sol";
 import {ISequencerRegistry} from "./interfaces/ISequencerRegistry.sol";
-=======
-import {ITDXVerifier} from "./interfaces/ITDXVerifier.sol";
-
->>>>>>> 00999f57
 
 /// @title OnChainProposer contract.
 /// @author LambdaClass
@@ -65,13 +61,10 @@
     address public PICOVERIFIER;
     address public R0VERIFIER;
     address public SP1VERIFIER;
-<<<<<<< HEAD
+    address public TDXVERIFIER;
     address public SEQUENCER_REGISTRY;
-=======
-    address public TDXVERIFIER;
 
     bytes32 public SP1_VERIFICATION_KEY;
->>>>>>> 00999f57
 
     /// @notice Address used to avoid the verification process.
     /// @dev If the `R0VERIFIER` or the `SP1VERIFIER` contract address is set to this address,
@@ -105,14 +98,10 @@
         address r0verifier,
         address sp1verifier,
         address picoverifier,
-<<<<<<< HEAD
-        address sequencer_registry
-=======
         address tdxverifier,
         bytes32 sp1Vk,
         bytes32 genesisStateRoot,
-        address[] calldata sequencerAddresses
->>>>>>> 00999f57
+        address sequencer_registry
     ) public initializer {
         VALIDIUM = _validium;
 
@@ -161,22 +150,6 @@
         );
         SP1VERIFIER = sp1verifier;
 
-<<<<<<< HEAD
-        // Set the SequencerRegistry address
-        require(
-            SEQUENCER_REGISTRY == address(0),
-            "OnChainProposer: contract already initialized"
-        );
-        require(
-            sequencer_registry != address(0),
-            "OnChainProposer: sequencer_registry is the zero address"
-        );
-        require(
-            sequencer_registry != address(this),
-            "OnChainProposer: sequencer_registry is the contract address"
-        );
-        SEQUENCER_REGISTRY = sequencer_registry;
-=======
         // Set the TDXVerifier address
         require(
             TDXVERIFIER == address(0),
@@ -191,14 +164,14 @@
             "OnChainProposer: tdxverifier is the contract address"
         );
         TDXVERIFIER = tdxverifier;
-        
+
         // Set the SP1 program verification key
         require(
             SP1_VERIFICATION_KEY == bytes32(0),
             "OnChainProposer: contract already initialized"
         );
         SP1_VERIFICATION_KEY = sp1Vk;
-        
+
         batchCommitments[0] = BatchCommitmentInfo(
             genesisStateRoot,
             bytes32(0),
@@ -206,10 +179,20 @@
             bytes32(0)
         );
 
-        for (uint256 i = 0; i < sequencerAddresses.length; i++) {
-            authorizedSequencerAddresses[sequencerAddresses[i]] = true;
-        }
->>>>>>> 00999f57
+        // Set the SequencerRegistry address
+        require(
+            SEQUENCER_REGISTRY == address(0),
+            "OnChainProposer: contract already initialized"
+        );
+        require(
+            sequencer_registry != address(0),
+            "OnChainProposer: sequencer_registry is the zero address"
+        );
+        require(
+            sequencer_registry != address(this),
+            "OnChainProposer: sequencer_registry is the contract address"
+        );
+        SEQUENCER_REGISTRY = sequencer_registry;
 
         OwnableUpgradeable.__Ownable_init(owner);
     }
@@ -297,16 +280,11 @@
         //pico
         bytes32 picoRiscvVkey,
         bytes calldata picoPublicValues,
-<<<<<<< HEAD
-        uint256[8] calldata picoProof
-    ) external override {
-=======
         uint256[8] calldata picoProof,
         //tdx
         bytes calldata tdxPublicValues,
         bytes memory tdxSignature
-    ) external override onlySequencer {
->>>>>>> 00999f57
+    ) external override {
         // TODO: Refactor validation
         // TODO: imageid, programvkey and riscvvkey should be constants
         // TODO: organize each zkvm proof arguments in their own structs
@@ -348,10 +326,7 @@
         if (TDXVERIFIER != DEV_MODE) {
             // If the verification fails, it will revert.
             _verifyPublicData(batchNumber, tdxPublicValues);
-            ITDXVerifier(TDXVERIFIER).verify(
-                tdxPublicValues,
-                tdxSignature
-            );
+            ITDXVerifier(TDXVERIFIER).verify(tdxPublicValues, tdxSignature);
         }
 
         lastVerifiedBatch = batchNumber;
@@ -375,7 +350,10 @@
         uint256 batchNumber,
         bytes calldata publicData
     ) internal view {
-        require(publicData.length == 128, "OnChainProposer: invaid public data length");
+        require(
+            publicData.length == 128,
+            "OnChainProposer: invaid public data length"
+        );
         bytes32 initialStateRoot = bytes32(publicData[0:32]);
         require(
             batchCommitments[lastVerifiedBatch].newStateRoot ==
