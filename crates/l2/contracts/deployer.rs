use bytes::Bytes;
use ethereum_rust_core::types::{TxKind, GAS_LIMIT_ADJUSTMENT_FACTOR, GAS_LIMIT_MINIMUM};
use ethereum_rust_l2::utils::{
    config::read_env_file,
    eth_client::{eth_sender::Overrides, EthClient},
};
use ethereum_types::{Address, H160, H256};
use keccak_hash::keccak;
use libsecp256k1::SecretKey;
use std::{process::Command, str::FromStr};

// 0x4e59b44847b379578588920cA78FbF26c0B4956C
const DETERMINISTIC_CREATE2_ADDRESS: Address = H160([
    0x4e, 0x59, 0xb4, 0x48, 0x47, 0xb3, 0x79, 0x57, 0x85, 0x88, 0x92, 0x0c, 0xa7, 0x8f, 0xbf, 0x26,
    0xc0, 0xb4, 0x95, 0x6c,
]);
const SALT: H256 = H256::zero();

#[tokio::main]
async fn main() {
    let (deployer, deployer_private_key, eth_client) = setup();
    download_contract_deps();
    compile_contracts();
    let (on_chain_proposer, bridge_address) =
        deploy_contracts(deployer, deployer_private_key, &eth_client).await;
    initialize_contracts(
        deployer,
        deployer_private_key,
        on_chain_proposer,
        bridge_address,
        &eth_client,
    )
    .await;
}

fn setup() -> (Address, SecretKey, EthClient) {
    read_env_file().expect("Failed to read .env file");
    let eth_client = EthClient::new(&std::env::var("ETH_RPC_URL").expect("ETH_RPC_URL not set"));
    let deployer = std::env::var("DEPLOYER_ADDRESS")
        .expect("DEPLOYER_ADDRESS not set")
        .parse()
        .expect("Malformed DEPLOYER_ADDRESS");
    let deployer_private_key = SecretKey::parse(
        H256::from_str(
            std::env::var("DEPLOYER_PRIVATE_KEY")
                .expect("DEPLOYER_PRIVATE_KEY not set")
                .strip_prefix("0x")
                .expect("Malformed DEPLOYER_ADDRESS (strip_prefix(\"0x\"))"),
        )
        .expect("Malformed DEPLOYER_ADDRESS (H256::from_str)")
        .as_fixed_bytes(),
    )
    .expect("Malformed DEPLOYER_PRIVATE_KEY (SecretKey::parse)");

    (deployer, deployer_private_key, eth_client)
}

fn download_contract_deps() {
    std::fs::create_dir_all("contracts/lib").expect("Failed to create contracts/lib");
    Command::new("git")
        .arg("clone")
        .arg("https://github.com/OpenZeppelin/openzeppelin-contracts.git")
        .arg("contracts/lib/openzeppelin-contracts")
        .spawn()
        .expect("Failed to spawn git")
        .wait()
        .expect("Failed to wait for git");
}

fn compile_contracts() {
    // Both the contract path and the output path are relative to where the Makefile is.
    assert!(
        Command::new("solc")
            .arg("--bin")
            .arg("./contracts/src/l1/OnChainProposer.sol")
            .arg("-o")
            .arg("contracts/solc_out")
            .arg("--overwrite")
            .spawn()
            .expect("Failed to spawn solc")
            .wait()
            .expect("Failed to wait for solc")
            .success(),
        "Failed to compile OnChainProposer.sol"
    );

    assert!(
        Command::new("solc")
            .arg("--bin")
            .arg("./contracts/src/l1/CommonBridge.sol")
            .arg("-o")
            .arg("contracts/solc_out")
            .arg("--overwrite")
            .spawn()
            .expect("Failed to spawn solc")
            .wait()
            .expect("Failed to wait for solc")
            .success(),
        "Failed to compile CommonBridge.sol"
    );
}

async fn deploy_contracts(
    deployer: Address,
    deployer_private_key: SecretKey,
    eth_client: &EthClient,
) -> (Address, Address) {
<<<<<<< HEAD
    // if std::fs::exists("contracts/solc_out").expect("Could not determine if solc_out exists") {
    //     std::fs::remove_dir_all("contracts/solc_out").expect("Failed to remove solc_out");
    // }

=======
>>>>>>> ae772010
    let overrides = Overrides {
        gas_limit: Some(GAS_LIMIT_MINIMUM * GAS_LIMIT_ADJUSTMENT_FACTOR),
        gas_price: Some(1_000_000_000),
        ..Default::default()
    };

    let (on_chain_proposer_deployment_tx_hash, on_chain_proposer_address) =
        deploy_on_chain_proposer(
            deployer,
            deployer_private_key,
            overrides.clone(),
            eth_client,
        )
        .await;
    println!(
        "OnChainProposer deployed at address {:#x} with tx hash {:#x}",
        on_chain_proposer_address, on_chain_proposer_deployment_tx_hash
    );

    let (bridge_deployment_tx_hash, bridge_address) =
        deploy_bridge(deployer, deployer_private_key, overrides, eth_client).await;
    println!(
        "Bridge deployed at address {:#x} with tx hash {:#x}",
        bridge_address, bridge_deployment_tx_hash
    );

    (on_chain_proposer_address, bridge_address)
}

async fn deploy_on_chain_proposer(
    deployer: Address,
    deployer_private_key: SecretKey,
    overrides: Overrides,
    eth_client: &EthClient,
) -> (H256, Address) {
    let on_chain_proposer_init_code = hex::decode(
        std::fs::read_to_string("./contracts/solc_out/OnChainProposer.bin")
            .expect("Failed to read on_chain_proposer_init_code"),
    )
    .expect("Failed to decode on_chain_proposer_init_code")
    .into();

    let (deploy_tx_hash, on_chain_proposer) = create2_deploy(
        deployer,
        deployer_private_key,
        &on_chain_proposer_init_code,
        overrides,
        eth_client,
    )
    .await;

    (deploy_tx_hash, on_chain_proposer)
}

async fn deploy_bridge(
    deployer: Address,
    deployer_private_key: SecretKey,
    overrides: Overrides,
    eth_client: &EthClient,
) -> (H256, Address) {
    let mut bridge_init_code = hex::decode(
        std::fs::read_to_string("./contracts/solc_out/CommonBridge.bin")
            .expect("Failed to read bridge_init_code"),
    )
    .expect("Failed to decode bridge_init_code");

    let encoded_owner = {
        let offset = 32 - deployer.as_bytes().len() % 32;
        let mut encoded_owner = vec![0; offset];
        encoded_owner.extend_from_slice(deployer.as_bytes());
        encoded_owner
    };

    bridge_init_code.extend_from_slice(&encoded_owner);

    let (deploy_tx_hash, bridge_address) = create2_deploy(
        deployer,
        deployer_private_key,
        &bridge_init_code.into(),
        overrides,
        eth_client,
    )
    .await;

    (deploy_tx_hash, bridge_address)
}

async fn create2_deploy(
    deployer: Address,
    deployer_private_key: SecretKey,
    init_code: &Bytes,
    overrides: Overrides,
    eth_client: &EthClient,
) -> (H256, Address) {
    let calldata = [SALT.as_bytes(), init_code].concat();
    let deploy_tx_hash = eth_client
        .send(
            calldata.into(),
            deployer,
            TxKind::Call(DETERMINISTIC_CREATE2_ADDRESS),
            deployer_private_key,
            overrides,
        )
        .await
        .unwrap();

    wait_for_transaction_receipt(deploy_tx_hash, eth_client).await;

    let deployed_address = create2_address(keccak(init_code));

    (deploy_tx_hash, deployed_address)
}

fn create2_address(init_code_hash: H256) -> Address {
    Address::from_slice(
        keccak(
            [
                &[0xff],
                DETERMINISTIC_CREATE2_ADDRESS.as_bytes(),
                SALT.as_bytes(),
                init_code_hash.as_bytes(),
            ]
            .concat(),
        )
        .as_bytes()
        .get(12..)
        .expect("Failed to get create2 address"),
    )
}

async fn initialize_contracts(
    deployer: Address,
    deployer_private_key: SecretKey,
    on_chain_proposer: Address,
    bridge: Address,
    eth_client: &EthClient,
) {
    initialize_on_chain_proposer(
        on_chain_proposer,
        bridge,
        deployer,
        deployer_private_key,
        eth_client,
    )
    .await;
    initialize_bridge(
        on_chain_proposer,
        bridge,
        deployer,
        deployer_private_key,
        eth_client,
    )
    .await;
}

async fn initialize_on_chain_proposer(
    on_chain_proposer: Address,
    bridge: Address,
    deployer: Address,
    deployer_private_key: SecretKey,
    eth_client: &EthClient,
) {
    let on_chain_proposer_initialize_selector = keccak(b"initialize(address)")
        .as_bytes()
        .get(..4)
        .expect("Failed to get initialize selector")
        .to_vec();
    let encoded_bridge = {
        let offset = 32 - bridge.as_bytes().len() % 32;
        let mut encoded_bridge = vec![0; offset];
        encoded_bridge.extend_from_slice(bridge.as_bytes());
        encoded_bridge
    };

    let mut on_chain_proposer_initialization_calldata = Vec::new();
    on_chain_proposer_initialization_calldata
        .extend_from_slice(&on_chain_proposer_initialize_selector);
    on_chain_proposer_initialization_calldata.extend_from_slice(&encoded_bridge);

    let initialize_tx_hash = eth_client
        .send(
            on_chain_proposer_initialization_calldata.into(),
            deployer,
            TxKind::Call(on_chain_proposer),
            deployer_private_key,
            Overrides::default(),
        )
        .await
        .expect("Failed to send initialize transaction");

    wait_for_transaction_receipt(initialize_tx_hash, eth_client).await;

    println!("OnChainProposer initialized with tx hash {initialize_tx_hash:#x}\n");
}

async fn initialize_bridge(
    on_chain_proposer: Address,
    bridge: Address,
    deployer: Address,
    deployer_private_key: SecretKey,
    eth_client: &EthClient,
) {
    let bridge_initialize_selector = keccak(b"initialize(address)")
        .as_bytes()
        .get(..4)
        .expect("Failed to get initialize selector")
        .to_vec();
    let encoded_on_chain_proposer = {
        let offset = 32 - on_chain_proposer.as_bytes().len() % 32;
        let mut encoded_owner = vec![0; offset];
        encoded_owner.extend_from_slice(on_chain_proposer.as_bytes());
        encoded_owner
    };

    let mut bridge_initialization_calldata = Vec::new();
    bridge_initialization_calldata.extend_from_slice(&bridge_initialize_selector);
    bridge_initialization_calldata.extend_from_slice(&encoded_on_chain_proposer);

    let initialize_tx_hash = eth_client
        .send(
            bridge_initialization_calldata.into(),
            deployer,
            TxKind::Call(bridge),
            deployer_private_key,
            Overrides::default(),
        )
        .await
        .expect("Failed to send initialize transaction");

    wait_for_transaction_receipt(initialize_tx_hash, eth_client).await;

    println!("Bridge initialized with tx hash {initialize_tx_hash:#x}\n");
}

async fn wait_for_transaction_receipt(tx_hash: H256, eth_client: &EthClient) {
    while eth_client
        .get_transaction_receipt(tx_hash)
        .await
        .expect("Failed to get transaction receipt")
        .is_none()
    {
        tokio::time::sleep(std::time::Duration::from_secs(1)).await;
    }
}<|MERGE_RESOLUTION|>--- conflicted
+++ resolved
@@ -105,13 +105,6 @@
     deployer_private_key: SecretKey,
     eth_client: &EthClient,
 ) -> (Address, Address) {
-<<<<<<< HEAD
-    // if std::fs::exists("contracts/solc_out").expect("Could not determine if solc_out exists") {
-    //     std::fs::remove_dir_all("contracts/solc_out").expect("Failed to remove solc_out");
-    // }
-
-=======
->>>>>>> ae772010
     let overrides = Overrides {
         gas_limit: Some(GAS_LIMIT_MINIMUM * GAS_LIMIT_ADJUSTMENT_FACTOR),
         gas_price: Some(1_000_000_000),
