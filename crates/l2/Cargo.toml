--- conflicted
+++ resolved
@@ -35,11 +35,8 @@
 thiserror.workspace = true
 directories = "5.0.1"
 bincode = "1.3.3"
-<<<<<<< HEAD
-=======
 # Changing the tag for spawned will break the TDX image build
 # When updating it try to build the TDX image and update service.nix with the new hash
->>>>>>> 5a1aa0f0
 spawned-concurrency = { git = "https://github.com/lambdaclass/spawned.git", tag = "v0.1.0-alpha" }
 spawned-rt = { git = "https://github.com/lambdaclass/spawned.git", tag = "v0.1.0-alpha" }
 lazy_static.workspace = true
