use ethrex_blockchain::validate_block;
use ethrex_l2::utils::prover::proving_systems::{ProofCalldata, ProverType};
use ethrex_l2_sdk::calldata::Value;
use ethrex_vm::Evm;
use tracing::warn;
use zkvm_interface::{
    io::{ProgramInput, ProgramOutput},
    trie::{update_tries, verify_db},
};

pub struct ProveOutput(pub ProgramOutput);

pub fn execute(input: ProgramInput) -> Result<(), Box<dyn std::error::Error>> {
    execution_program(input)?;
    Ok(())
}

pub fn prove(input: ProgramInput) -> Result<ProveOutput, Box<dyn std::error::Error>> {
    warn!("\"exec\" prover backend generates no proof, only executes");
    let output = execution_program(input)?;
    Ok(ProveOutput(output))
}

pub fn verify(_proof: &ProveOutput) -> Result<(), Box<dyn std::error::Error>> {
    warn!("\"exec\" prover backend generates no proof, verification always succeeds");
    Ok(())
}

pub fn to_calldata(proof: ProveOutput) -> Result<ProofCalldata, Box<dyn std::error::Error>> {
    let public_inputs = proof.0.encode();
    Ok(ProofCalldata {
        prover_type: ProverType::Exec,
        calldata: vec![Value::Bytes(public_inputs.into())],
    })
}

fn execution_program(input: ProgramInput) -> Result<ProgramOutput, Box<dyn std::error::Error>> {
    let ProgramInput {
        block,
        parent_block_header,
        db,
    } = input;
    // Validate the block
    validate_block(&block, &parent_block_header, &db.chain_config)?;

    // Tries used for validating initial and final state root
    let (mut state_trie, mut storage_tries) = db.get_tries()?;

    // Validate the initial state
    let initial_state_hash = state_trie.hash_no_commit();
    if initial_state_hash != parent_block_header.state_root {
        return Err("invalid initial state trie".to_string().into());
    }
    if !verify_db(&db, &state_trie, &storage_tries)? {
        return Err("invalid database".to_string().into());
    };
    let fork = db.chain_config.fork(block.header.timestamp);

    let mut vm = Evm::from_execution_db(db.clone());
<<<<<<< HEAD
    let _result = vm.execute_block(&block)?;
    // let receipts = result.receipts;
    let account_updates = vm.get_state_transitions(fork)?;
    // validate_gas_used(&receipts, &block.header)?;
=======
    let result = vm.execute_block(&block)?;
    let receipts = result.receipts;
    let account_updates = vm.get_state_transitions(fork)?;
    validate_gas_used(&receipts, &block.header)?;
>>>>>>> df4953a9

    // Update state trie
    update_tries(&mut state_trie, &mut storage_tries, &account_updates)?;

    // Calculate final state root hash and check
    let final_state_hash = state_trie.hash_no_commit();
    if final_state_hash != block.header.state_root {
        return Err("invalid final state trie".to_string().into());
    }

    Ok(ProgramOutput {
        initial_state_hash,
        final_state_hash,
    })
}<|MERGE_RESOLUTION|>--- conflicted
+++ resolved
@@ -57,17 +57,10 @@
     let fork = db.chain_config.fork(block.header.timestamp);
 
     let mut vm = Evm::from_execution_db(db.clone());
-<<<<<<< HEAD
-    let _result = vm.execute_block(&block)?;
-    // let receipts = result.receipts;
-    let account_updates = vm.get_state_transitions(fork)?;
-    // validate_gas_used(&receipts, &block.header)?;
-=======
     let result = vm.execute_block(&block)?;
     let receipts = result.receipts;
     let account_updates = vm.get_state_transitions(fork)?;
     validate_gas_used(&receipts, &block.header)?;
->>>>>>> df4953a9
 
     // Update state trie
     update_tries(&mut state_trie, &mut storage_tries, &account_updates)?;
