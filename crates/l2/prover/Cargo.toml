--- conflicted
+++ resolved
@@ -36,13 +36,8 @@
 risc0-zkvm = { version = "1.2.2", optional = true }
 risc0-ethereum-contracts = { version = "1.3.1", optional = true }
 
-<<<<<<< HEAD
-sp1-sdk = { version = "=4.1.7", optional = true }
-sp1-recursion-gnark-ffi = { version = "=4.1.7", optional = true }
-=======
 sp1-sdk = { version = "5.0.0", optional = true }
 sp1-recursion-gnark-ffi = { version = "5.0.0", optional = true }
->>>>>>> fdfbcc29
 
 [dev-dependencies]
 ethrex-storage.workspace = true
