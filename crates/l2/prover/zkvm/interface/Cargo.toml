--- conflicted
+++ resolved
@@ -24,13 +24,8 @@
 
 [build-dependencies]
 risc0-build = { version = "1.2.2", optional = true }
-<<<<<<< HEAD
-sp1-build = { version = "=4.1.7", optional = true }
-sp1-sdk = { version = "=4.1.7", optional = true }
-=======
 sp1-build = { version = "5.0.0", optional = true }
 sp1-sdk = { version = "5.0.0", optional = true }
->>>>>>> fdfbcc29
 
 [package.metadata.risc0]
 methods = ["risc0"]
