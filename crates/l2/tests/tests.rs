#![allow(clippy::unwrap_used)]
#![allow(clippy::expect_used)]
use bytes::Bytes;
use ethereum_types::{Address, U256};
use ethrex_common::{H160, types::BlockNumber};
use ethrex_l2::sequencer::l1_watcher::PrivilegedTransactionData;
use ethrex_l2_common::calldata::Value;
use ethrex_l2_sdk::{
<<<<<<< HEAD
    COMMON_BRIDGE_L2_ADDRESS, L1ToL2TransactionData, calldata, claim_erc20withdraw,
    compile_contract, deposit_erc20, get_address_from_secret_key, wait_for_transaction_receipt,
=======
    COMMON_BRIDGE_L2_ADDRESS,
    calldata::{self},
    claim_erc20withdraw, compile_contract, deposit_erc20, get_address_from_secret_key,
    l1_to_l2_tx_data::L1ToL2TransactionData,
    wait_for_transaction_receipt,
};
use ethrex_rpc::{
    clients::eth::{EthClient, eth_sender::Overrides, from_hex_string_to_u256},
    types::{
        block_identifier::{BlockIdentifier, BlockTag},
        receipt::RpcReceipt,
    },
>>>>>>> c63bbd7d
};
use hex::FromHexError;
use keccak_hash::{H256, keccak};
use secp256k1::SecretKey;
use std::{
    fs::{File, read_to_string},
    io::{BufRead, BufReader},
    ops::Mul,
    path::{Path, PathBuf},
    str::FromStr,
    time::Duration,
};

/// Test the full flow of depositing, depositing with contract call, transferring, and withdrawing funds
/// from L1 to L2 and back.
/// The test can be configured with the following environment variables
///
/// RPC urls:
/// INTEGRATION_TEST_ETH_URL: The url of the l1 rpc server
/// INTEGRATION_TEST_PROPOSER_URL: The url of the l2 rpc server
///
/// Accounts private keys:
/// INTEGRATION_TEST_L1_RICH_WALLET_PRIVATE_KEY: The l1 private key that will make the deposit to the l2 and the transfer to the second l2 account
/// INTEGRATION_TEST_RETURN_TRANSFER_PRIVATE_KEY: The l2 private key that will receive the deposit and the transfer it back to the L1_RICH_WALLET_PRIVATE_KEY
/// ETHREX_DEPLOYER_PRIVATE_KEYS_FILE_PATH: The path to a file with pks that are rich accounts in the l2
///
/// Contract addresses:
/// ETHREX_WATCHER_BRIDGE_ADDRESS: The address of the l1 bridge contract
/// INTEGRATION_TEST_PROPOSER_COINBASE_ADDRESS: The address of the l2 coinbase
///
/// Test parameters:
///
/// INTEGRATION_TEST_DEPOSIT_VALUE: amount in wei to deposit from L1_RICH_WALLET_PRIVATE_KEY to the l2, this amount will be deposited 3 times over the course of the test
/// INTEGRATION_TEST_TRANSFER_VALUE: amount in wei to transfer to INTEGRATION_TEST_RETURN_TRANSFER_PRIVATE_KEY, this amount will be returned to the account
/// INTEGRATION_TEST_WITHDRAW_VALUE: amount in wei to withdraw from the l2 back to the l1 from L1_RICH_WALLET_PRIVATE_KEY this will be done INTEGRATION_TEST_WITHDRAW_COUNT times
/// INTEGRATION_TEST_WITHDRAW_COUNT: amount of withdraw transactions to send
/// INTEGRATION_TEST_SKIP_TEST_TOTAL_ETH: if set the integration test will not check for total eth in the chain, only to be used if we don't know all the accounts that exist in l2
const DEFAULT_ETH_URL: &str = "http://localhost:8545";
const DEFAULT_PROPOSER_URL: &str = "http://localhost:1729";
// 0x941e103320615d394a55708be13e45994c7d93b932b064dbcb2b511fe3254e2e
const DEFAULT_L1_RICH_WALLET_PRIVATE_KEY: H256 = H256([
    0x94, 0x1e, 0x10, 0x33, 0x20, 0x61, 0x5d, 0x39, 0x4a, 0x55, 0x70, 0x8b, 0xe1, 0x3e, 0x45, 0x99,
    0x4c, 0x7d, 0x93, 0xb9, 0x32, 0xb0, 0x64, 0xdb, 0xcb, 0x2b, 0x51, 0x1f, 0xe3, 0x25, 0x4e, 0x2e,
]);
// 0xbcdf20249abf0ed6d944c0288fad489e33f66b3960d9e6229c1cd214ed3bbe31
const DEFAULT_L2_RETURN_TRANSFER_PRIVATE_KEY: H256 = H256([
    0xbc, 0xdf, 0x20, 0x24, 0x9a, 0xbf, 0x0e, 0xd6, 0xd9, 0x44, 0xc0, 0x28, 0x8f, 0xad, 0x48, 0x9e,
    0x33, 0xf6, 0x6b, 0x39, 0x60, 0xd9, 0xe6, 0x22, 0x9c, 0x1c, 0xd2, 0x14, 0xed, 0x3b, 0xbe, 0x31,
]);
// 0x8ccf74999c496e4d27a2b02941673f41dd0dab2a
const DEFAULT_BRIDGE_ADDRESS: Address = H160([
    0x8c, 0xcf, 0x74, 0x99, 0x9c, 0x49, 0x6e, 0x4d, 0x27, 0xa2, 0xb0, 0x29, 0x41, 0x67, 0x3f, 0x41,
    0xdd, 0x0d, 0xab, 0x2a,
]);
// 0x0007a881CD95B1484fca47615B64803dad620C8d
const DEFAULT_PROPOSER_COINBASE_ADDRESS: Address = H160([
    0x00, 0x07, 0xa8, 0x81, 0xcd, 0x95, 0xb1, 0x48, 0x4f, 0xca, 0x47, 0x61, 0x5b, 0x64, 0x80, 0x3d,
    0xad, 0x62, 0x0c, 0x8d,
]);

const L2_GAS_COST_MAX_DELTA: U256 = U256([100_000_000_000_000, 0, 0, 0]);

const DEFAULT_PRIVATE_KEYS_FILE_PATH: &str = "../../fixtures/keys/private_keys_l1.txt";

#[tokio::test]
async fn l2_integration_test() -> Result<(), Box<dyn std::error::Error>> {
    read_env_file_by_config();

    let eth_client = eth_client();
    let proposer_client = proposer_client();
    let rich_wallet_private_key = l1_rich_wallet_private_key();
    let transfer_return_private_key = l2_return_transfer_private_key();
    let bridge_address = common_bridge_address();
    let deposit_recipient_address = get_address_from_secret_key(&rich_wallet_private_key)
        .expect("Failed to get address from l1 rich wallet pk");

    test_deposit(
        &rich_wallet_private_key,
        bridge_address,
        deposit_recipient_address,
        &eth_client,
        &proposer_client,
    )
    .await?;

    test_transfer(
        &rich_wallet_private_key,
        &transfer_return_private_key,
        &proposer_client,
    )
    .await?;

    test_transfer_with_privileged_tx(
        &rich_wallet_private_key,
        &transfer_return_private_key,
        &eth_client,
        &proposer_client,
    )
    .await?;

    test_gas_burning(&eth_client).await?;

    test_privileged_tx_with_contract_call(&proposer_client, &eth_client).await?;

    test_privileged_tx_with_contract_call_revert(&proposer_client, &eth_client).await?;

    test_privileged_tx_not_enough_balance(
        &transfer_return_private_key,
        &eth_client,
        &proposer_client,
    )
    .await?;

    test_erc20_roundtrip(bridge_address, &proposer_client, &eth_client).await?;

    let withdrawals_count = std::env::var("INTEGRATION_TEST_WITHDRAW_COUNT")
        .map(|amount| amount.parse().expect("Invalid withdrawal amount value"))
        .unwrap_or(5);

    test_n_withdraws(
        &rich_wallet_private_key,
        &eth_client,
        &proposer_client,
        withdrawals_count,
    )
    .await?;

    if std::env::var("INTEGRATION_TEST_SKIP_TEST_TOTAL_ETH").is_err() {
        test_total_eth_l2(&eth_client, &proposer_client).await?;
    }

    println!("l2_integration_test is done");
    Ok(())
}

/// In this test we deploy a contract on L2 and call it from L1 using the CommonBridge contract.
/// We call the contract by making a deposit from L1 to L2 with the recipient being the rich account.
/// The deposit will trigger the call to the contract.
async fn test_privileged_tx_with_contract_call(
    proposer_client: &EthClient,
    eth_client: &EthClient,
) -> Result<(), Box<dyn std::error::Error>> {
    let rich_wallet_private_key = l1_rich_wallet_private_key();

    // pragma solidity ^0.8.27;
    // contract Test {
    //     event NumberSet(uint256 indexed number);
    //     function emitNumber(uint256 _number) public {
    //         emit NumberSet(_number);
    //     }
    // }
    let init_code = hex::decode(
        "6080604052348015600e575f5ffd5b506101008061001c5f395ff3fe6080604052348015600e575f5ffd5b50600436106026575f3560e01c8063f15d140b14602a575b5f5ffd5b60406004803603810190603c919060a4565b6042565b005b807f9ec8254969d1974eac8c74afb0c03595b4ffe0a1d7ad8a7f82ed31b9c854259160405160405180910390a250565b5f5ffd5b5f819050919050565b6086816076565b8114608f575f5ffd5b50565b5f81359050609e81607f565b92915050565b5f6020828403121560b65760b56072565b5b5f60c1848285016092565b9150509291505056fea26469706673582212206f6d360696127c56e2d2a456f3db4a61e30eae0ea9b3af3c900c81ea062e8fe464736f6c634300081c0033",
    )?;

    let deployed_contract_address =
        test_deploy(&init_code, &rich_wallet_private_key, proposer_client).await?;

    let number_to_emit = U256::from(424242);
    let calldata_to_contract: Bytes =
        calldata::encode_calldata("emitNumber(uint256)", &[Value::Uint(number_to_emit)])?.into();

    // We need to get the block number before the deposit to search for logs later.
    let first_block = proposer_client.get_block_number().await?;

    test_call_to_contract_with_deposit(
        deployed_contract_address,
        calldata_to_contract,
        &rich_wallet_private_key,
        proposer_client,
        eth_client,
    )
    .await?;

    println!("Waiting for event to be emitted");

    let mut block_number = first_block;

    let topic = keccak(b"NumberSet(uint256)");

    while proposer_client
        .get_logs(first_block, block_number, deployed_contract_address, topic)
        .await
        .is_ok_and(|logs| logs.is_empty())
    {
        println!("Waiting for the event to be built");
        block_number += U256::one();
        tokio::time::sleep(std::time::Duration::from_secs(1)).await;
    }

    let logs = proposer_client
        .get_logs(first_block, block_number, deployed_contract_address, topic)
        .await?;

    let number_emitted = U256::from_big_endian(
        &logs
            .first()
            .unwrap()
            .log
            .topics
            .get(1)
            .unwrap()
            .to_fixed_bytes(),
    );

    assert_eq!(
        number_emitted, number_to_emit,
        "Event emitted with wrong value. Expected 424242, got {number_emitted}"
    );

    Ok(())
}

/// Test the deployment of a contract on L2 and call it from L1 using the CommonBridge contract.
/// The call to the contract should revert but the deposit should be successful.
async fn test_privileged_tx_with_contract_call_revert(
    proposer_client: &EthClient,
    eth_client: &EthClient,
) -> Result<(), Box<dyn std::error::Error>> {
    // pragma solidity ^0.8.27;
    // contract RevertTest {
    //     function revert_call() public {
    //         revert("Reverted");
    //     }
    // }
    let rich_wallet_private_key = l1_rich_wallet_private_key();
    let init_code = hex::decode(
        "6080604052348015600e575f5ffd5b506101138061001c5f395ff3fe6080604052348015600e575f5ffd5b50600436106026575f3560e01c806311ebce9114602a575b5f5ffd5b60306032565b005b6040517f08c379a000000000000000000000000000000000000000000000000000000000815260040160629060c1565b60405180910390fd5b5f82825260208201905092915050565b7f52657665727465640000000000000000000000000000000000000000000000005f82015250565b5f60ad600883606b565b915060b682607b565b602082019050919050565b5f6020820190508181035f83015260d68160a3565b905091905056fea2646970667358221220903f571921ce472f979989f9135b8637314b68e080fd70d0da6ede87ad8b5bd564736f6c634300081c0033",
    )?;

    let deployed_contract_address =
        test_deploy(&init_code, &rich_wallet_private_key, proposer_client).await?;

    let calldata_to_contract: Bytes = calldata::encode_calldata("revert_call()", &[])?.into();

    test_call_to_contract_with_deposit(
        deployed_contract_address,
        calldata_to_contract,
        &rich_wallet_private_key,
        proposer_client,
        eth_client,
    )
    .await?;

    Ok(())
}

async fn test_erc20_roundtrip(
    bridge_address: Address,
    l2_client: &EthClient,
    l1_client: &EthClient,
) -> Result<(), Box<dyn std::error::Error>> {
    let token_amount: U256 = U256::from(100);

    let rich_wallet_private_key = l1_rich_wallet_private_key();
    let rich_address = ethrex_l2_sdk::get_address_from_secret_key(&rich_wallet_private_key)
        .expect("Failed to get address");

    let init_code_l1 = hex::decode(std::fs::read(
        "../../fixtures/contracts/ERC20/ERC20.bin/TestToken.bin",
    )?)?;
    let token_l1 = test_deploy_l1(&init_code_l1, &rich_wallet_private_key, l1_client).await?;

    let contracts_path = Path::new("contracts");
    ethrex_l2_sdk::download_contract_deps(contracts_path)?;
    compile_contract(contracts_path, "src/example/L2ERC20.sol", false)?;
    let init_code_l2_inner = hex::decode(String::from_utf8(std::fs::read(
        "contracts/solc_out/TestTokenL2.bin",
    )?)?)?;
    let init_code_l2 = [
        init_code_l2_inner,
        vec![0u8; 12],
        token_l1.to_fixed_bytes().to_vec(),
    ]
    .concat();
    let token_l2 = test_deploy(&init_code_l2, &rich_wallet_private_key, l2_client).await?;

    println!("token l1={token_l1:x}, l2={token_l2:x}");
    test_send(
        l1_client,
        &rich_wallet_private_key,
        token_l1,
        "freeMint()",
        &[],
    )
    .await;
    test_send(
        l1_client,
        &rich_wallet_private_key,
        token_l1,
        "approve(address,uint256)",
        &[Value::Address(bridge_address), Value::Uint(token_amount)],
    )
    .await;
    let initial_balance = test_balance_of(l1_client, token_l1, rich_address).await;
    let deposit_tx = deposit_erc20(
        token_l1,
        token_l2,
        token_amount,
        rich_address,
        rich_wallet_private_key,
        l1_client,
    )
    .await
    .unwrap();
    let res = wait_for_transaction_receipt(deposit_tx, l1_client, 10)
        .await
        .unwrap();
    wait_for_l2_deposit_receipt(res.block_info.block_number, l1_client, l2_client)
        .await
        .unwrap();
    let remaining_l1_balance = test_balance_of(l1_client, token_l1, rich_address).await;
    let l2_balance = test_balance_of(l2_client, token_l2, rich_address).await;
    assert_eq!(initial_balance - remaining_l1_balance, token_amount);
    assert_eq!(l2_balance, token_amount);

    test_send(
        l2_client,
        &rich_wallet_private_key,
        token_l2,
        "approve(address,uint256)",
        &[
            Value::Address(COMMON_BRIDGE_L2_ADDRESS),
            Value::Uint(token_amount),
        ],
    )
    .await;
    let res = test_send(
        l2_client,
        &rich_wallet_private_key,
        COMMON_BRIDGE_L2_ADDRESS,
        "withdrawERC20(address,address,address,uint256)",
        &[
            Value::Address(token_l1),
            Value::Address(token_l2),
            Value::Address(rich_address),
            Value::Uint(token_amount),
        ],
    )
    .await;
    let proof = l2_client
        .wait_for_message_proof(res.tx_info.transaction_hash, 1000)
        .await;
    let proof = proof.unwrap().into_iter().next().expect("proof not found");

    let on_chain_proposer_address = Address::from_str(
        &std::env::var("ETHREX_COMMITTER_ON_CHAIN_PROPOSER_ADDRESS")
            .expect("ETHREX_COMMITTER_ON_CHAIN_PROPOSER_ADDRESS env var not set"),
    )
    .unwrap();
    while l1_client
        .get_last_verified_batch(on_chain_proposer_address)
        .await
        .unwrap()
        < proof.batch_number
    {
        println!("Withdrawal is not verified on L1 yet");
        tokio::time::sleep(Duration::from_secs(2)).await;
    }

    let withdraw_claim_tx = claim_erc20withdraw(
        token_l1,
        token_l2,
        token_amount,
        rich_wallet_private_key,
        l1_client,
        &proof,
    )
    .await
    .expect("error while claiming");
    wait_for_transaction_receipt(withdraw_claim_tx, l1_client, 5).await?;
    let l1_final_balance = test_balance_of(l1_client, token_l1, rich_address).await;
    let l2_final_balance = test_balance_of(l2_client, token_l2, rich_address).await;
    assert_eq!(initial_balance, l1_final_balance);
    assert!(l2_final_balance.is_zero());
    Ok(())
}

async fn test_balance_of(client: &EthClient, token: Address, user: Address) -> U256 {
    let res = client
        .call(
            token,
            ethrex_l2_sdk::calldata::encode_calldata("balanceOf(address)", &[Value::Address(user)])
                .unwrap()
                .into(),
            Default::default(),
        )
        .await
        .unwrap();
    from_hex_string_to_u256(&res).unwrap()
}

async fn test_send(
    client: &EthClient,
    private_key: &SecretKey,
    to: Address,
    signature: &str,
    data: &[Value],
) -> RpcReceipt {
    let caller_address =
        ethrex_l2_sdk::get_address_from_secret_key(private_key).expect("Failed to get address");
    let tx = client
        .build_eip1559_transaction(
            to,
            caller_address,
            ethrex_l2_sdk::calldata::encode_calldata(signature, data)
                .unwrap()
                .into(),
            Default::default(),
        )
        .await
        .unwrap();
    let tx_hash = client
        .send_eip1559_transaction(&tx, private_key)
        .await
        .unwrap();
    ethrex_l2_sdk::wait_for_transaction_receipt(tx_hash, client, 10)
        .await
        .unwrap()
}

async fn test_deposit(
    depositor_private_key: &SecretKey,
    bridge_address: Address,
    deposit_recipient_address: Address,
    eth_client: &EthClient,
    proposer_client: &EthClient,
) -> Result<(), Box<dyn std::error::Error>> {
    println!("Fetching initial balances on L1 and L2");

    let depositor = ethrex_l2_sdk::get_address_from_secret_key(depositor_private_key)?;
    let deposit_value = std::env::var("INTEGRATION_TEST_DEPOSIT_VALUE")
        .map(|value| U256::from_dec_str(&value).expect("Invalid deposit value"))
        .unwrap_or(U256::from(1000000000000000000000u128));

    let depositor_l1_initial_balance = eth_client
        .get_balance(depositor, BlockIdentifier::Tag(BlockTag::Latest))
        .await?;

    assert!(
        depositor_l1_initial_balance >= deposit_value,
        "L1 depositor doesn't have enough balance to deposit"
    );

    let deposit_recipient_l2_initial_balance = proposer_client
        .get_balance(
            deposit_recipient_address,
            BlockIdentifier::Tag(BlockTag::Latest),
        )
        .await?;

    let bridge_initial_balance = eth_client
        .get_balance(bridge_address, BlockIdentifier::Tag(BlockTag::Latest))
        .await?;

    let fee_vault_balance_before_deposit = proposer_client
        .get_balance(fees_vault(), BlockIdentifier::Tag(BlockTag::Latest))
        .await?;

    println!("Depositing funds from L1 to L2");

    let deposit_tx_hash = ethrex_l2_sdk::deposit_through_transfer(
        deposit_value,
        deposit_recipient_address,
        depositor_private_key,
        eth_client,
    )
    .await?;

    println!("Waiting for L1 deposit transaction receipt");

    let deposit_tx_receipt =
        ethrex_l2_sdk::wait_for_transaction_receipt(deposit_tx_hash, eth_client, 5).await?;

    let depositor_l1_balance_after_deposit = eth_client
        .get_balance(depositor, BlockIdentifier::Tag(BlockTag::Latest))
        .await?;

    assert_eq!(
        depositor_l1_balance_after_deposit,
        depositor_l1_initial_balance
            - deposit_value
            - deposit_tx_receipt.tx_info.gas_used * deposit_tx_receipt.tx_info.effective_gas_price,
        "Depositor L1 balance didn't decrease as expected after deposit"
    );

    let bridge_balance_after_deposit = eth_client
        .get_balance(bridge_address, BlockIdentifier::Tag(BlockTag::Latest))
        .await?;

    assert_eq!(
        bridge_balance_after_deposit,
        bridge_initial_balance + deposit_value,
        "Bridge balance didn't increase as expected after deposit"
    );

    println!("Waiting for L2 deposit tx receipt");

    let _ = wait_for_l2_deposit_receipt(
        deposit_tx_receipt.block_info.block_number,
        eth_client,
        proposer_client,
    )
    .await?;

    let deposit_recipient_l2_balance_after_deposit = proposer_client
        .get_balance(
            deposit_recipient_address,
            BlockIdentifier::Tag(BlockTag::Latest),
        )
        .await?;

    assert_eq!(
        deposit_recipient_l2_balance_after_deposit,
        deposit_recipient_l2_initial_balance + deposit_value,
        "Deposit recipient L2 balance didn't increase as expected after deposit"
    );

    let fee_vault_balance_after_deposit = proposer_client
        .get_balance(fees_vault(), BlockIdentifier::Tag(BlockTag::Latest))
        .await?;

    assert_eq!(
        fee_vault_balance_after_deposit, fee_vault_balance_before_deposit,
        "Fee vault balance should not change after deposit"
    );

    Ok(())
}

async fn test_transfer(
    transferer_private_key: &SecretKey,
    returnerer_private_key: &SecretKey,
    proposer_client: &EthClient,
) -> Result<(), Box<dyn std::error::Error>> {
    println!("Transferring funds on L2");
    let transfer_value = std::env::var("INTEGRATION_TEST_TRANSFER_VALUE")
        .map(|value| U256::from_dec_str(&value).expect("Invalid transfer value"))
        .unwrap_or(U256::from(10000000000u128));
    let transferer_address = get_address_from_secret_key(transferer_private_key)?;
    let returner_address = get_address_from_secret_key(returnerer_private_key)?;

    perform_transfer(
        proposer_client,
        transferer_private_key,
        returner_address,
        transfer_value,
    )
    .await?;
    // Only return 99% of the transfer, other amount is for fees
    let return_amount = (transfer_value * 99) / 100;

    perform_transfer(
        proposer_client,
        returnerer_private_key,
        transferer_address,
        return_amount,
    )
    .await?;

    Ok(())
}

async fn test_transfer_with_privileged_tx(
    transferer_private_key: &SecretKey,
    receiver_private_key: &SecretKey,
    eth_client: &EthClient,
    proposer_client: &EthClient,
) -> Result<(), Box<dyn std::error::Error>> {
    println!("Transferring funds on L2 through a deposit");
    let transfer_value = std::env::var("INTEGRATION_TEST_TRANSFER_VALUE")
        .map(|value| U256::from_dec_str(&value).expect("Invalid transfer value"))
        .unwrap_or(U256::from(10000000000u128));
    let transferer_address = get_address_from_secret_key(transferer_private_key)?;
    let receiver_address = get_address_from_secret_key(receiver_private_key)?;

    let receiver_balance_before = proposer_client
        .get_balance(receiver_address, BlockIdentifier::Tag(BlockTag::Latest))
        .await?;

    let l1_to_l2_tx_hash = ethrex_l2_sdk::send_l1_to_l2_tx(
        transferer_address,
        Some(0),
        Some(21000 * 10),
        L1ToL2TransactionData::new(receiver_address, 21000 * 5, transfer_value, Bytes::new()),
        &l1_rich_wallet_private_key(),
        common_bridge_address(),
        eth_client,
    )
    .await?;

    println!("Waiting for L1 to L2 transaction receipt on L1");

    let l1_to_l2_tx_receipt = wait_for_transaction_receipt(l1_to_l2_tx_hash, eth_client, 5).await?;
    println!("Waiting for L1 to L2 transaction receipt on L2");

    let _ = wait_for_l2_deposit_receipt(
        l1_to_l2_tx_receipt.block_info.block_number,
        eth_client,
        proposer_client,
    )
    .await?;

    println!("Checking balances after transfer");

    let receiver_balance_after = proposer_client
        .get_balance(receiver_address, BlockIdentifier::Tag(BlockTag::Latest))
        .await?;
    assert_eq!(
        receiver_balance_after,
        receiver_balance_before + transfer_value
    );
    Ok(())
}

async fn test_gas_burning(eth_client: &EthClient) -> Result<(), Box<dyn std::error::Error>> {
    println!("Transferring funds on L2 through a deposit");
    let rich_private_key = l1_rich_wallet_private_key();
    let rich_address = get_address_from_secret_key(&rich_private_key)?;
    let l2_gas_limit = 2_000_000;
    let l1_extra_gas_limit = 400_000;

    let l1_to_l2_tx_hash = ethrex_l2_sdk::send_l1_to_l2_tx(
        rich_address,
        Some(0),
        Some(l2_gas_limit + l1_extra_gas_limit),
        L1ToL2TransactionData::new(rich_address, l2_gas_limit, U256::zero(), Bytes::new()),
        &rich_private_key,
        common_bridge_address(),
        eth_client,
    )
    .await?;

    println!("Waiting for L1 to L2 transaction receipt on L1");

    let l1_to_l2_tx_receipt = wait_for_transaction_receipt(l1_to_l2_tx_hash, eth_client, 5).await?;

    assert!(l1_to_l2_tx_receipt.tx_info.gas_used > l2_gas_limit);
    assert!(l1_to_l2_tx_receipt.tx_info.gas_used < l2_gas_limit + l1_extra_gas_limit);
    Ok(())
}

async fn test_privileged_tx_not_enough_balance(
    receiver_private_key: &SecretKey,
    eth_client: &EthClient,
    proposer_client: &EthClient,
) -> Result<(), Box<dyn std::error::Error>> {
    println!("Transferring funds on L2 through a deposit");
    let rich_wallet_private_key = l1_rich_wallet_private_key();
    let rich_address = get_address_from_secret_key(&rich_wallet_private_key)?;
    let receiver_address = get_address_from_secret_key(receiver_private_key)?;

    let balance_sender = proposer_client
        .get_balance(rich_address, BlockIdentifier::Tag(BlockTag::Latest))
        .await?;
    let balance_before = proposer_client
        .get_balance(receiver_address, BlockIdentifier::Tag(BlockTag::Latest))
        .await?;

    let transfer_value = balance_sender + U256::one();

    let l1_to_l2_tx_hash = ethrex_l2_sdk::send_l1_to_l2_tx(
        rich_address,
        Some(0),
        Some(21000 * 10),
        L1ToL2TransactionData::new(receiver_address, 21000 * 5, transfer_value, Bytes::new()),
        &l1_rich_wallet_private_key(),
        common_bridge_address(),
        eth_client,
    )
    .await?;

    println!("Waiting for L1 to L2 transaction receipt on L1");

    let l1_to_l2_tx_receipt = wait_for_transaction_receipt(l1_to_l2_tx_hash, eth_client, 5).await?;
    println!("Waiting for L1 to L2 transaction receipt on L2");

    let _ = wait_for_l2_deposit_receipt(
        l1_to_l2_tx_receipt.block_info.block_number,
        eth_client,
        proposer_client,
    )
    .await?;

    println!("Checking balances after transfer");

    let balance_after = proposer_client
        .get_balance(receiver_address, BlockIdentifier::Tag(BlockTag::Latest))
        .await?;
    assert_eq!(balance_after, balance_before);
    Ok(())
}

async fn perform_transfer(
    proposer_client: &EthClient,
    transferer_private_key: &SecretKey,
    transfer_recipient_address: Address,
    transfer_value: U256,
) -> Result<(), Box<dyn std::error::Error>> {
    let transferer_address = ethrex_l2_sdk::get_address_from_secret_key(transferer_private_key)?;

    let transferer_initial_l2_balance = proposer_client
        .get_balance(transferer_address, BlockIdentifier::Tag(BlockTag::Latest))
        .await?;

    assert!(
        transferer_initial_l2_balance >= transfer_value,
        "L2 transferer doesn't have enough balance to transfer"
    );

    let transfer_recipient_initial_balance = proposer_client
        .get_balance(
            transfer_recipient_address,
            BlockIdentifier::Tag(BlockTag::Latest),
        )
        .await?;

    let fee_vault_balance_before_transfer = proposer_client
        .get_balance(fees_vault(), BlockIdentifier::Tag(BlockTag::Latest))
        .await?;

    let transfer_tx = ethrex_l2_sdk::transfer(
        transfer_value,
        transferer_address,
        transfer_recipient_address,
        transferer_private_key,
        proposer_client,
    )
    .await?;

    let transfer_tx_receipt =
        ethrex_l2_sdk::wait_for_transaction_receipt(transfer_tx, proposer_client, 1000).await?;

    let recoverable_fees_vault_balance = proposer_client
        .get_balance(fees_vault(), BlockIdentifier::Tag(BlockTag::Latest))
        .await?;

    println!("Recoverable Fees Balance: {recoverable_fees_vault_balance}",);

    println!("Checking balances on L2 after transfer");

    let transferer_l2_balance_after_transfer = proposer_client
        .get_balance(transferer_address, BlockIdentifier::Tag(BlockTag::Latest))
        .await?;

    assert!(
        (transferer_initial_l2_balance - transfer_value)
            .abs_diff(transferer_l2_balance_after_transfer)
            < L2_GAS_COST_MAX_DELTA,
        "L2 transferer balance didn't decrease as expected after transfer. Gas costs were {}/{L2_GAS_COST_MAX_DELTA}",
        (transferer_initial_l2_balance - transfer_value)
            .abs_diff(transferer_l2_balance_after_transfer)
    );

    let transfer_recipient_l2_balance_after_transfer = proposer_client
        .get_balance(
            transfer_recipient_address,
            BlockIdentifier::Tag(BlockTag::Latest),
        )
        .await?;

    assert_eq!(
        transfer_recipient_l2_balance_after_transfer,
        transfer_recipient_initial_balance + transfer_value,
        "L2 transfer recipient balance didn't increase as expected after transfer"
    );

    let fee_vault_balance_after_transfer = proposer_client
        .get_balance(fees_vault(), BlockIdentifier::Tag(BlockTag::Latest))
        .await?;

    let transfer_fees = get_fees_details_l2(transfer_tx_receipt, proposer_client).await;

    assert_eq!(
        fee_vault_balance_after_transfer,
        fee_vault_balance_before_transfer + transfer_fees.recoverable_fees,
        "Fee vault balance didn't increase as expected after transfer"
    );

    Ok(())
}

async fn test_n_withdraws(
    withdrawer_private_key: &SecretKey,
    eth_client: &EthClient,
    proposer_client: &EthClient,
    n: u64,
) -> Result<(), Box<dyn std::error::Error>> {
    // Withdraw funds from L2 to L1
    let withdrawer_address = ethrex_l2_sdk::get_address_from_secret_key(withdrawer_private_key)?;
    let withdraw_value = std::env::var("INTEGRATION_TEST_WITHDRAW_VALUE")
        .map(|value| U256::from_dec_str(&value).expect("Invalid withdraw value"))
        .unwrap_or(U256::from(100000000000000000000u128));

    println!("Checking balances on L1 and L2 before withdrawal");

    let withdrawer_l2_balance_before_withdrawal = proposer_client
        .get_balance(withdrawer_address, BlockIdentifier::Tag(BlockTag::Latest))
        .await?;

    assert!(
        withdrawer_l2_balance_before_withdrawal >= withdraw_value,
        "L2 withdrawer doesn't have enough balance to withdraw"
    );

    let bridge_balance_before_withdrawal = eth_client
        .get_balance(
            common_bridge_address(),
            BlockIdentifier::Tag(BlockTag::Latest),
        )
        .await?;

    assert!(
        bridge_balance_before_withdrawal >= withdraw_value,
        "L1 bridge doesn't have enough balance to withdraw"
    );

    let withdrawer_l1_balance_before_withdrawal = eth_client
        .get_balance(withdrawer_address, BlockIdentifier::Tag(BlockTag::Latest))
        .await?;

    let fee_vault_balance_before_withdrawal = proposer_client
        .get_balance(fees_vault(), BlockIdentifier::Tag(BlockTag::Latest))
        .await?;

    println!("Withdrawing funds from L2 to L1");

    let mut withdraw_txs = vec![];
    let mut receipts = vec![];

    for x in 1..n + 1 {
        println!("Sending withdraw {x}/{n}");
        let withdraw_tx = ethrex_l2_sdk::withdraw(
            withdraw_value,
            withdrawer_address,
            *withdrawer_private_key,
            proposer_client,
        )
        .await?;

        withdraw_txs.push(withdraw_tx);

        let withdraw_tx_receipt =
            ethrex_l2_sdk::wait_for_transaction_receipt(withdraw_tx, proposer_client, 1000)
                .await
                .expect("Withdraw tx receipt not found");

        receipts.push(withdraw_tx_receipt);
    }

    println!("Checking balances on L1 and L2 after withdrawal");

    let withdrawer_l2_balance_after_withdrawal = proposer_client
        .get_balance(withdrawer_address, BlockIdentifier::Tag(BlockTag::Latest))
        .await?;

    assert!(
        (withdrawer_l2_balance_before_withdrawal - withdraw_value * n)
            .abs_diff(withdrawer_l2_balance_after_withdrawal)
            < L2_GAS_COST_MAX_DELTA * n,
        "Withdrawer L2 balance didn't decrease as expected after withdrawal"
    );

    let withdrawer_l1_balance_after_withdrawal = eth_client
        .get_balance(withdrawer_address, BlockIdentifier::Tag(BlockTag::Latest))
        .await?;

    assert_eq!(
        withdrawer_l1_balance_after_withdrawal, withdrawer_l1_balance_before_withdrawal,
        "Withdrawer L1 balance should not change after withdrawal"
    );

    let fee_vault_balance_after_withdrawal = proposer_client
        .get_balance(fees_vault(), BlockIdentifier::Tag(BlockTag::Latest))
        .await?;

    let mut withdraw_fees = U256::zero();
    for receipt in receipts {
        withdraw_fees += get_fees_details_l2(receipt, proposer_client)
            .await
            .recoverable_fees;
    }

    assert_eq!(
        fee_vault_balance_after_withdrawal,
        fee_vault_balance_before_withdrawal + withdraw_fees,
        "Fee vault balance didn't increase as expected after withdrawal"
    );

    // We need to wait for all the txs to be included in some batch
    let mut proofs = vec![];
    for (i, tx) in withdraw_txs.clone().into_iter().enumerate() {
        println!("Getting withdrawal proof {}/{n}", i + 1);
        let message_proof = proposer_client.wait_for_message_proof(tx, 1000).await?;
        let withdrawal_proof = message_proof
            .into_iter()
            .next()
            .expect("no l1messages in withdrawal");
        proofs.push(withdrawal_proof);
    }

    let on_chain_proposer_address = Address::from_str(
        &std::env::var("ETHREX_COMMITTER_ON_CHAIN_PROPOSER_ADDRESS")
            .expect("ETHREX_COMMITTER_ON_CHAIN_PROPOSER_ADDRESS env var not set"),
    )
    .unwrap();
    for proof in &proofs {
        while eth_client
            .get_last_verified_batch(on_chain_proposer_address)
            .await
            .unwrap()
            < proof.batch_number
        {
            println!("Withdrawal is not verified on L1 yet");
            tokio::time::sleep(Duration::from_secs(2)).await;
        }
    }

    let mut withdraw_claim_txs_receipts = vec![];

    for (x, proof) in proofs.iter().enumerate() {
        println!("Claiming withdrawal on L1 {x}/{n}");

        let withdraw_claim_tx = ethrex_l2_sdk::claim_withdraw(
            withdraw_value,
            withdrawer_address,
            *withdrawer_private_key,
            eth_client,
            proof,
        )
        .await?;
        let withdraw_claim_tx_receipt =
            wait_for_transaction_receipt(withdraw_claim_tx, eth_client, 5).await?;
        withdraw_claim_txs_receipts.push(withdraw_claim_tx_receipt);
    }

    println!("Checking balances on L1 and L2 after claim");

    let withdrawer_l1_balance_after_claim = eth_client
        .get_balance(withdrawer_address, BlockIdentifier::Tag(BlockTag::Latest))
        .await?;

    let gas_used_value: u64 = withdraw_claim_txs_receipts
        .iter()
        .map(|x| x.tx_info.gas_used * x.tx_info.effective_gas_price)
        .sum();

    assert_eq!(
        withdrawer_l1_balance_after_claim,
        withdrawer_l1_balance_after_withdrawal + withdraw_value * n - gas_used_value,
        "Withdrawer L1 balance wasn't updated as expected after claim"
    );

    let withdrawer_l2_balance_after_claim = proposer_client
        .get_balance(withdrawer_address, BlockIdentifier::Tag(BlockTag::Latest))
        .await?;

    assert_eq!(
        withdrawer_l2_balance_after_claim, withdrawer_l2_balance_after_withdrawal,
        "Withdrawer L2 balance should not change after claim"
    );

    let bridge_balance_after_withdrawal = eth_client
        .get_balance(
            common_bridge_address(),
            BlockIdentifier::Tag(BlockTag::Latest),
        )
        .await?;

    assert_eq!(
        bridge_balance_after_withdrawal,
        bridge_balance_before_withdrawal - withdraw_value * n,
        "Bridge balance didn't decrease as expected after withdrawal"
    );

    Ok(())
}

async fn test_total_eth_l2(
    eth_client: &EthClient,
    proposer_client: &EthClient,
) -> Result<(), Box<dyn std::error::Error>> {
    println!("Checking total ETH on L2");

    println!("Fetching rich accounts balance on L2");
    let rich_accounts_balance = get_rich_accounts_balance(proposer_client)
        .await
        .expect("Failed to get rich accounts balance");

    let coinbase_balance = proposer_client
        .get_balance(fees_vault(), BlockIdentifier::Tag(BlockTag::Latest))
        .await?;

    println!("Coinbase balance: {coinbase_balance}");

    let total_eth_on_l2 = rich_accounts_balance + coinbase_balance;

    println!("Total ETH on L2: {rich_accounts_balance} + {coinbase_balance} = {total_eth_on_l2}");

    println!("Checking locked ETH on CommonBridge");

    let bridge_address = common_bridge_address();
    let bridge_locked_eth = eth_client
        .get_balance(bridge_address, BlockIdentifier::Tag(BlockTag::Latest))
        .await?;

    println!("Bridge locked ETH: {bridge_locked_eth}");

    assert!(
        total_eth_on_l2 <= bridge_locked_eth,
        "Total ETH on L2 ({total_eth_on_l2}) is greater than bridge locked ETH ({bridge_locked_eth})"
    );

    Ok(())
}

async fn test_deploy(
    init_code: &[u8],
    deployer_private_key: &SecretKey,
    proposer_client: &EthClient,
) -> Result<Address, Box<dyn std::error::Error>> {
    println!("Deploying contract on L2");

    let deployer_address = ethrex_l2_sdk::get_address_from_secret_key(deployer_private_key)?;

    let deployer_balance_before_deploy = proposer_client
        .get_balance(deployer_address, BlockIdentifier::Tag(BlockTag::Latest))
        .await?;

    let fee_vault_balance_before_deploy = proposer_client
        .get_balance(fees_vault(), BlockIdentifier::Tag(BlockTag::Latest))
        .await?;

    let (deploy_tx_hash, contract_address) = proposer_client
        .deploy(
            deployer_address,
            *deployer_private_key,
            init_code.to_vec().into(),
            Overrides::default(),
        )
        .await?;

    let deploy_tx_receipt =
        ethrex_l2_sdk::wait_for_transaction_receipt(deploy_tx_hash, proposer_client, 5).await?;

    let deploy_fees = get_fees_details_l2(deploy_tx_receipt, proposer_client).await;

    let deployer_balance_after_deploy = proposer_client
        .get_balance(deployer_address, BlockIdentifier::Tag(BlockTag::Latest))
        .await?;

    assert_eq!(
        deployer_balance_after_deploy,
        deployer_balance_before_deploy - deploy_fees.total_fees,
        "Deployer L2 balance didn't decrease as expected after deploy"
    );

    let fee_vault_balance_after_deploy = proposer_client
        .get_balance(fees_vault(), BlockIdentifier::Tag(BlockTag::Latest))
        .await?;

    assert_eq!(
        fee_vault_balance_after_deploy,
        fee_vault_balance_before_deploy + deploy_fees.recoverable_fees,
        "Fee vault balance didn't increase as expected after deploy"
    );

    let deployed_contract_balance = proposer_client
        .get_balance(contract_address, BlockIdentifier::Tag(BlockTag::Latest))
        .await?;

    assert!(
        deployed_contract_balance.is_zero(),
        "Deployed contract balance should be zero after deploy"
    );

    Ok(contract_address)
}

async fn test_deploy_l1(
    init_code: &[u8],
    private_key: &SecretKey,
    client: &EthClient,
) -> Result<Address, Box<dyn std::error::Error>> {
    println!("Deploying contract on L1");

    let deployer_address = ethrex_l2_sdk::get_address_from_secret_key(private_key)?;

    let (deploy_tx_hash, contract_address) = client
        .deploy(
            deployer_address,
            *private_key,
            init_code.to_vec().into(),
            Overrides::default(),
        )
        .await?;

    ethrex_l2_sdk::wait_for_transaction_receipt(deploy_tx_hash, client, 5).await?;

    Ok(contract_address)
}

async fn test_call_to_contract_with_deposit(
    deployed_contract_address: Address,
    calldata_to_contract: Bytes,
    caller_private_key: &SecretKey,
    proposer_client: &EthClient,
    eth_client: &EthClient,
) -> Result<(), Box<dyn std::error::Error>> {
    let caller_address = ethrex_l2_sdk::get_address_from_secret_key(caller_private_key)
        .expect("Failed to get address");

    println!("Checking balances before call");

    let caller_l1_balance_before_call = eth_client
        .get_balance(caller_address, BlockIdentifier::Tag(BlockTag::Latest))
        .await?;

    let deployed_contract_balance_before_call = proposer_client
        .get_balance(
            deployed_contract_address,
            BlockIdentifier::Tag(BlockTag::Latest),
        )
        .await?;

    let fee_vault_balance_before_call = proposer_client
        .get_balance(fees_vault(), BlockIdentifier::Tag(BlockTag::Latest))
        .await?;

    println!("Calling contract on L2 with deposit");

    let l1_to_l2_tx_hash = ethrex_l2_sdk::send_l1_to_l2_tx(
        caller_address,
        Some(0),
        Some(21000 * 10),
        L1ToL2TransactionData::new(
            deployed_contract_address,
            21000 * 5,
            U256::zero(),
            calldata_to_contract.clone(),
        ),
        &l1_rich_wallet_private_key(),
        common_bridge_address(),
        eth_client,
    )
    .await?;

    println!("Waiting for L1 to L2 transaction receipt on L1");

    let l1_to_l2_tx_receipt = wait_for_transaction_receipt(l1_to_l2_tx_hash, eth_client, 5).await?;

    println!("Waiting for L1 to L2 transaction receipt on L2");

    let _ = wait_for_l2_deposit_receipt(
        l1_to_l2_tx_receipt.block_info.block_number,
        eth_client,
        proposer_client,
    )
    .await?;

    println!("Checking balances after call");

    let caller_l1_balance_after_call = eth_client
        .get_balance(caller_address, BlockIdentifier::Tag(BlockTag::Latest))
        .await?;

    assert_eq!(
        caller_l1_balance_after_call,
        caller_l1_balance_before_call
            - l1_to_l2_tx_receipt.tx_info.gas_used
                * l1_to_l2_tx_receipt.tx_info.effective_gas_price,
        "Caller L1 balance didn't decrease as expected after call"
    );

    let fee_vault_balance_after_call = proposer_client
        .get_balance(fees_vault(), BlockIdentifier::Tag(BlockTag::Latest))
        .await?;

    assert_eq!(
        fee_vault_balance_after_call, fee_vault_balance_before_call,
        "Fee vault balance increased unexpectedly after call"
    );

    let deployed_contract_balance_after_call = proposer_client
        .get_balance(
            deployed_contract_address,
            BlockIdentifier::Tag(BlockTag::Latest),
        )
        .await?;

    assert_eq!(
        deployed_contract_balance_after_call, deployed_contract_balance_before_call,
        "Deployed contract increased unexpectedly after call"
    );

    Ok(())
}

// FIXME: Remove this before merging
#[allow(dead_code)]
#[derive(Debug)]
struct FeesDetails {
    total_fees: U256,
    recoverable_fees: U256,
    burned_fees: U256,
}

async fn get_fees_details_l2(tx_receipt: RpcReceipt, proposer_client: &EthClient) -> FeesDetails {
    let total_fees: U256 =
        (tx_receipt.tx_info.gas_used * tx_receipt.tx_info.effective_gas_price).into();

    let effective_gas_price = tx_receipt.tx_info.effective_gas_price;
    let base_fee_per_gas = proposer_client
        .get_block_by_number(BlockIdentifier::Number(tx_receipt.block_info.block_number))
        .await
        .unwrap()
        .header
        .base_fee_per_gas
        .unwrap();

    let max_priority_fee_per_gas_transfer: U256 = (effective_gas_price - base_fee_per_gas).into();

    let recoverable_fees = max_priority_fee_per_gas_transfer.mul(tx_receipt.tx_info.gas_used);

    FeesDetails {
        total_fees,
        recoverable_fees,
        burned_fees: total_fees - recoverable_fees,
    }
}

fn eth_client() -> EthClient {
    EthClient::new(
        &std::env::var("INTEGRATION_TEST_ETH_URL").unwrap_or(DEFAULT_ETH_URL.to_string()),
    )
    .unwrap()
}

fn proposer_client() -> EthClient {
    EthClient::new(
        &std::env::var("INTEGRATION_TEST_PROPOSER_URL").unwrap_or(DEFAULT_PROPOSER_URL.to_string()),
    )
    .unwrap()
}

fn common_bridge_address() -> Address {
    std::env::var("ETHREX_WATCHER_BRIDGE_ADDRESS")
        .expect("ETHREX_WATCHER_BRIDGE_ADDRESS env var not set")
        .parse()
        .unwrap_or_else(|_| {
            println!(
                "ETHREX_WATCHER_BRIDGE_ADDRESS env var not set, using default: {DEFAULT_BRIDGE_ADDRESS}"
            );
            DEFAULT_BRIDGE_ADDRESS
        })
}

fn fees_vault() -> Address {
    std::env::var("INTEGRATION_TEST_PROPOSER_COINBASE_ADDRESS")
        .map(|address| address.parse().expect("Invalid proposer coinbase address"))
        .unwrap_or(DEFAULT_PROPOSER_COINBASE_ADDRESS)
}

fn l1_rich_wallet_private_key() -> SecretKey {
    let l1_rich_wallet_pk = std::env::var("INTEGRATION_TEST_L1_RICH_WALLET_PRIVATE_KEY")
        .map(|pk| pk.parse().expect("Invalid l1 rich wallet pk"))
        .unwrap_or(DEFAULT_L1_RICH_WALLET_PRIVATE_KEY);
    SecretKey::from_slice(l1_rich_wallet_pk.as_bytes()).unwrap()
}

fn l2_return_transfer_private_key() -> SecretKey {
    let l2_return_deposit_private_key =
        std::env::var("INTEGRATION_TEST_RETURN_TRANSFER_PRIVATE_KEY")
            .map(|pk| pk.parse().expect("Invalid l1 rich wallet pk"))
            .unwrap_or(DEFAULT_L2_RETURN_TRANSFER_PRIVATE_KEY);
    SecretKey::from_slice(l2_return_deposit_private_key.as_bytes()).unwrap()
}

async fn wait_for_l2_deposit_receipt(
    l1_receipt_block_number: BlockNumber,
    eth_client: &EthClient,
    proposer_client: &EthClient,
) -> Result<RpcReceipt, Box<dyn std::error::Error>> {
    let topic = keccak(b"PrivilegedTxSent(address,address,uint256,uint256,uint256,bytes)");
    let logs = eth_client
        .get_logs(
            U256::from(l1_receipt_block_number),
            U256::from(l1_receipt_block_number),
            common_bridge_address(),
            topic,
        )
        .await?;
    let data = PrivilegedTransactionData::from_log(logs.first().unwrap().log.clone())?;

    let l2_deposit_tx_hash = data
        .into_tx(
            eth_client,
            proposer_client.get_chain_id().await?.try_into().unwrap(),
            0,
        )
        .await
        .unwrap()
        .get_privileged_hash()
        .unwrap();

    println!("Waiting for deposit transaction receipt on L2");

    Ok(
        ethrex_l2_sdk::wait_for_transaction_receipt(l2_deposit_tx_hash, proposer_client, 1000)
            .await?,
    )
}

pub fn read_env_file_by_config() {
    let env_file_path = PathBuf::from(env!("CARGO_MANIFEST_DIR")).join(".env");
    let reader = BufReader::new(File::open(env_file_path).expect("Failed to open .env file"));

    for line in reader.lines() {
        let line = line.expect("Failed to read line");
        if line.starts_with("#") {
            // Skip comments
            continue;
        };
        match line.split_once('=') {
            Some((key, value)) => {
                if std::env::vars().any(|(k, _)| k == key) {
                    continue;
                }
                unsafe { std::env::set_var(key, value) }
            }
            None => continue,
        };
    }
}

async fn get_rich_accounts_balance(
    proposer_client: &EthClient,
) -> Result<U256, Box<dyn std::error::Error>> {
    let mut total_balance = U256::zero();
    let private_keys_file_path = private_keys_file_path();

    let pks = read_to_string(private_keys_file_path)?;
    let private_keys: Vec<String> = pks
        .lines()
        .filter(|line| !line.trim().is_empty())
        .map(|line| line.trim().to_string())
        .collect();

    for pk in private_keys.iter() {
        let secret_key = parse_private_key(pk)?;
        let address = get_address_from_secret_key(&secret_key)?;
        let get_balance = proposer_client
            .get_balance(address, BlockIdentifier::Tag(BlockTag::Latest))
            .await?;
        total_balance += get_balance;
    }
    Ok(total_balance)
}

fn private_keys_file_path() -> PathBuf {
    match std::env::var("ETHREX_DEPLOYER_PRIVATE_KEYS_FILE_PATH") {
        Ok(path) => PathBuf::from(path),
        Err(_) => {
            println!(
                "ETHREX_DEPLOYER_PRIVATE_KEYS_FILE_PATH not set, using default: {DEFAULT_PRIVATE_KEYS_FILE_PATH}",
            );
            PathBuf::from(DEFAULT_PRIVATE_KEYS_FILE_PATH)
        }
    }
}

pub fn parse_private_key(s: &str) -> Result<SecretKey, Box<dyn std::error::Error>> {
    Ok(SecretKey::from_slice(&parse_hex(s)?)?)
}

pub fn parse_hex(s: &str) -> Result<Bytes, FromHexError> {
    match s.strip_prefix("0x") {
        Some(s) => hex::decode(s).map(Into::into),
        None => hex::decode(s).map(Into::into),
    }
}<|MERGE_RESOLUTION|>--- conflicted
+++ resolved
@@ -6,10 +6,6 @@
 use ethrex_l2::sequencer::l1_watcher::PrivilegedTransactionData;
 use ethrex_l2_common::calldata::Value;
 use ethrex_l2_sdk::{
-<<<<<<< HEAD
-    COMMON_BRIDGE_L2_ADDRESS, L1ToL2TransactionData, calldata, claim_erc20withdraw,
-    compile_contract, deposit_erc20, get_address_from_secret_key, wait_for_transaction_receipt,
-=======
     COMMON_BRIDGE_L2_ADDRESS,
     calldata::{self},
     claim_erc20withdraw, compile_contract, deposit_erc20, get_address_from_secret_key,
@@ -22,7 +18,6 @@
         block_identifier::{BlockIdentifier, BlockTag},
         receipt::RpcReceipt,
     },
->>>>>>> c63bbd7d
 };
 use hex::FromHexError;
 use keccak_hash::{H256, keccak};
