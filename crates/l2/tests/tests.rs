--- conflicted
+++ resolved
@@ -1,12 +1,8 @@
 #![allow(clippy::unwrap_used)]
 #![allow(clippy::expect_used)]
 use bytes::Bytes;
-<<<<<<< HEAD
-use ethereum_types::{Address, H160, U256};
-use ethrex_common::types::signer::LocalSigner;
-=======
 use ethereum_types::{Address, U256};
->>>>>>> a5da369f
+use ethrex_common::types::signer::{LocalSigner, Signer};
 use ethrex_common::types::BlockNumber;
 use ethrex_l2::utils::config::{read_env_file_by_config, ConfigMode};
 use ethrex_l2_sdk::calldata::{self, Value};
@@ -565,30 +561,18 @@
 ) -> Result<Address, Box<dyn std::error::Error>> {
     println!("Deploying contract on L2");
 
-    let deployer_address = ethrex_l2_sdk::get_address_from_secret_key(deployer_private_key)?;
+    let deployer: Signer = LocalSigner::new(*deployer_private_key).into();
 
     let deployer_balance_before_deploy = proposer_client
-        .get_balance(deployer_address, BlockByNumber::Latest)
+        .get_balance(deployer.address(), BlockByNumber::Latest)
         .await?;
 
     let fee_vault_balance_before_deploy = proposer_client
         .get_balance(fees_vault(), BlockByNumber::Latest)
         .await?;
 
-<<<<<<< HEAD
-    let signer = LocalSigner::new(l1_rich_wallet_private_key()).into();
-
-    let (_, contract_address) = proposer_client
-        .deploy(signer, init_code.into(), Overrides::default())
-=======
     let (deploy_tx_hash, contract_address) = proposer_client
-        .deploy(
-            deployer_address,
-            *deployer_private_key,
-            init_code.to_vec().into(),
-            Overrides::default(),
-        )
->>>>>>> a5da369f
+        .deploy(&deployer, init_code.to_vec().into(), Overrides::default())
         .await?;
 
     let deploy_tx_receipt =
@@ -597,7 +581,7 @@
     let deploy_fees = get_fees_details_l2(deploy_tx_receipt, proposer_client).await;
 
     let deployer_balance_after_deploy = proposer_client
-        .get_balance(deployer_address, BlockByNumber::Latest)
+        .get_balance(deployer.address(), BlockByNumber::Latest)
         .await?;
 
     assert_eq!(
@@ -643,22 +627,8 @@
 
     println!("Checking balances before call");
 
-<<<<<<< HEAD
-    // pragma solidity ^0.8.27;
-    // contract RevertTest {
-    //     function revert_call() public {
-    //         revert("Reverted");
-    //     }
-    // }
-    let init_code = hex::decode("6080604052348015600e575f5ffd5b506101138061001c5f395ff3fe6080604052348015600e575f5ffd5b50600436106026575f3560e01c806311ebce9114602a575b5f5ffd5b60306032565b005b6040517f08c379a000000000000000000000000000000000000000000000000000000000815260040160629060c1565b60405180910390fd5b5f82825260208201905092915050565b7f52657665727465640000000000000000000000000000000000000000000000005f82015250565b5f60ad600883606b565b915060b682607b565b602082019050919050565b5f6020820190508181035f83015260d68160a3565b905091905056fea2646970667358221220903f571921ce472f979989f9135b8637314b68e080fd70d0da6ede87ad8b5bd564736f6c634300081c0033")?;
-
-    let signer = LocalSigner::new(l1_rich_wallet_private_key()).into();
-    let (_, contract_address) = proposer_client
-        .deploy(signer, init_code.into(), Overrides::default())
-=======
     let caller_l1_balance_before_call = eth_client
         .get_balance(caller_address, BlockByNumber::Latest)
->>>>>>> a5da369f
         .await?;
 
     assert!(
@@ -734,28 +704,8 @@
         "Recipient L2 balance didn't increase as expected after call"
     );
 
-<<<<<<< HEAD
-    Ok(())
-}
-
-#[tokio::test]
-async fn l2_sdk_deploy() -> Result<(), Box<dyn std::error::Error>> {
-    let eth_client = eth_client();
-
-    //pragma solidity ^0.8.27;
-    //contract Test {
-    //    uint256 public constant number = 37;
-    //}
-    let init_code = hex::decode("6080604052348015600e575f5ffd5b5060ac80601a5f395ff3fe6080604052348015600e575f5ffd5b50600436106026575f3560e01c80638381f58a14602a575b5f5ffd5b60306044565b604051603b9190605f565b60405180910390f35b602581565b5f819050919050565b6059816049565b82525050565b5f60208201905060705f8301846052565b9291505056fea2646970667358221220a6516c1bfca94ad11d1315b32cd08f115c050e098a0631d58ee55923e70bc36364736f6c634300081c0033")?;
-
-    let signer = LocalSigner::new(l1_rich_wallet_private_key()).into();
-
-    let (_, contract_address) = eth_client
-        .deploy(signer, init_code.into(), Overrides::default())
-=======
     let fee_vault_balance_after_call = proposer_client
         .get_balance(fees_vault(), BlockByNumber::Latest)
->>>>>>> a5da369f
         .await?;
 
     let call_fees = get_fees_details_l2(call_receipt, proposer_client).await;
