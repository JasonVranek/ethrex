use std::{
    collections::{HashMap, HashSet},
    sync::{Mutex, RwLock},
};

use crate::{
    constants::{
        TX_ACCESS_LIST_ADDRESS_GAS, TX_ACCESS_LIST_STORAGE_KEY_GAS, TX_CREATE_GAS_COST,
        TX_DATA_NON_ZERO_GAS, TX_DATA_NON_ZERO_GAS_EIP2028, TX_DATA_ZERO_GAS_COST, TX_GAS_COST,
        TX_INIT_CODE_WORD_GAS_COST,
    },
    error::MempoolError,
};
use ethrex_common::{
    types::{BlobsBundle, BlockHeader, ChainConfig, MempoolTransaction, Transaction, TxType},
    Address, H256, U256,
};
use ethrex_storage::error::StoreError;

#[derive(Debug, Default)]
pub struct Mempool {
    transaction_pool: RwLock<HashMap<H256, MempoolTransaction>>,
    blobs_bundle_pool: Mutex<HashMap<H256, BlobsBundle>>,
}
impl Mempool {
    pub fn new() -> Self {
        Self::default()
    }

    /// Add transaction to the pool without doing validity checks
    pub fn add_transaction(
        &self,
        hash: H256,
        transaction: MempoolTransaction,
    ) -> Result<(), StoreError> {
        let mut tx_pool = self
            .transaction_pool
            .write()
            .map_err(|error| StoreError::MempoolWriteLock(error.to_string()))?;
        tx_pool.insert(hash, transaction);

        Ok(())
    }

    /// Add a blobs bundle to the pool by its blob transaction hash
    pub fn add_blobs_bundle(
        &self,
        tx_hash: H256,
        blobs_bundle: BlobsBundle,
    ) -> Result<(), StoreError> {
        self.blobs_bundle_pool
            .lock()
            .map_err(|error| StoreError::Custom(error.to_string()))?
            .insert(tx_hash, blobs_bundle);
        Ok(())
    }

    /// Get a blobs bundle to the pool given its blob transaction hash
    pub fn get_blobs_bundle(&self, tx_hash: H256) -> Result<Option<BlobsBundle>, StoreError> {
        Ok(self
            .blobs_bundle_pool
            .lock()
            .map_err(|error| StoreError::Custom(error.to_string()))?
            .get(&tx_hash)
            .cloned())
    }

    /// Remove a transaction from the pool
    pub fn remove_transaction(&self, hash: &H256) -> Result<(), StoreError> {
        let mut tx_pool = self
            .transaction_pool
            .write()
            .map_err(|error| StoreError::MempoolWriteLock(error.to_string()))?;
        if let Some(tx) = tx_pool.get(hash) {
            if matches!(tx.tx_type(), TxType::EIP4844) {
                self.blobs_bundle_pool
                    .lock()
                    .map_err(|error| StoreError::Custom(error.to_string()))?
                    .remove(&tx.compute_hash());
            }

            tx_pool.remove(hash);
        };

        Ok(())
    }

    /// Applies the filter and returns a set of suitable transactions from the mempool.
    /// These transactions will be grouped by sender and sorted by nonce
    pub fn filter_transactions(
        &self,
        filter: &PendingTxFilter,
    ) -> Result<HashMap<Address, Vec<MempoolTransaction>>, StoreError> {
        let filter_tx = |tx: &Transaction| -> bool {
            // Filter by tx type
            let is_blob_tx = matches!(tx, Transaction::EIP4844Transaction(_));
            if filter.only_plain_txs && is_blob_tx || filter.only_blob_txs && !is_blob_tx {
                return false;
            }

            // Filter by tip & base_fee
            if let Some(min_tip) = filter.min_tip {
                if !tx
                    .effective_gas_tip(filter.base_fee)
                    .is_some_and(|tip| tip >= min_tip)
                {
                    return false;
                }
            // This is a temporary fix to avoid invalid transactions to be included.
            // This should be removed once https://github.com/lambdaclass/ethrex/issues/680
            // is addressed.
            } else if tx.effective_gas_tip(filter.base_fee).is_none() {
                return false;
            }

            // Filter by blob gas fee
            if let (true, Some(blob_fee)) = (is_blob_tx, filter.blob_fee) {
                if !tx.max_fee_per_blob_gas().is_some_and(|fee| fee >= blob_fee) {
                    return false;
                }
            }
            true
        };
        self.filter_transactions_with_filter_fn(&filter_tx)
    }

    /// Applies the filter and returns a set of suitable transactions from the mempool.
    /// These transactions will be grouped by sender and sorted by nonce
    pub fn filter_transactions_with_filter_fn(
        &self,
        filter: &dyn Fn(&Transaction) -> bool,
    ) -> Result<HashMap<Address, Vec<MempoolTransaction>>, StoreError> {
        let mut txs_by_sender: HashMap<Address, Vec<MempoolTransaction>> =
            HashMap::with_capacity(128);
        let tx_pool = self
            .transaction_pool
            .read()
            .map_err(|error| StoreError::MempoolReadLock(error.to_string()))?;

        for (_, tx) in tx_pool.iter() {
            if filter(tx) {
                txs_by_sender
                    .entry(tx.sender())
                    .or_insert_with(|| Vec::with_capacity(128))
                    .push(tx.clone())
            }
        }

        txs_by_sender.iter_mut().for_each(|(_, txs)| txs.sort());
        Ok(txs_by_sender)
    }

    /// Gets hashes from possible_hashes that are not already known in the mempool.
    pub fn filter_unknown_transactions(
        &self,
        possible_hashes: &[H256],
    ) -> Result<Vec<H256>, StoreError> {
        let tx_pool = self
            .transaction_pool
            .read()
            .map_err(|error| StoreError::MempoolReadLock(error.to_string()))?;

        let tx_set: HashSet<_> = tx_pool.iter().map(|(hash, _)| hash).collect();
        Ok(possible_hashes
            .iter()
            .filter(|hash| !tx_set.contains(hash))
            .copied()
            .collect())
    }

    pub fn get_transaction_by_hash(
        &self,
        transaction_hash: H256,
    ) -> Result<Option<Transaction>, StoreError> {
        let tx = self
            .transaction_pool
            .read()
            .map_err(|error| StoreError::MempoolReadLock(error.to_string()))?
            .get(&transaction_hash)
            .map(|e| e.transaction().clone());

        Ok(tx)
    }

    pub fn get_nonce(&self, address: &Address) -> Result<Option<u64>, MempoolError> {
        let pending_filter = PendingTxFilter {
            min_tip: None,
            base_fee: None,
            blob_fee: None,
            only_plain_txs: false,
            only_blob_txs: false,
        };

        let pending_txs = self.filter_transactions(&pending_filter)?;
        let nonce = match pending_txs.get(address) {
            Some(txs) => txs.last().map(|tx| tx.nonce() + 1),
            None => None,
        };

        Ok(nonce)
    }

    pub fn get_mempool_size(&self) -> Result<(usize, usize), MempoolError> {
        let txs_size = {
            let pool_lock = self
                .transaction_pool
                .read()
                .map_err(|error| StoreError::MempoolReadLock(error.to_string()))?;
            pool_lock.len()
        };
        let blobs_size = {
            let pool_lock = self
                .blobs_bundle_pool
                .lock()
                .map_err(|error| StoreError::MempoolReadLock(error.to_string()))?;
            pool_lock.len()
        };

        Ok((txs_size, blobs_size))
    }

    /// Returns all transactions currently in the pool
    pub fn content(&self) -> Result<Vec<Transaction>, MempoolError> {
        let pooled_transactions = self
            .transaction_pool
            .read()
            .map_err(|error| StoreError::MempoolReadLock(error.to_string()))?;
        Ok(pooled_transactions
            .iter()
            .map(|(_, mem_tx)| mem_tx.transaction())
            .cloned()
            .collect())
    }

<<<<<<< HEAD
    /// Returns the status of the mempool, which is the number of transactions currently in
    /// the pool. Until we add "queue" transactions.
    pub fn status(&self) -> Result<usize, MempoolError> {
        let pool_lock = self
=======
    pub fn contains_sender_nonce(&self, sender: Address, nonce: u64) -> Result<bool, MempoolError> {
        let pooled_transactions = self
>>>>>>> 76f725ea
            .transaction_pool
            .read()
            .map_err(|error| StoreError::MempoolReadLock(error.to_string()))?;

<<<<<<< HEAD
        Ok(pool_lock.len())
=======
        let count = pooled_transactions
            .iter()
            .filter(|(_, tx)| tx.nonce() == nonce && tx.sender() == sender)
            .count();

        Ok(count > 0)
>>>>>>> 76f725ea
    }
}

#[derive(Debug, Default)]
pub struct PendingTxFilter {
    pub min_tip: Option<u64>,
    pub base_fee: Option<u64>,
    pub blob_fee: Option<U256>,
    pub only_plain_txs: bool,
    pub only_blob_txs: bool,
}

pub fn transaction_intrinsic_gas(
    tx: &Transaction,
    header: &BlockHeader,
    config: &ChainConfig,
) -> Result<u64, MempoolError> {
    let is_contract_creation = tx.is_contract_creation();

    let mut gas = if is_contract_creation {
        TX_CREATE_GAS_COST
    } else {
        TX_GAS_COST
    };

    let data_len = tx.data().len() as u64;

    if data_len > 0 {
        let non_zero_gas_cost = if config.is_istanbul_activated(header.number) {
            TX_DATA_NON_ZERO_GAS_EIP2028
        } else {
            TX_DATA_NON_ZERO_GAS
        };

        let non_zero_count = tx.data().iter().filter(|&&x| x != 0u8).count() as u64;

        gas = gas
            .checked_add(non_zero_count * non_zero_gas_cost)
            .ok_or(MempoolError::TxGasOverflowError)?;

        let zero_count = data_len - non_zero_count;

        gas = gas
            .checked_add(zero_count * TX_DATA_ZERO_GAS_COST)
            .ok_or(MempoolError::TxGasOverflowError)?;

        if is_contract_creation && config.is_shanghai_activated(header.timestamp) {
            // Len in 32 bytes sized words
            let len_in_words = data_len.saturating_add(31) / 32;

            gas = gas
                .checked_add(len_in_words * TX_INIT_CODE_WORD_GAS_COST)
                .ok_or(MempoolError::TxGasOverflowError)?;
        }
    }

    let storage_keys_count: u64 = tx
        .access_list()
        .iter()
        .map(|(_, keys)| keys.len() as u64)
        .sum();

    gas = gas
        .checked_add(tx.access_list().len() as u64 * TX_ACCESS_LIST_ADDRESS_GAS)
        .ok_or(MempoolError::TxGasOverflowError)?;

    gas = gas
        .checked_add(storage_keys_count * TX_ACCESS_LIST_STORAGE_KEY_GAS)
        .ok_or(MempoolError::TxGasOverflowError)?;

    Ok(gas)
}
#[cfg(test)]
mod tests {
    use crate::constants::MAX_INITCODE_SIZE;
    use crate::error::MempoolError;
    use crate::mempool::{
        Mempool, TX_ACCESS_LIST_ADDRESS_GAS, TX_ACCESS_LIST_STORAGE_KEY_GAS, TX_CREATE_GAS_COST,
        TX_DATA_NON_ZERO_GAS, TX_DATA_NON_ZERO_GAS_EIP2028, TX_DATA_ZERO_GAS_COST, TX_GAS_COST,
        TX_INIT_CODE_WORD_GAS_COST,
    };
    use crate::Blockchain;
    use std::collections::HashMap;

    use super::transaction_intrinsic_gas;
    use ethrex_common::types::{
        BlobsBundle, BlockHeader, ChainConfig, EIP1559Transaction, EIP4844Transaction,
        MempoolTransaction, Transaction, TxKind, BYTES_PER_BLOB,
    };
    use ethrex_common::{Address, Bytes, H256, U256};
    use ethrex_storage::EngineType;
    use ethrex_storage::{error::StoreError, Store};

    async fn setup_storage(config: ChainConfig, header: BlockHeader) -> Result<Store, StoreError> {
        let store = Store::new("test", EngineType::InMemory)?;
        let block_number = header.number;
        let block_hash = header.hash();
        store.add_block_header(block_hash, header).await?;
        store.set_canonical_block(block_number, block_hash).await?;
        store.update_latest_block_number(block_number).await?;
        store.set_chain_config(&config).await?;
        Ok(store)
    }

    fn build_basic_config_and_header(
        istanbul_active: bool,
        shanghai_active: bool,
    ) -> (ChainConfig, BlockHeader) {
        let config = ChainConfig {
            shanghai_time: Some(if shanghai_active { 1 } else { 10 }),
            istanbul_block: Some(if istanbul_active { 1 } else { 10 }),
            ..Default::default()
        };

        let header = BlockHeader {
            number: 5,
            timestamp: 5,
            gas_limit: 100_000_000,
            gas_used: 0,
            ..Default::default()
        };

        (config, header)
    }

    #[test]
    fn normal_transaction_intrinsic_gas() {
        let (config, header) = build_basic_config_and_header(false, false);

        let tx = EIP1559Transaction {
            nonce: 3,
            max_priority_fee_per_gas: 0,
            max_fee_per_gas: 0,
            gas_limit: 100_000,
            to: TxKind::Call(Address::from_low_u64_be(1)), // Normal tx
            value: U256::zero(),                           // Value zero
            data: Bytes::default(),                        // No data
            access_list: Default::default(),               // No access list
            ..Default::default()
        };

        let tx = Transaction::EIP1559Transaction(tx);
        let expected_gas_cost = TX_GAS_COST;
        let intrinsic_gas =
            transaction_intrinsic_gas(&tx, &header, &config).expect("Intrinsic gas");
        assert_eq!(intrinsic_gas, expected_gas_cost);
    }

    #[test]
    fn create_transaction_intrinsic_gas() {
        let (config, header) = build_basic_config_and_header(false, false);

        let tx = EIP1559Transaction {
            nonce: 3,
            max_priority_fee_per_gas: 0,
            max_fee_per_gas: 0,
            gas_limit: 100_000,
            to: TxKind::Create,              // Create tx
            value: U256::zero(),             // Value zero
            data: Bytes::default(),          // No data
            access_list: Default::default(), // No access list
            ..Default::default()
        };

        let tx = Transaction::EIP1559Transaction(tx);
        let expected_gas_cost = TX_CREATE_GAS_COST;
        let intrinsic_gas =
            transaction_intrinsic_gas(&tx, &header, &config).expect("Intrinsic gas");
        assert_eq!(intrinsic_gas, expected_gas_cost);
    }

    #[test]
    fn transaction_intrinsic_data_gas_pre_istanbul() {
        let (config, header) = build_basic_config_and_header(false, false);

        let tx = EIP1559Transaction {
            nonce: 3,
            max_priority_fee_per_gas: 0,
            max_fee_per_gas: 0,
            gas_limit: 100_000,
            to: TxKind::Call(Address::from_low_u64_be(1)), // Normal tx
            value: U256::zero(),                           // Value zero
            data: Bytes::from(vec![0x0, 0x1, 0x1, 0x0, 0x1, 0x1]), // 6 bytes of data
            access_list: Default::default(),               // No access list
            ..Default::default()
        };

        let tx = Transaction::EIP1559Transaction(tx);
        let expected_gas_cost = TX_GAS_COST + 2 * TX_DATA_ZERO_GAS_COST + 4 * TX_DATA_NON_ZERO_GAS;
        let intrinsic_gas =
            transaction_intrinsic_gas(&tx, &header, &config).expect("Intrinsic gas");
        assert_eq!(intrinsic_gas, expected_gas_cost);
    }

    #[test]
    fn transaction_intrinsic_data_gas_post_istanbul() {
        let (config, header) = build_basic_config_and_header(true, false);

        let tx = EIP1559Transaction {
            nonce: 3,
            max_priority_fee_per_gas: 0,
            max_fee_per_gas: 0,
            gas_limit: 100_000,
            to: TxKind::Call(Address::from_low_u64_be(1)), // Normal tx
            value: U256::zero(),                           // Value zero
            data: Bytes::from(vec![0x0, 0x1, 0x1, 0x0, 0x1, 0x1]), // 6 bytes of data
            access_list: Default::default(),               // No access list
            ..Default::default()
        };

        let tx = Transaction::EIP1559Transaction(tx);
        let expected_gas_cost =
            TX_GAS_COST + 2 * TX_DATA_ZERO_GAS_COST + 4 * TX_DATA_NON_ZERO_GAS_EIP2028;
        let intrinsic_gas =
            transaction_intrinsic_gas(&tx, &header, &config).expect("Intrinsic gas");
        assert_eq!(intrinsic_gas, expected_gas_cost);
    }

    #[test]
    fn transaction_create_intrinsic_gas_pre_shanghai() {
        let (config, header) = build_basic_config_and_header(false, false);

        let n_words: u64 = 10;
        let n_bytes: u64 = 32 * n_words - 3; // Test word rounding

        let tx = EIP1559Transaction {
            nonce: 3,
            max_priority_fee_per_gas: 0,
            max_fee_per_gas: 0,
            gas_limit: 100_000,
            to: TxKind::Create,                                // Create tx
            value: U256::zero(),                               // Value zero
            data: Bytes::from(vec![0x1_u8; n_bytes as usize]), // Bytecode data
            access_list: Default::default(),                   // No access list
            ..Default::default()
        };

        let tx = Transaction::EIP1559Transaction(tx);
        let expected_gas_cost = TX_CREATE_GAS_COST + n_bytes * TX_DATA_NON_ZERO_GAS;
        let intrinsic_gas =
            transaction_intrinsic_gas(&tx, &header, &config).expect("Intrinsic gas");
        assert_eq!(intrinsic_gas, expected_gas_cost);
    }

    #[test]
    fn transaction_create_intrinsic_gas_post_shanghai() {
        let (config, header) = build_basic_config_and_header(false, true);

        let n_words: u64 = 10;
        let n_bytes: u64 = 32 * n_words - 3; // Test word rounding

        let tx = EIP1559Transaction {
            nonce: 3,
            max_priority_fee_per_gas: 0,
            max_fee_per_gas: 0,
            gas_limit: 100_000,
            to: TxKind::Create,                                // Create tx
            value: U256::zero(),                               // Value zero
            data: Bytes::from(vec![0x1_u8; n_bytes as usize]), // Bytecode data
            access_list: Default::default(),                   // No access list
            ..Default::default()
        };

        let tx = Transaction::EIP1559Transaction(tx);
        let expected_gas_cost = TX_CREATE_GAS_COST
            + n_bytes * TX_DATA_NON_ZERO_GAS
            + n_words * TX_INIT_CODE_WORD_GAS_COST;
        let intrinsic_gas =
            transaction_intrinsic_gas(&tx, &header, &config).expect("Intrinsic gas");
        assert_eq!(intrinsic_gas, expected_gas_cost);
    }

    #[test]
    fn transaction_intrinsic_gas_access_list() {
        let (config, header) = build_basic_config_and_header(false, false);

        let access_list = vec![
            (Address::zero(), vec![H256::default(); 10]),
            (Address::zero(), vec![]),
            (Address::zero(), vec![H256::default(); 5]),
        ];

        let tx = EIP1559Transaction {
            nonce: 3,
            max_priority_fee_per_gas: 0,
            max_fee_per_gas: 0,
            gas_limit: 100_000,
            to: TxKind::Call(Address::from_low_u64_be(1)), // Normal tx
            value: U256::zero(),                           // Value zero
            data: Bytes::default(),                        // No data
            access_list,
            ..Default::default()
        };

        let tx = Transaction::EIP1559Transaction(tx);
        let expected_gas_cost =
            TX_GAS_COST + 3 * TX_ACCESS_LIST_ADDRESS_GAS + 15 * TX_ACCESS_LIST_STORAGE_KEY_GAS;
        let intrinsic_gas =
            transaction_intrinsic_gas(&tx, &header, &config).expect("Intrinsic gas");
        assert_eq!(intrinsic_gas, expected_gas_cost);
    }

    #[tokio::test]
    async fn transaction_with_big_init_code_in_shanghai_fails() {
        let (config, header) = build_basic_config_and_header(false, true);

        let store = setup_storage(config, header).await.expect("Storage setup");
        let blockchain = Blockchain::default_with_store(store);

        let tx = EIP1559Transaction {
            nonce: 3,
            max_priority_fee_per_gas: 0,
            max_fee_per_gas: 0,
            gas_limit: 99_000_000,
            to: TxKind::Create,                                  // Create tx
            value: U256::zero(),                                 // Value zero
            data: Bytes::from(vec![0x1; MAX_INITCODE_SIZE + 1]), // Large init code
            access_list: Default::default(),                     // No access list
            ..Default::default()
        };

        let tx = Transaction::EIP1559Transaction(tx);
        let validation = blockchain.validate_transaction(&tx, Address::random());
        assert!(matches!(
            validation.await,
            Err(MempoolError::TxMaxInitCodeSizeError)
        ));
    }

    #[tokio::test]
    async fn transaction_with_gas_limit_higher_than_of_the_block_should_fail() {
        let (config, header) = build_basic_config_and_header(false, false);

        let store = setup_storage(config, header).await.expect("Storage setup");
        let blockchain = Blockchain::default_with_store(store);

        let tx = EIP1559Transaction {
            nonce: 3,
            max_priority_fee_per_gas: 0,
            max_fee_per_gas: 0,
            gas_limit: 100_000_001,
            to: TxKind::Call(Address::from_low_u64_be(1)), // Normal tx
            value: U256::zero(),                           // Value zero
            data: Bytes::default(),                        // No data
            access_list: Default::default(),               // No access list
            ..Default::default()
        };

        let tx = Transaction::EIP1559Transaction(tx);
        let validation = blockchain.validate_transaction(&tx, Address::random());
        assert!(matches!(
            validation.await,
            Err(MempoolError::TxGasLimitExceededError)
        ));
    }

    #[tokio::test]
    async fn transaction_with_priority_fee_higher_than_gas_fee_should_fail() {
        let (config, header) = build_basic_config_and_header(false, false);

        let store = setup_storage(config, header).await.expect("Storage setup");
        let blockchain = Blockchain::default_with_store(store);

        let tx = EIP1559Transaction {
            nonce: 3,
            max_priority_fee_per_gas: 101,
            max_fee_per_gas: 100,
            gas_limit: 50_000_000,
            to: TxKind::Call(Address::from_low_u64_be(1)), // Normal tx
            value: U256::zero(),                           // Value zero
            data: Bytes::default(),                        // No data
            access_list: Default::default(),               // No access list
            ..Default::default()
        };

        let tx = Transaction::EIP1559Transaction(tx);
        let validation = blockchain.validate_transaction(&tx, Address::random());
        assert!(matches!(
            validation.await,
            Err(MempoolError::TxTipAboveFeeCapError)
        ));
    }

    #[tokio::test]
    async fn transaction_with_gas_limit_lower_than_intrinsic_gas_should_fail() {
        let (config, header) = build_basic_config_and_header(false, false);
        let store = setup_storage(config, header).await.expect("Storage setup");
        let blockchain = Blockchain::default_with_store(store);
        let intrinsic_gas_cost = TX_GAS_COST;

        let tx = EIP1559Transaction {
            nonce: 3,
            max_priority_fee_per_gas: 0,
            max_fee_per_gas: 0,
            gas_limit: intrinsic_gas_cost - 1,
            to: TxKind::Call(Address::from_low_u64_be(1)), // Normal tx
            value: U256::zero(),                           // Value zero
            data: Bytes::default(),                        // No data
            access_list: Default::default(),               // No access list
            ..Default::default()
        };

        let tx = Transaction::EIP1559Transaction(tx);
        let validation = blockchain.validate_transaction(&tx, Address::random());
        assert!(matches!(
            validation.await,
            Err(MempoolError::TxIntrinsicGasCostAboveLimitError)
        ));
    }

    #[tokio::test]
    async fn transaction_with_blob_base_fee_below_min_should_fail() {
        let (config, header) = build_basic_config_and_header(false, false);
        let store = setup_storage(config, header).await.expect("Storage setup");
        let blockchain = Blockchain::default_with_store(store);

        let tx = EIP4844Transaction {
            nonce: 3,
            max_priority_fee_per_gas: 0,
            max_fee_per_gas: 0,
            max_fee_per_blob_gas: 0.into(),
            gas: 15_000_000,
            to: Address::from_low_u64_be(1), // Normal tx
            value: U256::zero(),             // Value zero
            data: Bytes::default(),          // No data
            access_list: Default::default(), // No access list
            ..Default::default()
        };

        let tx = Transaction::EIP4844Transaction(tx);
        let validation = blockchain.validate_transaction(&tx, Address::random());
        assert!(matches!(
            validation.await,
            Err(MempoolError::TxBlobBaseFeeTooLowError)
        ));
    }

    #[test]
    fn test_filter_mempool_transactions() {
        let plain_tx_decoded = Transaction::decode_canonical(&hex::decode("f86d80843baa0c4082f618946177843db3138ae69679a54b95cf345ed759450d870aa87bee538000808360306ba0151ccc02146b9b11adf516e6787b59acae3e76544fdcd75e77e67c6b598ce65da064c5dd5aae2fbb535830ebbdad0234975cd7ece3562013b63ea18cc0df6c97d4").unwrap()).unwrap();
        let plain_tx_sender = plain_tx_decoded.sender();
        let plain_tx = MempoolTransaction::new(plain_tx_decoded, plain_tx_sender);
        let blob_tx_decoded = Transaction::decode_canonical(&hex::decode("03f88f0780843b9aca008506fc23ac00830186a09400000000000000000000000000000000000001008080c001e1a0010657f37554c781402a22917dee2f75def7ab966d7b770905398eba3c44401401a0840650aa8f74d2b07f40067dc33b715078d73422f01da17abdbd11e02bbdfda9a04b2260f6022bf53eadb337b3e59514936f7317d872defb891a708ee279bdca90").unwrap()).unwrap();
        let blob_tx_sender = blob_tx_decoded.sender();
        let blob_tx = MempoolTransaction::new(blob_tx_decoded, blob_tx_sender);
        let plain_tx_hash = plain_tx.compute_hash();
        let blob_tx_hash = blob_tx.compute_hash();
        let mempool = Mempool::new();
        let filter =
            |tx: &Transaction| -> bool { matches!(tx, Transaction::EIP4844Transaction(_)) };
        mempool
            .add_transaction(blob_tx_hash, blob_tx.clone())
            .unwrap();
        mempool.add_transaction(plain_tx_hash, plain_tx).unwrap();
        let txs = mempool.filter_transactions_with_filter_fn(&filter).unwrap();
        assert_eq!(txs, HashMap::from([(blob_tx.sender(), vec![blob_tx])]));
    }

    #[test]
    fn blobs_bundle_loadtest() {
        // Write a bundle of 6 blobs 10 times
        // If this test fails please adjust the max_size in the DB config
        let mempool = Mempool::new();
        for i in 0..300 {
            let blobs = [[i as u8; BYTES_PER_BLOB]; 6];
            let commitments = [[i as u8; 48]; 6];
            let proofs = [[i as u8; 48]; 6];
            let bundle = BlobsBundle {
                blobs: blobs.to_vec(),
                commitments: commitments.to_vec(),
                proofs: proofs.to_vec(),
            };
            mempool.add_blobs_bundle(H256::random(), bundle).unwrap();
        }
    }
}<|MERGE_RESOLUTION|>--- conflicted
+++ resolved
@@ -232,29 +232,29 @@
             .collect())
     }
 
-<<<<<<< HEAD
     /// Returns the status of the mempool, which is the number of transactions currently in
     /// the pool. Until we add "queue" transactions.
     pub fn status(&self) -> Result<usize, MempoolError> {
         let pool_lock = self
-=======
-    pub fn contains_sender_nonce(&self, sender: Address, nonce: u64) -> Result<bool, MempoolError> {
-        let pooled_transactions = self
->>>>>>> 76f725ea
             .transaction_pool
             .read()
             .map_err(|error| StoreError::MempoolReadLock(error.to_string()))?;
-
-<<<<<<< HEAD
+        
         Ok(pool_lock.len())
-=======
+    }
+
+    pub fn contains_sender_nonce(&self, sender: Address, nonce: u64) -> Result<bool, MempoolError> {
+        let pooled_transactions = self
+            .transaction_pool
+            .read()
+            .map_err(|error| StoreError::MempoolReadLock(error.to_string()))?;
+
         let count = pooled_transactions
             .iter()
             .filter(|(_, tx)| tx.nonce() == nonce && tx.sender() == sender)
             .count();
 
         Ok(count > 0)
->>>>>>> 76f725ea
     }
 }
 
