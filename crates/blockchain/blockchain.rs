pub mod constants;
pub mod error;
pub mod fork_choice;
pub mod mempool;
pub mod payload;
mod smoke_test;
pub mod tracing;
pub mod vm;

use ::tracing::{debug, info};
use constants::{MAX_INITCODE_SIZE, MAX_TRANSACTION_DATA_SIZE};
use error::MempoolError;
use error::{ChainError, InvalidBlockError};
use ethrex_common::constants::{GAS_PER_BLOB, MIN_BASE_FEE_PER_BLOB_GAS};
use ethrex_common::types::ELASTICITY_MULTIPLIER;
use ethrex_common::types::MempoolTransaction;
use ethrex_common::types::block_execution_witness::ExecutionWitnessResult;
use ethrex_common::types::requests::{EncodedRequests, Requests, compute_requests_hash};
use ethrex_common::types::{
    AccountUpdate, Block, BlockHash, BlockHeader, BlockNumber, ChainConfig, EIP4844Transaction,
    Receipt, Transaction, compute_receipts_root, validate_block_header,
    validate_cancun_header_fields, validate_prague_header_fields,
    validate_pre_cancun_header_fields,
};
use ethrex_common::{Address, H256, TrieLogger};
use ethrex_storage::{Store, UpdateBatch, error::StoreError, hash_address, hash_key};
use ethrex_vm::backends::levm::db::DatabaseLogger;
use ethrex_vm::{BlockExecutionResult, DynVmDatabase, Evm, EvmEngine};
use mempool::Mempool;
use std::collections::HashMap;
use std::sync::atomic::{AtomicBool, Ordering};
use std::sync::{Arc, Mutex};
use std::{ops::Div, time::Instant};

use vm::StoreVmDatabase;

#[cfg(feature = "c-kzg")]
use ethrex_common::types::BlobsBundle;

//TODO: Implement a struct Chain or BlockChain to encapsulate
//functionality and canonical chain state and config

#[derive(Debug)]
pub struct Blockchain {
    pub evm_engine: EvmEngine,
    storage: Store,
    pub mempool: Mempool,
    /// Whether the node's chain is in or out of sync with the current chain
    /// This will be set to true once the initial sync has taken place and wont be set to false after
    /// This does not reflect whether there is an ongoing sync process
    is_synced: AtomicBool,
}

#[derive(Debug, Clone)]
pub struct BatchBlockProcessingFailure {
    pub last_valid_hash: H256,
    pub failed_block_hash: H256,
}
impl Blockchain {
    pub fn new(evm_engine: EvmEngine, store: Store) -> Self {
        Self {
            evm_engine,
            storage: store,
            mempool: Mempool::new(),
            is_synced: AtomicBool::new(false),
        }
    }

    pub fn default_with_store(store: Store) -> Self {
        Self {
            evm_engine: EvmEngine::default(),
            storage: store,
            mempool: Mempool::new(),
            is_synced: AtomicBool::new(false),
        }
    }

    /// Executes a block withing a new vm instance and state
    async fn execute_block(
        &self,
        block: &Block,
    ) -> Result<(BlockExecutionResult, Vec<AccountUpdate>), ChainError> {
        // Validate if it can be the new head and find the parent
        let Ok(parent_header) = find_parent_header(&block.header, &self.storage) else {
            // If the parent is not present, we store it as pending.
            self.storage.add_pending_block(block.clone()).await?;
            return Err(ChainError::ParentNotFound);
        };

        let chain_config = self.storage.get_chain_config()?;

        // Validate the block pre-execution
        validate_block(block, &parent_header, &chain_config, ELASTICITY_MULTIPLIER)?;

        let vm_db = StoreVmDatabase::new(self.storage.clone(), block.header.parent_hash);
        let mut vm = Evm::new(self.evm_engine, vm_db);
        let execution_result = vm.execute_block(block)?;
        let account_updates = vm.get_state_transitions()?;

        // Validate execution went alright
        validate_gas_used(&execution_result.receipts, &block.header)?;
        validate_receipts_root(&block.header, &execution_result.receipts)?;
        validate_requests_hash(&block.header, &chain_config, &execution_result.requests)?;

        Ok((execution_result, account_updates))
    }

    /// Executes a block from a given vm instance an does not clear its state
    fn execute_block_from_state(
        &self,
        parent_header: &BlockHeader,
        block: &Block,
        chain_config: &ChainConfig,
        vm: &mut Evm,
    ) -> Result<BlockExecutionResult, ChainError> {
        // Validate the block pre-execution
        validate_block(block, parent_header, chain_config, ELASTICITY_MULTIPLIER)?;

        let execution_result = vm.execute_block(block)?;

        // Validate execution went alright
        validate_gas_used(&execution_result.receipts, &block.header)?;
        validate_receipts_root(&block.header, &execution_result.receipts)?;
        validate_requests_hash(&block.header, chain_config, &execution_result.requests)?;

        Ok(execution_result)
    }

    pub async fn generate_witness_for_blocks(
        &self,
        blocks: &[Block],
    ) -> Result<ExecutionWitnessResult, ChainError> {
        let first_block_header = blocks
            .first()
            .ok_or(ChainError::WitnessGeneration(
                "Empty block batch".to_string(),
            ))?
            .header
            .clone();

        let parent_block_header = self
            .storage
            .get_block_header_by_hash(first_block_header.parent_hash)?
            .ok_or(ChainError::ParentNotFound)?;

        // Get state at previous block
        let trie = self
            .storage
            .state_trie(first_block_header.parent_hash)
            .map_err(|_| ChainError::ParentStateNotFound)?
            .ok_or(ChainError::ParentStateNotFound)?;
        let (state_trie_witness, mut trie) = TrieLogger::open_trie(trie);

        // Store the root node in case the block is empty and the witness does not record any nodes
        let root_node = trie.root_node().map_err(|_| {
            ChainError::WitnessGeneration("Failed to get root state node".to_string())
        })?;

        let mut encoded_storage_tries: HashMap<ethrex_common::H160, Vec<Vec<u8>>> = HashMap::new();
        let mut block_hashes = HashMap::new();
        let mut codes = HashMap::new();

        for block in blocks {
            let parent_hash = block.header.parent_hash;
            let vm_db: DynVmDatabase =
                Box::new(StoreVmDatabase::new(self.storage.clone(), parent_hash));
            let logger = Arc::new(DatabaseLogger::new(Arc::new(Mutex::new(Box::new(vm_db)))));
            let mut vm = Evm::new_from_db(logger.clone());

            // Re-execute block with logger
            vm.execute_block(block)?;
            // Gather account updates
            let account_updates = vm.get_state_transitions()?;

            let mut used_storage_tries = HashMap::new();
            // Get the used block hashes from the logger
            let logger_block_hashes = logger
                .block_hashes_accessed
                .lock()
                .map_err(|_e| {
                    ChainError::WitnessGeneration("Failed to get block hashes".to_string())
                })?
                .clone();
            block_hashes.extend(logger_block_hashes);
            // Access all the accounts needed for withdrawals
            if let Some(withdrawals) = block.body.withdrawals.as_ref() {
                for withdrawal in withdrawals {
                    trie.get(&hash_address(&withdrawal.address)).map_err(|_e| {
                        ChainError::Custom("Failed to access account from trie".to_string())
                    })?;
                }
            }

            // Access all the accounts from the initial trie
            // Record all the storage nodes for the initial state
            for (account, keys) in logger
                .state_accessed
                .lock()
                .map_err(|_e| {
                    ChainError::WitnessGeneration("Failed to execute with witness".to_string())
                })?
                .iter()
            {
                // Access the account from the state trie to record the nodes used to access it
                trie.get(&hash_address(account)).map_err(|_e| {
                    ChainError::WitnessGeneration("Failed to access account from trie".to_string())
                })?;
                // Get storage trie at before updates
                if !keys.is_empty() {
                    if let Ok(Some(storage_trie)) = self.storage.storage_trie(parent_hash, *account)
                    {
                        let (storage_trie_witness, storage_trie) =
                            TrieLogger::open_trie(storage_trie);
                        // Access all the keys
                        for storage_key in keys {
                            let hashed_key = hash_key(storage_key);
                            storage_trie.get(&hashed_key).map_err(|_e| {
                                ChainError::WitnessGeneration(
                                    "Failed to access storage key".to_string(),
                                )
                            })?;
                        }
                        // Store the tries to reuse when applying account updates
                        used_storage_tries.insert(*account, (storage_trie_witness, storage_trie));
                    }
                }
            }
            // Store all the accessed evm bytecodes
            for code_hash in logger
                .code_accessed
                .lock()
                .map_err(|_e| {
                    ChainError::WitnessGeneration("Failed to gather used bytecodes".to_string())
                })?
                .iter()
            {
                let code = self
                    .storage
                    .get_account_code(*code_hash)
                    .map_err(|_e| {
                        ChainError::WitnessGeneration("Failed to get account code".to_string())
                    })?
                    .ok_or(ChainError::WitnessGeneration(
                        "Failed to get account code".to_string(),
                    ))?;
                codes.insert(*code_hash, code);
            }

            // Apply account updates to the trie recording all the necessary nodes to do so
            let (updated_trie, storage_tries_after_update) = self
                .storage
                .apply_account_updates_from_trie_with_witness(
                    trie,
                    &account_updates,
                    used_storage_tries,
                )
                .await?;
            for (address, (witness, _storage_trie)) in storage_tries_after_update {
                let mut witness = witness.lock().map_err(|_| {
                    ChainError::WitnessGeneration("Failed to lock storage trie witness".to_string())
                })?;
                let witness = std::mem::take(&mut *witness);
                let witness = witness.into_iter().collect::<Vec<_>>();
                match encoded_storage_tries.entry(address) {
                    std::collections::hash_map::Entry::Occupied(mut entry) => {
                        entry.get_mut().extend(witness);
                    }
                    std::collections::hash_map::Entry::Vacant(vacant) => {
                        vacant.insert(witness);
                    }
                }
            }
            trie = updated_trie;
        }

        // Get the witness for the state trie
        let mut state_trie_witness = state_trie_witness.lock().map_err(|_| {
            ChainError::WitnessGeneration("Failed to lock state trie witness".to_string())
        })?;
        let state_trie_witness = std::mem::take(&mut *state_trie_witness);
        let mut used_trie_nodes = Vec::from_iter(state_trie_witness.into_iter());
        // If the witness is empty at least try to store the root
        if used_trie_nodes.is_empty() {
            if let Some(root) = root_node {
                used_trie_nodes.push(root.encode_raw());
            }
        }

        let mut needed_block_numbers = block_hashes.keys().collect::<Vec<_>>();
        needed_block_numbers.sort();
        // The last block number we need is the parent of the last block we execute
        let last_needed_block_number = blocks
            .last()
            .ok_or(ChainError::WitnessGeneration("Empty batch".to_string()))?
            .header
            .number
            .saturating_sub(1);
        // The first block number we need is either the parent of the first block number or the earliest block number used by BLOCKHASH
        let mut first_needed_block_number = first_block_header.number.saturating_sub(1);
        if let Some(block_number_from_logger) = needed_block_numbers.first() {
            if **block_number_from_logger < first_needed_block_number {
                first_needed_block_number = **block_number_from_logger;
            }
        }
        let mut block_headers = HashMap::new();
        for block_number in first_needed_block_number..=last_needed_block_number {
            let header = self.storage.get_block_header(block_number)?.ok_or(
                ChainError::WitnessGeneration("Failed to get block header".to_string()),
            )?;
            block_headers.insert(block_number, header);
        }

        let chain_config = self.storage.get_chain_config().map_err(ChainError::from)?;

        Ok(ExecutionWitnessResult {
            state_trie_nodes: Some(used_trie_nodes),
            storage_trie_nodes: Some(encoded_storage_tries),
            codes,
            state_trie: None,
            storage_tries: None,
            block_headers,
            parent_block_header,
            chain_config,
        })
    }

    pub async fn store_block(
        &self,
        block: &Block,
        execution_result: BlockExecutionResult,
        account_updates: &[AccountUpdate],
    ) -> Result<(), ChainError> {
        // Apply the account updates over the last block's state and compute the new state root
        let apply_updates_list = self
            .storage
            .apply_account_updates_batch(block.header.parent_hash, account_updates)
            .await?
            .ok_or(ChainError::ParentStateNotFound)?;

        let new_state_root = apply_updates_list.state_trie_hash;
        let state_updates = apply_updates_list.state_updates;
        let accounts_updates = apply_updates_list.storage_updates;

        // Check state root matches the one in block header
        validate_state_root(&block.header, new_state_root)?;

        let update_batch = UpdateBatch {
            account_updates: state_updates,
            storage_updates: accounts_updates,
            blocks: vec![block.clone()],
            receipts: vec![(block.hash(), execution_result.receipts)],
        };

        self.storage
            .clone()
            .store_block_updates(update_batch)
            .await
            .map_err(|e| e.into())
    }

    pub async fn add_block(&self, block: &Block) -> Result<(), ChainError> {
        let since = Instant::now();
        let (res, updates) = self.execute_block(block).await?;
        let executed = Instant::now();
        let result = self.store_block(block, res, &updates).await;
        let stored = Instant::now();
        Self::print_add_block_logs(block, since, executed, stored);
        result
    }

    fn print_add_block_logs(block: &Block, since: Instant, executed: Instant, stored: Instant) {
        let interval = stored.duration_since(since).as_millis() as f64;
        if interval != 0f64 {
            let as_gigas = block.header.gas_used as f64 / 10_f64.powf(9_f64);
            let throughput = as_gigas / interval * 1000_f64;
            let execution_time = executed.duration_since(since).as_millis() as f64;
            let storage_time = stored.duration_since(executed).as_millis() as f64;
            let execution_fraction = (execution_time * 100_f64 / interval).round() as u64;
            let storage_fraction = (storage_time * 100_f64 / interval).round() as u64;
            let execution_time_per_gigagas = (execution_time / as_gigas).round() as u64;
            let storage_time_per_gigagas = (storage_time / as_gigas).round() as u64;
            let base_log = format!(
                "[METRIC] BLOCK EXECUTION THROUGHPUT: {:.2} Ggas/s TIME SPENT: {:.0} ms. #Txs: {}.",
                throughput,
                interval,
                block.body.transactions.len()
            );
            let extra_log = if as_gigas > 0.0 {
                format!(
                    " exec/Ggas: {} ms ({}%), st/Ggas: {} ms ({}%)",
                    execution_time_per_gigagas,
                    execution_fraction,
                    storage_time_per_gigagas,
                    storage_fraction
                )
            } else {
                "".to_string()
            };
            info!("{}{}", base_log, extra_log);
        }
    }

    /// Adds multiple blocks in a batch.
    ///
    /// If an error occurs, returns a tuple containing:
    /// - The error type ([`ChainError`]).
    /// - [`BatchProcessingFailure`] (if the error was caused by block processing).
    ///
    /// Note: only the last block's state trie is stored in the db
    pub async fn add_blocks_in_batch(
        &self,
        blocks: Vec<Block>,
    ) -> Result<(), (ChainError, Option<BatchBlockProcessingFailure>)> {
        let mut last_valid_hash = H256::default();

        let Some(first_block_header) = blocks.first().map(|e| e.header.clone()) else {
            return Err((ChainError::Custom("First block not found".into()), None));
        };

        let chain_config: ChainConfig = self
            .storage
            .get_chain_config()
            .map_err(|e| (e.into(), None))?;

        // Cache block hashes for the full batch so we can access them during execution without having to store the blocks beforehand
        let block_hash_cache = blocks.iter().map(|b| (b.header.number, b.hash())).collect();

        let vm_db = StoreVmDatabase::new_with_block_hash_cache(
            self.storage.clone(),
            first_block_header.parent_hash,
            block_hash_cache,
        );
        let mut vm = Evm::new(self.evm_engine, vm_db);

        let blocks_len = blocks.len();
        let mut all_receipts: Vec<(BlockHash, Vec<Receipt>)> = Vec::with_capacity(blocks_len);
        let mut total_gas_used = 0;
        let mut transactions_count = 0;

        let interval = Instant::now();
        for (i, block) in blocks.iter().enumerate() {
            // for the first block, we need to query the store
            let parent_header = if i == 0 {
                find_parent_header(&block.header, &self.storage).map_err(|err| {
                    (
                        err,
                        Some(BatchBlockProcessingFailure {
                            failed_block_hash: block.hash(),
                            last_valid_hash,
                        }),
                    )
                })?
            } else {
                // for the subsequent ones, the parent is the previous block
                blocks[i - 1].header.clone()
            };

            let BlockExecutionResult { receipts, .. } = self
                .execute_block_from_state(&parent_header, block, &chain_config, &mut vm)
                .map_err(|err| {
                    (
                        err,
                        Some(BatchBlockProcessingFailure {
                            failed_block_hash: block.hash(),
                            last_valid_hash,
                        }),
<<<<<<< HEAD
                    ))
                }
            };
            debug!("Processed block {} out of {}", i, blocks.len());
=======
                    )
                })?;

            info!("Processed block {} out of {}", i, blocks.len());
>>>>>>> a9df0d97
            last_valid_hash = block.hash();
            total_gas_used += block.header.gas_used;
            transactions_count += block.body.transactions.len();
            all_receipts.push((block.hash(), receipts));
        }

        let account_updates = vm
            .get_state_transitions()
            .map_err(|err| (ChainError::EvmError(err), None))?;

        let last_block = blocks
            .last()
            .ok_or_else(|| (ChainError::Custom("Last block not found".into()), None))?;

        // Apply the account updates over all blocks and compute the new state root
        let account_updates_list = self
            .storage
            .apply_account_updates_batch(first_block_header.parent_hash, &account_updates)
            .await
            .map_err(|e| (e.into(), None))?
            .ok_or((ChainError::ParentStateNotFound, None))?;

        let new_state_root = account_updates_list.state_trie_hash;
        let state_updates = account_updates_list.state_updates;
        let accounts_updates = account_updates_list.storage_updates;

        // Check state root matches the one in block header
        validate_state_root(&last_block.header, new_state_root).map_err(|e| (e, None))?;

        let update_batch = UpdateBatch {
            account_updates: state_updates,
            storage_updates: accounts_updates,
            blocks,
            receipts: all_receipts,
        };

        self.storage
            .store_block_updates(update_batch)
            .await
            .map_err(|e| (e.into(), None))?;

        let elapsed_total = interval.elapsed().as_millis();
        let mut throughput = 0.0;
        if elapsed_total != 0 && total_gas_used != 0 {
            let as_gigas = (total_gas_used as f64).div(10_f64.powf(9_f64));
            throughput = (as_gigas) / (elapsed_total as f64) * 1000_f64;
        }

        info!(
            "[METRICS] Executed and stored: Range: {}, Total transactions: {}, Total Gas: {}, Throughput: {} Gigagas/s",
            blocks_len, transactions_count, total_gas_used, throughput
        );

        Ok(())
    }

    /// Add a blob transaction and its blobs bundle to the mempool checking that the transaction is valid
    #[cfg(feature = "c-kzg")]
    pub async fn add_blob_transaction_to_pool(
        &self,
        transaction: EIP4844Transaction,
        blobs_bundle: BlobsBundle,
    ) -> Result<H256, MempoolError> {
        // Validate blobs bundle

        blobs_bundle.validate(&transaction)?;

        let transaction = Transaction::EIP4844Transaction(transaction);
        let sender = transaction.sender();

        // Validate transaction
        self.validate_transaction(&transaction, sender).await?;

        // Add transaction and blobs bundle to storage
        let hash = transaction.compute_hash();
        self.mempool
            .add_transaction(hash, MempoolTransaction::new(transaction, sender))?;
        self.mempool.add_blobs_bundle(hash, blobs_bundle)?;
        Ok(hash)
    }

    /// Add a transaction to the mempool checking that the transaction is valid
    pub async fn add_transaction_to_pool(
        &self,
        transaction: Transaction,
    ) -> Result<H256, MempoolError> {
        // Blob transactions should be submitted via add_blob_transaction along with the corresponding blobs bundle
        if matches!(transaction, Transaction::EIP4844Transaction(_)) {
            return Err(MempoolError::BlobTxNoBlobsBundle);
        }
        let sender = transaction.sender();
        // Validate transaction
        self.validate_transaction(&transaction, sender).await?;

        let hash = transaction.compute_hash();

        // Add transaction to storage
        self.mempool
            .add_transaction(hash, MempoolTransaction::new(transaction, sender))?;

        Ok(hash)
    }

    /// Remove a transaction from the mempool
    pub fn remove_transaction_from_pool(&self, hash: &H256) -> Result<(), StoreError> {
        self.mempool.remove_transaction(hash)
    }

    /*

    SOME VALIDATIONS THAT WE COULD INCLUDE
    Stateless validations
    1. This transaction is valid on current mempool
        -> Depends on mempool transaction filtering logic
    2. Ensure the maxPriorityFeePerGas is high enough to cover the requirement of the calling pool (the minimum to be included in)
        -> Depends on mempool transaction filtering logic
    3. Transaction's encoded size is smaller than maximum allowed
        -> I think that this is not in the spec, but it may be a good idea
    4. Make sure the transaction is signed properly
    5. Ensure a Blob Transaction comes with its sidecar (Done! - All blob validations have been moved to `common/types/blobs_bundle.rs`):
      1. Validate number of BlobHashes is positive (Done!)
      2. Validate number of BlobHashes is less than the maximum allowed per block,
         which may be computed as `maxBlobGasPerBlock / blobTxBlobGasPerBlob`
      3. Ensure number of BlobHashes is equal to:
        - The number of blobs (Done!)
        - The number of commitments (Done!)
        - The number of proofs (Done!)
      4. Validate that the hashes matches with the commitments, performing a `kzg4844` hash. (Done!)
      5. Verify the blob proofs with the `kzg4844` (Done!)
    Stateful validations
    1. Ensure transaction nonce is higher than the `from` address stored nonce
    2. Certain pools do not allow for nonce gaps. Ensure a gap is not produced (that is, the transaction nonce is exactly the following of the stored one)
    3. Ensure the transactor has enough funds to cover transaction cost:
        - Transaction cost is calculated as `(gas * gasPrice) + (blobGas * blobGasPrice) + value`
    4. In case of transaction reorg, ensure the transactor has enough funds to cover for transaction replacements without overdrafts.
    - This is done by comparing the total spent gas of the transactor from all pooled transactions, and accounting for the necessary gas spenditure if any of those transactions is replaced.
    5. Ensure the transactor is able to add a new transaction. The number of transactions sent by an account may be limited by a certain configured value

    */

    pub async fn validate_transaction(
        &self,
        tx: &Transaction,
        sender: Address,
    ) -> Result<(), MempoolError> {
        let nonce = tx.nonce();

        if matches!(tx, &Transaction::PrivilegedL2Transaction(_)) {
            return Ok(());
        }

        let header_no = self.storage.get_latest_block_number().await?;
        let header = self
            .storage
            .get_block_header(header_no)?
            .ok_or(MempoolError::NoBlockHeaderError)?;
        let config = self.storage.get_chain_config()?;

        // NOTE: We could add a tx size limit here, but it's not in the actual spec

        // Check init code size
        if config.is_shanghai_activated(header.timestamp)
            && tx.is_contract_creation()
            && tx.data().len() > MAX_INITCODE_SIZE
        {
            return Err(MempoolError::TxMaxInitCodeSizeError);
        }

        if !tx.is_contract_creation() && tx.data().len() >= MAX_TRANSACTION_DATA_SIZE {
            return Err(MempoolError::TxMaxDataSizeError);
        }

        // Check gas limit is less than header's gas limit
        if header.gas_limit < tx.gas_limit() {
            return Err(MempoolError::TxGasLimitExceededError);
        }

        // Check priority fee is less or equal than gas fee gap
        if tx.max_priority_fee().unwrap_or(0) > tx.max_fee_per_gas().unwrap_or(0) {
            return Err(MempoolError::TxTipAboveFeeCapError);
        }

        // Check that the gas limit is covers the gas needs for transaction metadata.
        if tx.gas_limit() < mempool::transaction_intrinsic_gas(tx, &header, &config)? {
            return Err(MempoolError::TxIntrinsicGasCostAboveLimitError);
        }

        // Check that the specified blob gas fee is above the minimum value
        if let Some(fee) = tx.max_fee_per_blob_gas() {
            // Blob tx fee checks
            if fee < MIN_BASE_FEE_PER_BLOB_GAS.into() {
                return Err(MempoolError::TxBlobBaseFeeTooLowError);
            }
        };

        let maybe_sender_acc_info = self.storage.get_account_info(header_no, sender).await?;

        if let Some(sender_acc_info) = maybe_sender_acc_info {
            if nonce < sender_acc_info.nonce || nonce == u64::MAX {
                return Err(MempoolError::NonceTooLow);
            }

            let tx_cost = tx
                .cost_without_base_fee()
                .ok_or(MempoolError::InvalidTxGasvalues)?;

            if tx_cost > sender_acc_info.balance {
                return Err(MempoolError::NotEnoughBalance);
            }
        } else {
            // An account that is not in the database cannot possibly have enough balance to cover the transaction cost
            return Err(MempoolError::NotEnoughBalance);
        }

        // Check the nonce of pendings TXs in the mempool from the same sender
        if self
            .mempool
            .contains_sender_nonce(sender, nonce, tx.compute_hash())?
        {
            return Err(MempoolError::InvalidNonce);
        }

        if let Some(chain_id) = tx.chain_id() {
            if chain_id != config.chain_id {
                return Err(MempoolError::InvalidChainId(config.chain_id));
            }
        }

        Ok(())
    }

    /// Marks the node's chain as up to date with the current chain
    /// Once the initial sync has taken place, the node will be consireded as sync
    pub fn set_synced(&self) {
        self.is_synced.store(true, Ordering::Relaxed);
    }

    /// Returns whether the node's chain is up to date with the current chain
    /// This will be true if the initial sync has already taken place and does not reflect whether there is an ongoing sync process
    /// The node should accept incoming p2p transactions if this method returns true
    pub fn is_synced(&self) -> bool {
        self.is_synced.load(Ordering::Relaxed)
    }
}

pub fn validate_requests_hash(
    header: &BlockHeader,
    chain_config: &ChainConfig,
    requests: &[Requests],
) -> Result<(), ChainError> {
    if !chain_config.is_prague_activated(header.timestamp) {
        return Ok(());
    }

    let encoded_requests: Vec<EncodedRequests> = requests.iter().map(|r| r.encode()).collect();
    let computed_requests_hash = compute_requests_hash(&encoded_requests);
    let valid = header
        .requests_hash
        .map(|requests_hash| requests_hash == computed_requests_hash)
        .unwrap_or(false);

    if !valid {
        return Err(ChainError::InvalidBlock(
            InvalidBlockError::RequestsHashMismatch,
        ));
    }

    Ok(())
}

/// Performs post-execution checks
pub fn validate_state_root(
    block_header: &BlockHeader,
    new_state_root: H256,
) -> Result<(), ChainError> {
    // Compare state root
    if new_state_root == block_header.state_root {
        Ok(())
    } else {
        Err(ChainError::InvalidBlock(
            InvalidBlockError::StateRootMismatch,
        ))
    }
}

pub fn validate_receipts_root(
    block_header: &BlockHeader,
    receipts: &[Receipt],
) -> Result<(), ChainError> {
    let receipts_root = compute_receipts_root(receipts);

    if receipts_root == block_header.receipts_root {
        Ok(())
    } else {
        Err(ChainError::InvalidBlock(
            InvalidBlockError::ReceiptsRootMismatch,
        ))
    }
}

// Returns the hash of the head of the canonical chain (the latest valid hash).
pub async fn latest_canonical_block_hash(storage: &Store) -> Result<H256, ChainError> {
    let latest_block_number = storage.get_latest_block_number().await?;
    if let Some(latest_valid_header) = storage.get_block_header(latest_block_number)? {
        let latest_valid_hash = latest_valid_header.hash();
        return Ok(latest_valid_hash);
    }
    Err(ChainError::StoreError(StoreError::Custom(
        "Could not find latest valid hash".to_string(),
    )))
}

/// Searchs the header of the parent block header. If the parent header is missing,
/// Returns a ChainError::ParentNotFound. If the storage has an error it propagates it
pub fn find_parent_header(
    block_header: &BlockHeader,
    storage: &Store,
) -> Result<BlockHeader, ChainError> {
    match storage.get_block_header_by_hash(block_header.parent_hash)? {
        Some(parent_header) => Ok(parent_header),
        None => Err(ChainError::ParentNotFound),
    }
}

/// Performs pre-execution validation of the block's header values in reference to the parent_header
/// Verifies that blob gas fields in the header are correct in reference to the block's body.
/// If a block passes this check, execution will still fail with execute_block when a transaction runs out of gas
pub fn validate_block(
    block: &Block,
    parent_header: &BlockHeader,
    chain_config: &ChainConfig,
    elasticity_multiplier: u64,
) -> Result<(), ChainError> {
    // Verify initial header validity against parent
    validate_block_header(&block.header, parent_header, elasticity_multiplier)
        .map_err(InvalidBlockError::from)?;

    if chain_config.is_prague_activated(block.header.timestamp) {
        validate_prague_header_fields(&block.header, parent_header, chain_config)
            .map_err(InvalidBlockError::from)?;
        verify_blob_gas_usage(block, chain_config)?;
    } else if chain_config.is_cancun_activated(block.header.timestamp) {
        validate_cancun_header_fields(&block.header, parent_header, chain_config)
            .map_err(InvalidBlockError::from)?;
        verify_blob_gas_usage(block, chain_config)?;
    } else {
        validate_pre_cancun_header_fields(&block.header).map_err(InvalidBlockError::from)?
    }

    Ok(())
}

pub async fn is_canonical(
    store: &Store,
    block_number: BlockNumber,
    block_hash: BlockHash,
) -> Result<bool, StoreError> {
    match store.get_canonical_block_hash(block_number).await? {
        Some(hash) if hash == block_hash => Ok(true),
        _ => Ok(false),
    }
}

pub fn validate_gas_used(
    receipts: &[Receipt],
    block_header: &BlockHeader,
) -> Result<(), ChainError> {
    if let Some(last) = receipts.last() {
        // Note: This is commented because it is still being used in development.
        // dbg!(last.cumulative_gas_used);
        // dbg!(block_header.gas_used);
        if last.cumulative_gas_used != block_header.gas_used {
            return Err(ChainError::InvalidBlock(InvalidBlockError::GasUsedMismatch));
        }
    }
    Ok(())
}

// Perform validations over the block's blob gas usage.
// Must be called only if the block has cancun activated
fn verify_blob_gas_usage(block: &Block, config: &ChainConfig) -> Result<(), ChainError> {
    let mut blob_gas_used = 0_u64;
    let mut blobs_in_block = 0_u64;
    let max_blob_number_per_block = config
        .get_fork_blob_schedule(block.header.timestamp)
        .map(|schedule| schedule.max)
        .ok_or(ChainError::Custom("Provided block fork is invalid".into()))?;
    let max_blob_gas_per_block = max_blob_number_per_block * GAS_PER_BLOB;

    for transaction in block.body.transactions.iter() {
        if let Transaction::EIP4844Transaction(tx) = transaction {
            blob_gas_used += get_total_blob_gas(tx);
            blobs_in_block += tx.blob_versioned_hashes.len() as u64;
        }
    }
    if blob_gas_used > max_blob_gas_per_block {
        return Err(ChainError::InvalidBlock(
            InvalidBlockError::ExceededMaxBlobGasPerBlock,
        ));
    }
    if blobs_in_block > max_blob_number_per_block {
        return Err(ChainError::InvalidBlock(
            InvalidBlockError::ExceededMaxBlobNumberPerBlock,
        ));
    }
    if block
        .header
        .blob_gas_used
        .is_some_and(|header_blob_gas_used| header_blob_gas_used != blob_gas_used)
    {
        return Err(ChainError::InvalidBlock(
            InvalidBlockError::BlobGasUsedMismatch,
        ));
    }
    Ok(())
}

/// Calculates the blob gas required by a transaction
fn get_total_blob_gas(tx: &EIP4844Transaction) -> u64 {
    GAS_PER_BLOB * tx.blob_versioned_hashes.len() as u64
}

#[cfg(test)]
mod tests {}<|MERGE_RESOLUTION|>--- conflicted
+++ resolved
@@ -464,17 +464,10 @@
                             failed_block_hash: block.hash(),
                             last_valid_hash,
                         }),
-<<<<<<< HEAD
-                    ))
-                }
-            };
-            debug!("Processed block {} out of {}", i, blocks.len());
-=======
                     )
                 })?;
 
-            info!("Processed block {} out of {}", i, blocks.len());
->>>>>>> a9df0d97
+            debug!("Processed block {} out of {}", i, blocks.len());
             last_valid_hash = block.hash();
             total_gas_used += block.header.gas_used;
             transactions_count += block.body.transactions.len();
