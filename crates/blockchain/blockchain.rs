pub mod constants;
pub mod error;
pub mod fork_choice;
pub mod mempool;
pub mod payload;
mod smoke_test;
pub mod tracing;
pub mod vm;

use ::tracing::info;
use constants::{MAX_INITCODE_SIZE, MAX_TRANSACTION_DATA_SIZE};
use error::MempoolError;
use error::{ChainError, InvalidBlockError};
use ethrex_common::constants::{GAS_PER_BLOB, MIN_BASE_FEE_PER_BLOB_GAS};
use ethrex_common::types::MempoolTransaction;
use ethrex_common::types::block_execution_witness::ExecutionWitnessResult;
use ethrex_common::types::requests::{EncodedRequests, Requests, compute_requests_hash};
use ethrex_common::types::{
    AccountUpdate, Block, BlockHash, BlockHeader, BlockNumber, ChainConfig, EIP4844Transaction,
    Receipt, Transaction, WrappedEIP4844Transaction, compute_receipts_root, validate_block_header,
    validate_cancun_header_fields, validate_prague_header_fields,
    validate_pre_cancun_header_fields,
};
use ethrex_common::types::{ELASTICITY_MULTIPLIER, P2PTransaction};
use ethrex_common::{Address, H256, TrieLogger};
use ethrex_metrics::metrics;
use ethrex_storage::{
    AccountUpdatesList, Store, UpdateBatch, error::StoreError, hash_address, hash_key,
};
use ethrex_vm::backends::levm::db::DatabaseLogger;
use ethrex_vm::{BlockExecutionResult, DynVmDatabase, Evm, EvmEngine};
use mempool::Mempool;
use std::collections::HashMap;
use std::sync::atomic::{AtomicBool, Ordering};
use std::sync::{Arc, Mutex};
use std::{ops::Div, time::Instant};

use vm::StoreVmDatabase;

#[cfg(feature = "metrics")]
use ethrex_metrics::metrics_blocks::METRICS_BLOCKS;

#[cfg(feature = "c-kzg")]
use ethrex_common::types::BlobsBundle;

//TODO: Implement a struct Chain or BlockChain to encapsulate
//functionality and canonical chain state and config

#[derive(Debug)]
pub struct Blockchain {
    pub evm_engine: EvmEngine,
    storage: Store,
    pub mempool: Mempool,
    /// Whether the node's chain is in or out of sync with the current chain
    /// This will be set to true once the initial sync has taken place and wont be set to false after
    /// This does not reflect whether there is an ongoing sync process
    is_synced: AtomicBool,
}

#[derive(Debug, Clone)]
pub struct BatchBlockProcessingFailure {
    pub last_valid_hash: H256,
    pub failed_block_hash: H256,
}
impl Blockchain {
    pub fn new(evm_engine: EvmEngine, store: Store) -> Self {
        Self {
            evm_engine,
            storage: store,
            mempool: Mempool::new(),
            is_synced: AtomicBool::new(false),
        }
    }

    pub fn default_with_store(store: Store) -> Self {
        Self {
            evm_engine: EvmEngine::default(),
            storage: store,
            mempool: Mempool::new(),
            is_synced: AtomicBool::new(false),
        }
    }

    /// Executes a block withing a new vm instance and state
    async fn execute_block(
        &self,
        block: &Block,
    ) -> Result<(BlockExecutionResult, Vec<AccountUpdate>), ChainError> {
        // Validate if it can be the new head and find the parent
        let Ok(parent_header) = find_parent_header(&block.header, &self.storage) else {
            // If the parent is not present, we store it as pending.
            self.storage.add_pending_block(block.clone()).await?;
            return Err(ChainError::ParentNotFound);
        };

        let chain_config = self.storage.get_chain_config()?;

        // Validate the block pre-execution
        validate_block(block, &parent_header, &chain_config, ELASTICITY_MULTIPLIER)?;

        let vm_db = StoreVmDatabase::new(self.storage.clone(), block.header.parent_hash);
        let mut vm = Evm::new(self.evm_engine, vm_db);
        let execution_result = vm.execute_block(block)?;
        let account_updates = vm.get_state_transitions()?;

        // Validate execution went alright
        validate_gas_used(&execution_result.receipts, &block.header)?;
        validate_receipts_root(&block.header, &execution_result.receipts)?;
        validate_requests_hash(&block.header, &chain_config, &execution_result.requests)?;

        Ok((execution_result, account_updates))
    }

    /// Executes a block from a given vm instance an does not clear its state
    fn execute_block_from_state(
        &self,
        parent_header: &BlockHeader,
        block: &Block,
        chain_config: &ChainConfig,
        vm: &mut Evm,
    ) -> Result<BlockExecutionResult, ChainError> {
        // Validate the block pre-execution
        validate_block(block, parent_header, chain_config, ELASTICITY_MULTIPLIER)?;

        let execution_result = vm.execute_block(block)?;

        // Validate execution went alright
        validate_gas_used(&execution_result.receipts, &block.header)?;
        validate_receipts_root(&block.header, &execution_result.receipts)?;
        validate_requests_hash(&block.header, chain_config, &execution_result.requests)?;

        Ok(execution_result)
    }

    pub async fn generate_witness_for_blocks(
        &self,
        blocks: &[Block],
    ) -> Result<ExecutionWitnessResult, ChainError> {
        let first_block_header = blocks
            .first()
            .ok_or(ChainError::WitnessGeneration(
                "Empty block batch".to_string(),
            ))?
            .header
            .clone();

        let parent_block_header = self
            .storage
            .get_block_header_by_hash(first_block_header.parent_hash)?
            .ok_or(ChainError::ParentNotFound)?;

        // Get state at previous block
        let trie = self
            .storage
            .state_trie(first_block_header.parent_hash)
            .map_err(|_| ChainError::ParentStateNotFound)?
            .ok_or(ChainError::ParentStateNotFound)?;
        let (state_trie_witness, mut trie) = TrieLogger::open_trie(trie);

        // Store the root node in case the block is empty and the witness does not record any nodes
        let root_node = trie.root_node().map_err(|_| {
            ChainError::WitnessGeneration("Failed to get root state node".to_string())
        })?;

        let mut encoded_storage_tries: HashMap<ethrex_common::H160, Vec<Vec<u8>>> = HashMap::new();
        let mut block_hashes = HashMap::new();
        let mut codes = HashMap::new();

        for block in blocks {
            let parent_hash = block.header.parent_hash;
            let vm_db: DynVmDatabase =
                Box::new(StoreVmDatabase::new(self.storage.clone(), parent_hash));
            let logger = Arc::new(DatabaseLogger::new(Arc::new(Mutex::new(Box::new(vm_db)))));
            let mut vm = Evm::new_from_db(logger.clone());

            // Re-execute block with logger
            vm.execute_block(block)?;
            // Gather account updates
            let account_updates = vm.get_state_transitions()?;

            let mut used_storage_tries = HashMap::new();
            // Get the used block hashes from the logger
            let logger_block_hashes = logger
                .block_hashes_accessed
                .lock()
                .map_err(|_e| {
                    ChainError::WitnessGeneration("Failed to get block hashes".to_string())
                })?
                .clone();
            block_hashes.extend(logger_block_hashes);
            // Access all the accounts needed for withdrawals
            if let Some(withdrawals) = block.body.withdrawals.as_ref() {
                for withdrawal in withdrawals {
                    trie.get(&hash_address(&withdrawal.address)).map_err(|_e| {
                        ChainError::Custom("Failed to access account from trie".to_string())
                    })?;
                }
            }

            // Access all the accounts from the initial trie
            // Record all the storage nodes for the initial state
            for (account, keys) in logger
                .state_accessed
                .lock()
                .map_err(|_e| {
                    ChainError::WitnessGeneration("Failed to execute with witness".to_string())
                })?
                .iter()
            {
                // Access the account from the state trie to record the nodes used to access it
                trie.get(&hash_address(account)).map_err(|_e| {
                    ChainError::WitnessGeneration("Failed to access account from trie".to_string())
                })?;
                // Get storage trie at before updates
                if !keys.is_empty() {
                    if let Ok(Some(storage_trie)) = self.storage.storage_trie(parent_hash, *account)
                    {
                        let (storage_trie_witness, storage_trie) =
                            TrieLogger::open_trie(storage_trie);
                        // Access all the keys
                        for storage_key in keys {
                            let hashed_key = hash_key(storage_key);
                            storage_trie.get(&hashed_key).map_err(|_e| {
                                ChainError::WitnessGeneration(
                                    "Failed to access storage key".to_string(),
                                )
                            })?;
                        }
                        // Store the tries to reuse when applying account updates
                        used_storage_tries.insert(*account, (storage_trie_witness, storage_trie));
                    }
                }
            }
            // Store all the accessed evm bytecodes
            for code_hash in logger
                .code_accessed
                .lock()
                .map_err(|_e| {
                    ChainError::WitnessGeneration("Failed to gather used bytecodes".to_string())
                })?
                .iter()
            {
                let code = self
                    .storage
                    .get_account_code(*code_hash)
                    .map_err(|_e| {
                        ChainError::WitnessGeneration("Failed to get account code".to_string())
                    })?
                    .ok_or(ChainError::WitnessGeneration(
                        "Failed to get account code".to_string(),
                    ))?;
                codes.insert(*code_hash, code);
            }

            // Apply account updates to the trie recording all the necessary nodes to do so
            let (updated_trie, storage_tries_after_update) = self
                .storage
                .apply_account_updates_from_trie_with_witness(
                    trie,
                    &account_updates,
                    used_storage_tries,
                )
                .await?;
            for (address, (witness, _storage_trie)) in storage_tries_after_update {
                let mut witness = witness.lock().map_err(|_| {
                    ChainError::WitnessGeneration("Failed to lock storage trie witness".to_string())
                })?;
                let witness = std::mem::take(&mut *witness);
                let witness = witness.into_iter().collect::<Vec<_>>();
                match encoded_storage_tries.entry(address) {
                    std::collections::hash_map::Entry::Occupied(mut entry) => {
                        entry.get_mut().extend(witness);
                    }
                    std::collections::hash_map::Entry::Vacant(vacant) => {
                        vacant.insert(witness);
                    }
                }
            }
            trie = updated_trie;
        }

        // Get the witness for the state trie
        let mut state_trie_witness = state_trie_witness.lock().map_err(|_| {
            ChainError::WitnessGeneration("Failed to lock state trie witness".to_string())
        })?;
        let state_trie_witness = std::mem::take(&mut *state_trie_witness);
        let mut used_trie_nodes = Vec::from_iter(state_trie_witness.into_iter());
        // If the witness is empty at least try to store the root
        if used_trie_nodes.is_empty() {
            if let Some(root) = root_node {
                used_trie_nodes.push(root.encode_raw());
            }
        }

        let mut needed_block_numbers = block_hashes.keys().collect::<Vec<_>>();
        needed_block_numbers.sort();
        // The last block number we need is the parent of the last block we execute
        let last_needed_block_number = blocks
            .last()
            .ok_or(ChainError::WitnessGeneration("Empty batch".to_string()))?
            .header
            .number
            .saturating_sub(1);
        // The first block number we need is either the parent of the first block number or the earliest block number used by BLOCKHASH
        let mut first_needed_block_number = first_block_header.number.saturating_sub(1);
        if let Some(block_number_from_logger) = needed_block_numbers.first() {
            if **block_number_from_logger < first_needed_block_number {
                first_needed_block_number = **block_number_from_logger;
            }
        }
        let mut block_headers = HashMap::new();
        for block_number in first_needed_block_number..=last_needed_block_number {
            let header = self.storage.get_block_header(block_number)?.ok_or(
                ChainError::WitnessGeneration("Failed to get block header".to_string()),
            )?;
            block_headers.insert(block_number, header);
        }

        let chain_config = self.storage.get_chain_config().map_err(ChainError::from)?;

        Ok(ExecutionWitnessResult {
            state_trie_nodes: Some(used_trie_nodes),
            storage_trie_nodes: Some(encoded_storage_tries),
            codes,
            state_trie: None,
            storage_tries: None,
            block_headers,
            parent_block_header,
            chain_config,
        })
    }

    pub async fn store_block(
        &self,
        block: &Block,
        apply_updates_list: AccountUpdatesList,
        execution_result: BlockExecutionResult,
    ) -> Result<(), ChainError> {
        // Check state root matches the one in block header
        validate_state_root(&block.header, apply_updates_list.state_trie_hash)?;

        let update_batch = UpdateBatch {
            account_updates: apply_updates_list.state_updates,
            storage_updates: apply_updates_list.storage_updates,
            blocks: vec![block.clone()],
            receipts: vec![(block.hash(), execution_result.receipts)],
            code_updates: apply_updates_list.code_updates,
        };

        self.storage
            .clone()
            .store_block_updates(update_batch)
            .await
            .map_err(|e| e.into())
    }

    pub async fn add_block(&self, block: &Block) -> Result<(), ChainError> {
        let since = Instant::now();
        let (res, updates) = self.execute_block(block).await?;
        let executed = Instant::now();

        // Apply the account updates over the last block's state and compute the new state root
        let apply_updates_list = self
            .storage
            .apply_account_updates_batch(block.header.parent_hash, &updates)
            .await?
            .ok_or(ChainError::ParentStateNotFound)?;

        let merkelized = Instant::now();
        let result = self.store_block(block, apply_updates_list, res).await;
        let stored = Instant::now();
        Self::print_add_block_logs(block, since, executed, merkelized, stored);
        result
    }

    fn print_add_block_logs(
        block: &Block,
        since: Instant,
        executed: Instant,
        merkelized: Instant,
        stored: Instant,
    ) {
        let interval = stored.duration_since(since).as_millis() as f64;
        if interval != 0f64 {
            let as_gigas = block.header.gas_used as f64 / 10_f64.powf(9_f64);
            let throughput = as_gigas / interval * 1000_f64;

            metrics!(
                let _ = METRICS_BLOCKS.set_block_number(block.header.number);
                METRICS_BLOCKS.set_latest_gas_used(block.header.gas_used as f64);
                METRICS_BLOCKS.set_latest_block_gas_limit(block.header.gas_limit as f64);
                METRICS_BLOCKS.set_latest_gigagas(throughput);
            );

            let base_log = format!(
<<<<<<< HEAD
                "[METRIC] BLOCK EXECUTION THROUGHPUT: {:.3} Ggas/s. Gas used: {:.3} Ggas. Time spent: {:.0} ms. #Txs: {}.",
=======
                "[METRIC] BLOCK EXECUTION THROUGHPUT ({}): {:.2} Ggas/s TIME SPENT: {:.0} ms. Gas Used: {:.0}%, #Txs: {}.",
                block.header.number,
>>>>>>> e84f61fa
                throughput,
                as_gigas,
                interval,
                (block.header.gas_used as f64 / block.header.gas_limit as f64) * 100.0,
                block.body.transactions.len()
            );

            fn percentage(init: Instant, end: Instant, total: f64) -> f64 {
                (end.duration_since(init).as_millis() as f64 / total * 100.0).round()
            }

            let extra_log = if as_gigas > 0.0 {
                format!(
                    " exec: {}% merkle: {}% store: {}%",
                    percentage(since, executed, interval),
                    percentage(executed, merkelized, interval),
                    percentage(merkelized, stored, interval)
                )
            } else {
                "".to_string()
            };

            info!("{}{}", base_log, extra_log);
        }
    }

    /// Adds multiple blocks in a batch.
    ///
    /// If an error occurs, returns a tuple containing:
    /// - The error type ([`ChainError`]).
    /// - [`BatchProcessingFailure`] (if the error was caused by block processing).
    ///
    /// Note: only the last block's state trie is stored in the db
    pub async fn add_blocks_in_batch(
        &self,
        blocks: Vec<Block>,
    ) -> Result<(), (ChainError, Option<BatchBlockProcessingFailure>)> {
        let mut last_valid_hash = H256::default();

        let Some(first_block_header) = blocks.first().map(|e| e.header.clone()) else {
            return Err((ChainError::Custom("First block not found".into()), None));
        };

        let chain_config: ChainConfig = self
            .storage
            .get_chain_config()
            .map_err(|e| (e.into(), None))?;

        // Cache block hashes for the full batch so we can access them during execution without having to store the blocks beforehand
        let block_hash_cache = blocks.iter().map(|b| (b.header.number, b.hash())).collect();

        let vm_db = StoreVmDatabase::new_with_block_hash_cache(
            self.storage.clone(),
            first_block_header.parent_hash,
            block_hash_cache,
        );
        let mut vm = Evm::new(self.evm_engine, vm_db);

        let blocks_len = blocks.len();
        let mut all_receipts: Vec<(BlockHash, Vec<Receipt>)> = Vec::with_capacity(blocks_len);
        let mut total_gas_used = 0;
        let mut transactions_count = 0;

        let interval = Instant::now();
        for (i, block) in blocks.iter().enumerate() {
            // for the first block, we need to query the store
            let parent_header = if i == 0 {
                find_parent_header(&block.header, &self.storage).map_err(|err| {
                    (
                        err,
                        Some(BatchBlockProcessingFailure {
                            failed_block_hash: block.hash(),
                            last_valid_hash,
                        }),
                    )
                })?
            } else {
                // for the subsequent ones, the parent is the previous block
                blocks[i - 1].header.clone()
            };

            let BlockExecutionResult { receipts, .. } = self
                .execute_block_from_state(&parent_header, block, &chain_config, &mut vm)
                .map_err(|err| {
                    (
                        err,
                        Some(BatchBlockProcessingFailure {
                            failed_block_hash: block.hash(),
                            last_valid_hash,
                        }),
                    )
                })?;

            info!("Processed block {} out of {}", i, blocks.len());
            last_valid_hash = block.hash();
            total_gas_used += block.header.gas_used;
            transactions_count += block.body.transactions.len();
            all_receipts.push((block.hash(), receipts));
        }

        let account_updates = vm
            .get_state_transitions()
            .map_err(|err| (ChainError::EvmError(err), None))?;

        let last_block = blocks
            .last()
            .ok_or_else(|| (ChainError::Custom("Last block not found".into()), None))?;

        let last_block_number = last_block.header.number;
        let last_block_gas_limit = last_block.header.gas_limit;

        // Apply the account updates over all blocks and compute the new state root
        let account_updates_list = self
            .storage
            .apply_account_updates_batch(first_block_header.parent_hash, &account_updates)
            .await
            .map_err(|e| (e.into(), None))?
            .ok_or((ChainError::ParentStateNotFound, None))?;

        let new_state_root = account_updates_list.state_trie_hash;
        let state_updates = account_updates_list.state_updates;
        let accounts_updates = account_updates_list.storage_updates;
        let code_updates = account_updates_list.code_updates;

        // Check state root matches the one in block header
        validate_state_root(&last_block.header, new_state_root).map_err(|e| (e, None))?;

        let update_batch = UpdateBatch {
            account_updates: state_updates,
            storage_updates: accounts_updates,
            blocks,
            receipts: all_receipts,
            code_updates,
        };

        self.storage
            .store_block_updates(update_batch)
            .await
            .map_err(|e| (e.into(), None))?;

        let elapsed_seconds = interval.elapsed().as_millis() / 1000;
        let mut throughput = 0.0;
        if elapsed_seconds != 0 && total_gas_used != 0 {
            let as_gigas = (total_gas_used as f64).div(10_f64.powf(9_f64));
            throughput = (as_gigas) / (elapsed_seconds as f64);
        }

        metrics!(
            let _ = METRICS_BLOCKS.set_block_number(last_block_number);
            METRICS_BLOCKS.set_latest_block_gas_limit(last_block_gas_limit as f64);
            // Set the latest gas used as the average gas used per block in the batch
            METRICS_BLOCKS.set_latest_gas_used(total_gas_used as f64 / blocks_len as f64);
            METRICS_BLOCKS.set_latest_gigagas(throughput);
        );

        info!(
            "[METRICS] Executed and stored: Range: {}, Last block num: {}, Last block gas limit: {}, Total transactions: {}, Total Gas: {}, Throughput: {} Gigagas/s",
            blocks_len,
            last_block_number,
            last_block_gas_limit,
            transactions_count,
            total_gas_used,
            throughput
        );

        Ok(())
    }

    /// Add a blob transaction and its blobs bundle to the mempool checking that the transaction is valid
    #[cfg(feature = "c-kzg")]
    pub async fn add_blob_transaction_to_pool(
        &self,
        transaction: EIP4844Transaction,
        blobs_bundle: BlobsBundle,
    ) -> Result<H256, MempoolError> {
        // Validate blobs bundle

        blobs_bundle.validate(&transaction)?;

        let transaction = Transaction::EIP4844Transaction(transaction);
        let sender = transaction.sender()?;

        // Validate transaction
        if let Some(tx_to_replace) = self.validate_transaction(&transaction, sender).await? {
            self.remove_transaction_from_pool(&tx_to_replace)?;
        }

        // Add transaction and blobs bundle to storage
        let hash = transaction.compute_hash();
        self.mempool
            .add_transaction(hash, MempoolTransaction::new(transaction, sender))?;
        self.mempool.add_blobs_bundle(hash, blobs_bundle)?;
        Ok(hash)
    }

    /// Add a transaction to the mempool checking that the transaction is valid
    pub async fn add_transaction_to_pool(
        &self,
        transaction: Transaction,
    ) -> Result<H256, MempoolError> {
        // Blob transactions should be submitted via add_blob_transaction along with the corresponding blobs bundle
        if matches!(transaction, Transaction::EIP4844Transaction(_)) {
            return Err(MempoolError::BlobTxNoBlobsBundle);
        }
        let sender = transaction.sender()?;
        // Validate transaction
        if let Some(tx_to_replace) = self.validate_transaction(&transaction, sender).await? {
            self.remove_transaction_from_pool(&tx_to_replace)?;
        }

        let hash = transaction.compute_hash();

        // Add transaction to storage
        self.mempool
            .add_transaction(hash, MempoolTransaction::new(transaction, sender))?;

        Ok(hash)
    }

    /// Remove a transaction from the mempool
    pub fn remove_transaction_from_pool(&self, hash: &H256) -> Result<(), StoreError> {
        self.mempool.remove_transaction(hash)
    }

    /*

    SOME VALIDATIONS THAT WE COULD INCLUDE
    Stateless validations
    1. This transaction is valid on current mempool
        -> Depends on mempool transaction filtering logic
    2. Ensure the maxPriorityFeePerGas is high enough to cover the requirement of the calling pool (the minimum to be included in)
        -> Depends on mempool transaction filtering logic
    3. Transaction's encoded size is smaller than maximum allowed
        -> I think that this is not in the spec, but it may be a good idea
    4. Make sure the transaction is signed properly
    5. Ensure a Blob Transaction comes with its sidecar (Done! - All blob validations have been moved to `common/types/blobs_bundle.rs`):
      1. Validate number of BlobHashes is positive (Done!)
      2. Validate number of BlobHashes is less than the maximum allowed per block,
         which may be computed as `maxBlobGasPerBlock / blobTxBlobGasPerBlob`
      3. Ensure number of BlobHashes is equal to:
        - The number of blobs (Done!)
        - The number of commitments (Done!)
        - The number of proofs (Done!)
      4. Validate that the hashes matches with the commitments, performing a `kzg4844` hash. (Done!)
      5. Verify the blob proofs with the `kzg4844` (Done!)
    Stateful validations
    1. Ensure transaction nonce is higher than the `from` address stored nonce
    2. Certain pools do not allow for nonce gaps. Ensure a gap is not produced (that is, the transaction nonce is exactly the following of the stored one)
    3. Ensure the transactor has enough funds to cover transaction cost:
        - Transaction cost is calculated as `(gas * gasPrice) + (blobGas * blobGasPrice) + value`
    4. In case of transaction reorg, ensure the transactor has enough funds to cover for transaction replacements without overdrafts.
    - This is done by comparing the total spent gas of the transactor from all pooled transactions, and accounting for the necessary gas spenditure if any of those transactions is replaced.
    5. Ensure the transactor is able to add a new transaction. The number of transactions sent by an account may be limited by a certain configured value

    */
    /// Returns the hash of the transaction to replace in case the nonce already exists
    pub async fn validate_transaction(
        &self,
        tx: &Transaction,
        sender: Address,
    ) -> Result<Option<H256>, MempoolError> {
        let nonce = tx.nonce();

        if matches!(tx, &Transaction::PrivilegedL2Transaction(_)) {
            return Ok(None);
        }

        let header_no = self.storage.get_latest_block_number().await?;
        let header = self
            .storage
            .get_block_header(header_no)?
            .ok_or(MempoolError::NoBlockHeaderError)?;
        let config = self.storage.get_chain_config()?;

        // NOTE: We could add a tx size limit here, but it's not in the actual spec

        // Check init code size
        if config.is_shanghai_activated(header.timestamp)
            && tx.is_contract_creation()
            && tx.data().len() > MAX_INITCODE_SIZE
        {
            return Err(MempoolError::TxMaxInitCodeSizeError);
        }

        if !tx.is_contract_creation() && tx.data().len() >= MAX_TRANSACTION_DATA_SIZE {
            return Err(MempoolError::TxMaxDataSizeError);
        }

        // Check gas limit is less than header's gas limit
        if header.gas_limit < tx.gas_limit() {
            return Err(MempoolError::TxGasLimitExceededError);
        }

        // Check priority fee is less or equal than gas fee gap
        if tx.max_priority_fee().unwrap_or(0) > tx.max_fee_per_gas().unwrap_or(0) {
            return Err(MempoolError::TxTipAboveFeeCapError);
        }

        // Check that the gas limit is covers the gas needs for transaction metadata.
        if tx.gas_limit() < mempool::transaction_intrinsic_gas(tx, &header, &config)? {
            return Err(MempoolError::TxIntrinsicGasCostAboveLimitError);
        }

        // Check that the specified blob gas fee is above the minimum value
        if let Some(fee) = tx.max_fee_per_blob_gas() {
            // Blob tx fee checks
            if fee < MIN_BASE_FEE_PER_BLOB_GAS.into() {
                return Err(MempoolError::TxBlobBaseFeeTooLowError);
            }
        };

        let maybe_sender_acc_info = self.storage.get_account_info(header_no, sender).await?;

        if let Some(sender_acc_info) = maybe_sender_acc_info {
            if nonce < sender_acc_info.nonce || nonce == u64::MAX {
                return Err(MempoolError::NonceTooLow);
            }

            let tx_cost = tx
                .cost_without_base_fee()
                .ok_or(MempoolError::InvalidTxGasvalues)?;

            if tx_cost > sender_acc_info.balance {
                return Err(MempoolError::NotEnoughBalance);
            }
        } else {
            // An account that is not in the database cannot possibly have enough balance to cover the transaction cost
            return Err(MempoolError::NotEnoughBalance);
        }

        // Check the nonce of pendings TXs in the mempool from the same sender
        // If it exists check if the new tx has higher fees
        let tx_to_replace_hash = self.mempool.find_tx_to_replace(sender, nonce, tx)?;

        if let Some(chain_id) = tx.chain_id() {
            if chain_id != config.chain_id {
                return Err(MempoolError::InvalidChainId(config.chain_id));
            }
        }

        Ok(tx_to_replace_hash)
    }

    /// Marks the node's chain as up to date with the current chain
    /// Once the initial sync has taken place, the node will be consireded as sync
    pub fn set_synced(&self) {
        self.is_synced.store(true, Ordering::Relaxed);
    }

    /// Returns whether the node's chain is up to date with the current chain
    /// This will be true if the initial sync has already taken place and does not reflect whether there is an ongoing sync process
    /// The node should accept incoming p2p transactions if this method returns true
    pub fn is_synced(&self) -> bool {
        self.is_synced.load(Ordering::Relaxed)
    }

    pub fn get_p2p_transaction_by_hash(&self, hash: &H256) -> Result<P2PTransaction, StoreError> {
        let Some(tx) = self.mempool.get_transaction_by_hash(*hash)? else {
            return Err(StoreError::Custom(format!(
                "Hash {} not found in the mempool",
                hash
            )));
        };
        let result = match tx {
            Transaction::LegacyTransaction(itx) => P2PTransaction::LegacyTransaction(itx),
            Transaction::EIP2930Transaction(itx) => P2PTransaction::EIP2930Transaction(itx),
            Transaction::EIP1559Transaction(itx) => P2PTransaction::EIP1559Transaction(itx),
            Transaction::EIP4844Transaction(itx) => {
                let Some(bundle) = self.mempool.get_blobs_bundle(*hash)? else {
                    return Err(StoreError::Custom(format!(
                        "Blob transaction present without its bundle: hash {}",
                        hash
                    )));
                };

                P2PTransaction::EIP4844TransactionWithBlobs(WrappedEIP4844Transaction {
                    tx: itx,
                    blobs_bundle: bundle,
                })
            }
            Transaction::EIP7702Transaction(itx) => P2PTransaction::EIP7702Transaction(itx),
            Transaction::PrivilegedL2Transaction(itx) => {
                P2PTransaction::PrivilegedL2Transaction(itx)
            }
        };

        Ok(result)
    }
}

pub fn validate_requests_hash(
    header: &BlockHeader,
    chain_config: &ChainConfig,
    requests: &[Requests],
) -> Result<(), ChainError> {
    if !chain_config.is_prague_activated(header.timestamp) {
        return Ok(());
    }

    let encoded_requests: Vec<EncodedRequests> = requests.iter().map(|r| r.encode()).collect();
    let computed_requests_hash = compute_requests_hash(&encoded_requests);
    let valid = header
        .requests_hash
        .map(|requests_hash| requests_hash == computed_requests_hash)
        .unwrap_or(false);

    if !valid {
        return Err(ChainError::InvalidBlock(
            InvalidBlockError::RequestsHashMismatch,
        ));
    }

    Ok(())
}

/// Performs post-execution checks
pub fn validate_state_root(
    block_header: &BlockHeader,
    new_state_root: H256,
) -> Result<(), ChainError> {
    // Compare state root
    if new_state_root == block_header.state_root {
        Ok(())
    } else {
        Err(ChainError::InvalidBlock(
            InvalidBlockError::StateRootMismatch,
        ))
    }
}

pub fn validate_receipts_root(
    block_header: &BlockHeader,
    receipts: &[Receipt],
) -> Result<(), ChainError> {
    let receipts_root = compute_receipts_root(receipts);

    if receipts_root == block_header.receipts_root {
        Ok(())
    } else {
        Err(ChainError::InvalidBlock(
            InvalidBlockError::ReceiptsRootMismatch,
        ))
    }
}

// Returns the hash of the head of the canonical chain (the latest valid hash).
pub async fn latest_canonical_block_hash(storage: &Store) -> Result<H256, ChainError> {
    let latest_block_number = storage.get_latest_block_number().await?;
    if let Some(latest_valid_header) = storage.get_block_header(latest_block_number)? {
        let latest_valid_hash = latest_valid_header.hash();
        return Ok(latest_valid_hash);
    }
    Err(ChainError::StoreError(StoreError::Custom(
        "Could not find latest valid hash".to_string(),
    )))
}

/// Searchs the header of the parent block header. If the parent header is missing,
/// Returns a ChainError::ParentNotFound. If the storage has an error it propagates it
pub fn find_parent_header(
    block_header: &BlockHeader,
    storage: &Store,
) -> Result<BlockHeader, ChainError> {
    match storage.get_block_header_by_hash(block_header.parent_hash)? {
        Some(parent_header) => Ok(parent_header),
        None => Err(ChainError::ParentNotFound),
    }
}

/// Performs pre-execution validation of the block's header values in reference to the parent_header
/// Verifies that blob gas fields in the header are correct in reference to the block's body.
/// If a block passes this check, execution will still fail with execute_block when a transaction runs out of gas
pub fn validate_block(
    block: &Block,
    parent_header: &BlockHeader,
    chain_config: &ChainConfig,
    elasticity_multiplier: u64,
) -> Result<(), ChainError> {
    // Verify initial header validity against parent
    validate_block_header(&block.header, parent_header, elasticity_multiplier)
        .map_err(InvalidBlockError::from)?;

    if chain_config.is_prague_activated(block.header.timestamp) {
        validate_prague_header_fields(&block.header, parent_header, chain_config)
            .map_err(InvalidBlockError::from)?;
        verify_blob_gas_usage(block, chain_config)?;
    } else if chain_config.is_cancun_activated(block.header.timestamp) {
        validate_cancun_header_fields(&block.header, parent_header, chain_config)
            .map_err(InvalidBlockError::from)?;
        verify_blob_gas_usage(block, chain_config)?;
    } else {
        validate_pre_cancun_header_fields(&block.header).map_err(InvalidBlockError::from)?
    }

    Ok(())
}

pub async fn is_canonical(
    store: &Store,
    block_number: BlockNumber,
    block_hash: BlockHash,
) -> Result<bool, StoreError> {
    match store.get_canonical_block_hash(block_number).await? {
        Some(hash) if hash == block_hash => Ok(true),
        _ => Ok(false),
    }
}

pub fn validate_gas_used(
    receipts: &[Receipt],
    block_header: &BlockHeader,
) -> Result<(), ChainError> {
    if let Some(last) = receipts.last() {
        // Note: This is commented because it is still being used in development.
        // dbg!(last.cumulative_gas_used);
        // dbg!(block_header.gas_used);
        if last.cumulative_gas_used != block_header.gas_used {
            return Err(ChainError::InvalidBlock(InvalidBlockError::GasUsedMismatch));
        }
    }
    Ok(())
}

// Perform validations over the block's blob gas usage.
// Must be called only if the block has cancun activated
fn verify_blob_gas_usage(block: &Block, config: &ChainConfig) -> Result<(), ChainError> {
    let mut blob_gas_used = 0_u64;
    let mut blobs_in_block = 0_u64;
    let max_blob_number_per_block = config
        .get_fork_blob_schedule(block.header.timestamp)
        .map(|schedule| schedule.max)
        .ok_or(ChainError::Custom("Provided block fork is invalid".into()))?;
    let max_blob_gas_per_block = max_blob_number_per_block * GAS_PER_BLOB;

    for transaction in block.body.transactions.iter() {
        if let Transaction::EIP4844Transaction(tx) = transaction {
            blob_gas_used += get_total_blob_gas(tx);
            blobs_in_block += tx.blob_versioned_hashes.len() as u64;
        }
    }
    if blob_gas_used > max_blob_gas_per_block {
        return Err(ChainError::InvalidBlock(
            InvalidBlockError::ExceededMaxBlobGasPerBlock,
        ));
    }
    if blobs_in_block > max_blob_number_per_block {
        return Err(ChainError::InvalidBlock(
            InvalidBlockError::ExceededMaxBlobNumberPerBlock,
        ));
    }
    if block
        .header
        .blob_gas_used
        .is_some_and(|header_blob_gas_used| header_blob_gas_used != blob_gas_used)
    {
        return Err(ChainError::InvalidBlock(
            InvalidBlockError::BlobGasUsedMismatch,
        ));
    }
    Ok(())
}

/// Calculates the blob gas required by a transaction
fn get_total_blob_gas(tx: &EIP4844Transaction) -> u64 {
    GAS_PER_BLOB * tx.blob_versioned_hashes.len() as u64
}

#[cfg(test)]
mod tests {}<|MERGE_RESOLUTION|>--- conflicted
+++ resolved
@@ -393,15 +393,11 @@
             );
 
             let base_log = format!(
-<<<<<<< HEAD
-                "[METRIC] BLOCK EXECUTION THROUGHPUT: {:.3} Ggas/s. Gas used: {:.3} Ggas. Time spent: {:.0} ms. #Txs: {}.",
-=======
-                "[METRIC] BLOCK EXECUTION THROUGHPUT ({}): {:.2} Ggas/s TIME SPENT: {:.0} ms. Gas Used: {:.0}%, #Txs: {}.",
+                "[METRIC] BLOCK EXECUTION THROUGHPUT ({}): {:.3} Ggas/s TIME SPENT: {:.0} ms. Gas Used: {:.3} ({:.0}%), #Txs: {}.",
                 block.header.number,
->>>>>>> e84f61fa
                 throughput,
+                interval,
                 as_gigas,
-                interval,
                 (block.header.gas_used as f64 / block.header.gas_limit as f64) * 100.0,
                 block.body.transactions.len()
             );
