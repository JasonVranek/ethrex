--- conflicted
+++ resolved
@@ -540,6 +540,17 @@
             .map_err(|err| (ChainError::EvmError(err), None))?;
 
         let parent_hash = first_block_header.parent_hash;
+        // call helper function to build write logs
+        let account_info_log_updates = self
+            .storage
+            .build_account_info_logs(parent_hash, account_updates.iter())
+            .map_err(|e| (e.into(), None))?;
+
+        let storage_log_updates = self
+            .storage
+            .build_account_storage_logs(parent_hash, account_updates.iter())
+            .map_err(|e| (e.into(), None))?;
+
         // Apply the account updates over all blocks and compute the new state root
         let account_updates_list = self
             .storage
@@ -556,7 +567,6 @@
         // Check state root matches the one in block header
         validate_state_root(&last_block.header, new_state_root).map_err(|e| (e, None))?;
 
-<<<<<<< HEAD
         // Convert H256 storage roots to [u8; 32]
         let storage_updates_converted = storage_updates
             .into_iter()
@@ -569,18 +579,6 @@
         };
 
         self.trie_writer.write(trie_updates).await;
-=======
-        // call helper function to build write logs
-        let account_info_log_updates = self
-            .storage
-            .build_account_info_logs(parent_hash, account_updates.iter())
-            .map_err(|e| (e.into(), None))?;
-
-        let storage_log_updates = self
-            .storage
-            .build_account_storage_logs(parent_hash, account_updates.iter())
-            .map_err(|e| (e.into(), None))?;
->>>>>>> c85ea2dd
 
         let update_batch = UpdateBatch {
             blocks,
