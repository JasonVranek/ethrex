--- conflicted
+++ resolved
@@ -521,22 +521,14 @@
     ) -> Result<(), ChainError> {
         let account_updates = context.vm.get_state_transitions()?;
 
-<<<<<<< HEAD
-        context.payload.header.state_root = context
-            .store
-            .apply_account_updates(&mut self.state_trie.write().await.1, &account_updates)
-            .await?;
-=======
         let ret_acount_updates_list = self
             .storage
-            .apply_account_updates_batch(context.parent_hash(), &account_updates)
+            .apply_account_updates_batch(&mut self.state_trie.write().await.1, &account_updates)
             .await?
-            .ok_or(ChainError::ParentStateNotFound)?;
 
         let state_root = ret_acount_updates_list.state_trie_hash;
 
         context.payload.header.state_root = state_root;
->>>>>>> 8354c87f
         context.payload.header.transactions_root =
             compute_transactions_root(&context.payload.body.transactions);
         context.payload.header.receipts_root = compute_receipts_root(&context.receipts);
