--- conflicted
+++ resolved
@@ -27,10 +27,7 @@
 [dev-dependencies]
 serde_json.workspace = true
 hex = "0.4.3"
-<<<<<<< HEAD
-=======
 tokio = { workspace = true, features = ["full"] }
->>>>>>> 8354c87f
 
 [lib]
 path = "./blockchain.rs"
