#[cfg(feature = "api")]
pub mod api;
#[cfg(feature = "api")]
pub mod l2;
#[cfg(any(feature = "api", feature = "metrics"))]
pub mod metrics_blocks;
<<<<<<< HEAD
#[cfg(any(feature = "api", feature = "l2"))]
pub mod metrics_l2;
#[cfg(feature = "api")]
pub mod metrics_profiling;
=======
>>>>>>> baa62ece
#[cfg(any(feature = "api", feature = "transactions"))]
pub mod metrics_transactions;

/// A macro to conditionally enable metrics-related code.
///
/// This macro wraps the provided code block with a `#[cfg(feature = "metrics")]` attribute.
/// The enclosed code will only be compiled and executed if the `metrics` feature is enabled in the
/// `Cargo.toml` file.
///
/// ## Usage
///
/// If the `metrics` feature is enabled, the code inside the macro will be executed. Otherwise,
/// it will be excluded from the compilation. This is useful for enabling/disabling metrics collection
/// code without cluttering the source with manual feature conditionals.
///
/// ## In `Cargo.toml`
/// The `metrics` feature has to be set in the Cargo.toml of the crate we desire to take metrics from.
///
/// To enable the `metrics` feature, add the following to your `Cargo.toml`:
/// ```toml
/// ethrex-metrics = { path = "./metrics", default-features = false }
/// [features]
/// metrics = ["ethrex-metrics/transactions"]
/// ```
///
/// In this way, when the `metrics` feature is enabled for that crate, the macro is triggered and the metrics_api is also used.
///
/// Example In Code:
/// ```sh
/// use ethrex_metrics::metrics;
// #[cfg(feature = "metrics")]
// use ethrex_metrics::metrics_transactions::{METRICS_TX};
///
/// metrics!(METRICS_TX.inc());
/// ```
///
/// If you build without the `metrics` feature, the code inside `metrics!` will not be compiled, nor will the Prometheus crate.
#[macro_export]
macro_rules! metrics {
    ($($code:tt)*) => {
        #[cfg(feature = "metrics")]
        {
            $($code)*
        }
    };
}

#[derive(Debug, thiserror::Error)]
pub enum MetricsApiError {
    #[error("{0}")]
    TcpError(#[from] std::io::Error),
}

#[derive(Debug, thiserror::Error)]
pub enum MetricsError {
    #[error("MetricsL2Error: {0}")]
    PrometheusErr(String),
    #[error("MetricsL2Error {0}")]
    TryInto(#[from] std::num::TryFromIntError),
    #[error("MetricsL2Error {0}")]
    FromUtf8Error(#[from] std::string::FromUtf8Error),
}<|MERGE_RESOLUTION|>--- conflicted
+++ resolved
@@ -4,13 +4,8 @@
 pub mod l2;
 #[cfg(any(feature = "api", feature = "metrics"))]
 pub mod metrics_blocks;
-<<<<<<< HEAD
-#[cfg(any(feature = "api", feature = "l2"))]
-pub mod metrics_l2;
 #[cfg(feature = "api")]
 pub mod metrics_profiling;
-=======
->>>>>>> baa62ece
 #[cfg(any(feature = "api", feature = "transactions"))]
 pub mod metrics_transactions;
 
