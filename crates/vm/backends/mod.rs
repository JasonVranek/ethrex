pub mod levm;
pub mod revm;

use self::revm::db::evm_state;
use crate::execution_result::ExecutionResult;
use crate::helpers::{fork_to_spec_id, spec_id, SpecId};
use crate::{db::StoreWrapper, errors::EvmError};
use ethrex_common::types::requests::Requests;
use ethrex_common::types::{
    AccessList, Block, BlockHeader, Fork, GenericTransaction, Receipt, Transaction, Withdrawal,
};
use ethrex_common::{Address, H256};
use ethrex_levm::db::CacheDB;
use ethrex_storage::Store;
use ethrex_storage::{error::StoreError, AccountUpdate};
use levm::LEVM;
use revm::db::EvmState;
use revm::REVM;
use std::num::NonZeroUsize;
use std::sync::Arc;

#[derive(Debug, PartialEq, Clone, Copy, Default)]
pub enum EvmEngine {
    #[default]
    REVM,
    LEVM,
}

// Allow conversion from string for backward compatibility
impl TryFrom<String> for EvmEngine {
    type Error = EvmError;

    fn try_from(s: String) -> Result<Self, Self::Error> {
        match s.to_lowercase().as_str() {
            "revm" => Ok(EvmEngine::REVM),
            "levm" => Ok(EvmEngine::LEVM),
            _ => Err(EvmError::InvalidEVM(s)),
        }
    }
}

pub enum Evm {
    REVM {
        state: EvmState,
    },
    LEVM {
        store_wrapper: StoreWrapper,
        block_cache: CacheDB,
    },
}

impl std::fmt::Debug for Evm {
    fn fmt(&self, f: &mut std::fmt::Formatter<'_>) -> std::fmt::Result {
        match self {
            Evm::REVM { .. } => write!(f, "REVM"),
            Evm::LEVM { .. } => {
                write!(f, "LEVM")
            }
        }
    }
}

impl Evm {
    /// Creates a new EVM instance, but with block hash in zero, so if we want to execute a block or transaction we have to set it.
    pub fn new(engine: EvmEngine, store: Store, parent_hash: H256) -> Self {
        match engine {
            EvmEngine::REVM => Evm::REVM {
                state: evm_state(store.clone(), parent_hash),
            },
            EvmEngine::LEVM => Evm::LEVM {
                store_wrapper: StoreWrapper {
                    store: store.clone(),
                    block_hash: parent_hash,
                },
                block_cache: CacheDB::new(),
            },
        }
    }

    pub fn default(store: Store, parent_hash: H256) -> Self {
        Self::new(EvmEngine::default(), store, parent_hash)
    }

    pub fn execute_block(&mut self, block: &Block) -> Result<BlockExecutionResult, EvmError> {
        match self {
            Evm::REVM { state } => {
                let mut state =
                    evm_state(state.database().unwrap().clone(), block.header.parent_hash);
                REVM::execute_block(block, &mut state)
            }
            Evm::LEVM { store_wrapper, .. } => {
                LEVM::execute_block(block, store_wrapper.store.clone())
            }
        }
    }

<<<<<<< HEAD
    pub fn execute_block_parallel(
=======
    pub fn execute_block_without_clearing_state(
>>>>>>> 65ac1fdd
        &mut self,
        block: &Block,
    ) -> Result<BlockExecutionResult, EvmError> {
        match self {
<<<<<<< HEAD
            Evm::REVM { state } => {
                let mut state =
                    evm_state(state.database().unwrap().clone(), block.header.parent_hash);
                let concurrency_level =
                    std::thread::available_parallelism().unwrap_or(NonZeroUsize::MIN);
                if block.body.transactions.len() < concurrency_level.into()
                    || block.header.gas_used < 4_000_000
                {
                    REVM::execute_block(block, &mut state)
                } else {
                    REVM::execute_block_parallel(block, &mut state)
                }
            }
            Evm::LEVM { .. } => {
=======
            Evm::REVM { state } => REVM::execute_block(block, state),
            Evm::LEVM { .. } => {
                // TODO(#2218): LEVM does not support a way  persist the state between block executions
>>>>>>> 65ac1fdd
                todo!();
            }
        }
    }

    /// Wraps [REVM::execute_tx] and [LEVM::execute_tx].
    /// The output is `(Receipt, u64)` == (transaction_receipt, gas_used).
    #[allow(clippy::too_many_arguments)]
    pub fn execute_tx(
        &mut self,
        tx: &Transaction,
        block_header: &BlockHeader,
        remaining_gas: &mut u64,
        sender: Address,
    ) -> Result<(Receipt, u64), EvmError> {
        match self {
            Evm::REVM { state } => {
                let chain_config = state.chain_config()?;
                let execution_result = REVM::execute_tx(
                    tx,
                    block_header,
                    state,
                    spec_id(&chain_config, block_header.timestamp),
                    sender,
                )?;

                *remaining_gas = remaining_gas.saturating_sub(execution_result.gas_used());

                let receipt = Receipt::new(
                    tx.tx_type(),
                    execution_result.is_success(),
                    block_header.gas_limit - *remaining_gas,
                    execution_result.logs(),
                );

                Ok((receipt, execution_result.gas_used()))
            }
            Evm::LEVM {
                store_wrapper,
                block_cache,
            } => {
                store_wrapper.block_hash = block_header.parent_hash; // JIC
                let store = store_wrapper.store.clone();
                let chain_config = store.get_chain_config()?;

                let execution_report = LEVM::execute_tx(
                    tx,
                    block_header,
                    Arc::new(store_wrapper.clone()),
                    block_cache.clone(),
                    &chain_config,
                )?;

                *remaining_gas = remaining_gas.saturating_sub(execution_report.gas_used);

                let mut new_state = execution_report.new_state.clone();

                // Now original_value is going to be the same as the current_value, for the next transaction.
                // It should have only one value but it is convenient to keep on using our CacheDB structure
                for account in new_state.values_mut() {
                    for storage_slot in account.storage.values_mut() {
                        storage_slot.original_value = storage_slot.current_value;
                    }
                }
                block_cache.extend(new_state);

                let receipt = Receipt::new(
                    tx.tx_type(),
                    execution_report.is_success(),
                    block_header.gas_limit - *remaining_gas,
                    execution_report.logs.clone(),
                );
                Ok((receipt, execution_report.gas_used))
            }
        }
    }

    /// Wraps [REVM::beacon_root_contract_call], [REVM::process_block_hash_history]
    /// and [LEVM::beacon_root_contract_call], [LEVM::process_block_hash_history].
    /// This function is used to run/apply all the system contracts to the state.
    pub fn apply_system_calls(&mut self, block_header: &BlockHeader) -> Result<(), EvmError> {
        match self {
            Evm::REVM { state } => {
                let chain_config = state.chain_config()?;
                let spec_id = spec_id(&chain_config, block_header.timestamp);
                if block_header.parent_beacon_block_root.is_some() && spec_id >= SpecId::CANCUN {
                    REVM::beacon_root_contract_call(block_header, state)?;
                }

                if spec_id >= SpecId::PRAGUE {
                    REVM::process_block_hash_history(block_header, state)?;
                }
                Ok(())
            }
            Evm::LEVM {
                store_wrapper,
                block_cache,
            } => {
                let store = store_wrapper.store.clone();
                let chain_config = store.get_chain_config()?;
                let fork = chain_config.fork(block_header.timestamp);
                let mut new_state = CacheDB::new();

                if block_header.parent_beacon_block_root.is_some() && fork >= Fork::Cancun {
                    LEVM::beacon_root_contract_call(block_header, &store, &mut new_state)?;
                }

                if fork >= Fork::Prague {
                    LEVM::process_block_hash_history(block_header, &store, &mut new_state)?;
                }

                // Now original_value is going to be the same as the current_value, for the next transaction.
                // It should have only one value but it is convenient to keep on using our CacheDB structure
                for account in new_state.values_mut() {
                    for storage_slot in account.storage.values_mut() {
                        storage_slot.original_value = storage_slot.current_value;
                    }
                }

                block_cache.extend(new_state);
                Ok(())
            }
        }
    }

    /// Wraps the [REVM::get_state_transitions] and [LEVM::get_state_transitions].
    /// The output is `Vec<AccountUpdate>`.
    /// WARNING:
    /// [REVM::get_state_transitions] gathers the information from the DB, the functionality of this function
    /// is used in [LEVM::execute_block].
    /// [LEVM::get_state_transitions] gathers the information from a [CacheDB].
    ///
    /// They may have the same name, but they serve for different purposes.
    pub fn get_state_transitions(
        &mut self,
        parent_hash: H256,
    ) -> Result<Vec<AccountUpdate>, EvmError> {
        match self {
            Evm::REVM { state } => Ok(REVM::get_state_transitions(state)),
            Evm::LEVM {
                store_wrapper,
                block_cache,
            } => {
                store_wrapper.block_hash = parent_hash;
                LEVM::get_state_transitions(None, store_wrapper, block_cache)
            }
        }
    }

    /// Wraps the [REVM::process_withdrawals] and [LEVM::process_withdrawals].
    /// Applies the withdrawals to the state or the block_chache if using [LEVM].
    pub fn process_withdrawals(
        &mut self,
        withdrawals: &[Withdrawal],
        block_header: &BlockHeader,
    ) -> Result<(), StoreError> {
        match self {
            Evm::REVM { state } => REVM::process_withdrawals(state, withdrawals),
            Evm::LEVM {
                store_wrapper,
                block_cache,
            } => {
                let parent_hash = block_header.parent_hash;
                let mut new_state = CacheDB::new();
                LEVM::process_withdrawals(
                    &mut new_state,
                    withdrawals,
                    &store_wrapper.store,
                    parent_hash,
                )?;
                block_cache.extend(new_state);
                Ok(())
            }
        }
    }

    pub fn extract_requests(
        &mut self,
        receipts: &[Receipt],
        header: &BlockHeader,
    ) -> Result<Vec<Requests>, EvmError> {
        match self {
            Evm::LEVM {
                store_wrapper,
                block_cache,
            } => {
                levm::extract_all_requests_levm(receipts, &store_wrapper.store, header, block_cache)
            }
            Evm::REVM { state } => revm::extract_all_requests(receipts, state, header),
        }
    }

    pub fn simulate_tx_from_generic(
        &mut self,
        tx: &GenericTransaction,
        header: &BlockHeader,
        fork: Fork,
    ) -> Result<ExecutionResult, EvmError> {
        let spec_id = fork_to_spec_id(fork);

        match self {
            Evm::REVM { state } => {
                self::revm::helpers::simulate_tx_from_generic(tx, header, state, spec_id)
            }
            Evm::LEVM {
                store_wrapper,
                block_cache,
            } => {
                store_wrapper.block_hash = header.parent_hash;
                let store = store_wrapper.store.clone();
                let chain_config = store.get_chain_config()?;

                LEVM::simulate_tx_from_generic(
                    tx,
                    header,
                    Arc::new(store_wrapper.clone()),
                    block_cache.clone(),
                    &chain_config,
                )
            }
        }
    }

    pub fn create_access_list(
        &mut self,
        tx: &GenericTransaction,
        header: &BlockHeader,
        fork: Fork,
    ) -> Result<(u64, AccessList, Option<String>), EvmError> {
        let spec_id = fork_to_spec_id(fork);

        let res = match self {
            Evm::REVM { state } => {
                self::revm::helpers::create_access_list(tx, header, state, spec_id)
            }
            Evm::LEVM {
                store_wrapper: _,
                block_cache: _,
            } => Err(EvmError::Custom("Not implemented".to_string())),
        }?;

        match res {
            (
                ExecutionResult::Success {
                    gas_used,
                    gas_refunded: _,
                    logs: _,
                    output: _,
                },
                access_list,
            ) => Ok((gas_used, access_list, None)),
            (
                ExecutionResult::Revert {
                    gas_used,
                    output: _,
                },
                access_list,
            ) => Ok((
                gas_used,
                access_list,
                Some("Transaction Reverted".to_string()),
            )),
            (ExecutionResult::Halt { reason, gas_used }, access_list) => {
                Ok((gas_used, access_list, Some(reason)))
            }
        }
    }
}

#[derive(Clone)]
pub struct BlockExecutionResult {
    pub receipts: Vec<Receipt>,
    pub requests: Vec<Requests>,
    pub account_updates: Vec<AccountUpdate>,
}<|MERGE_RESOLUTION|>--- conflicted
+++ resolved
@@ -94,16 +94,24 @@
         }
     }
 
-<<<<<<< HEAD
-    pub fn execute_block_parallel(
-=======
     pub fn execute_block_without_clearing_state(
->>>>>>> 65ac1fdd
         &mut self,
         block: &Block,
     ) -> Result<BlockExecutionResult, EvmError> {
         match self {
-<<<<<<< HEAD
+            Evm::REVM { state } => REVM::execute_block(block, state),
+            Evm::LEVM { .. } => {
+                // TODO(#2218): LEVM does not support a way  persist the state between block executions
+                todo!();
+            }
+        }
+    }
+
+    pub fn execute_block_parallel(
+        &mut self,
+        block: &Block,
+    ) -> Result<BlockExecutionResult, EvmError> {
+        match self {
             Evm::REVM { state } => {
                 let mut state =
                     evm_state(state.database().unwrap().clone(), block.header.parent_hash);
@@ -118,11 +126,6 @@
                 }
             }
             Evm::LEVM { .. } => {
-=======
-            Evm::REVM { state } => REVM::execute_block(block, state),
-            Evm::LEVM { .. } => {
-                // TODO(#2218): LEVM does not support a way  persist the state between block executions
->>>>>>> 65ac1fdd
                 todo!();
             }
         }
