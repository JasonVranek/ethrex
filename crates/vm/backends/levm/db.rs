--- conflicted
+++ resolved
@@ -10,7 +10,6 @@
 use ethrex_common::{Address as CoreAddress, H256 as CoreH256};
 use ethrex_levm::db::Database as LevmDatabase;
 
-<<<<<<< HEAD
 use crate::db::{get_potential_child_nodes, ExecutionDB, StoreWrapper};
 use crate::errors::ExecutionDBError;
 use crate::EvmError;
@@ -18,9 +17,6 @@
 lazy_static! {
     pub static ref BLOCKS_ACCESSED: Mutex<HashMap<u64, CoreH256>> = Mutex::new(HashMap::new());
 }
-=======
-use crate::db::{ExecutionDB, StoreWrapper};
->>>>>>> d17eac10
 
 impl LevmDatabase for StoreWrapper {
     fn get_account_info(&self, address: CoreAddress) -> ethrex_levm::account::AccountInfo {
