pub mod db;

use super::revm::db::get_potential_child_nodes;
use super::BlockExecutionResult;
use crate::backends::levm::db::DatabaseLogger;
use crate::constants::{
    BEACON_ROOTS_ADDRESS, CONSOLIDATION_REQUEST_PREDEPLOY_ADDRESS, HISTORY_STORAGE_ADDRESS,
    SYSTEM_ADDRESS, WITHDRAWAL_REQUEST_PREDEPLOY_ADDRESS,
};
use crate::{EvmError, ExecutionDB, ExecutionDBError, ExecutionResult, StoreWrapper};
use bytes::Bytes;
use ethrex_common::{
    types::{
        requests::Requests, AccessList, AuthorizationTuple, Block, BlockHeader, EIP1559Transaction,
        EIP7702Transaction, Fork, GenericTransaction, Receipt, Transaction, TxKind, Withdrawal,
        GWEI_TO_WEI, INITIAL_BASE_FEE,
    },
    Address, H256, U256,
};
use ethrex_levm::db::gen_db::GeneralizedDatabase;
use ethrex_levm::{
    errors::{ExecutionReport, TxResult, VMError},
    vm::{EVMConfig, Substate, VM},
    Environment,
};
use ethrex_storage::error::StoreError;
use ethrex_storage::{hash_address, hash_key, AccountUpdate, Store};
use ethrex_trie::{NodeRLP, TrieError};
use std::cmp::min;
use std::collections::HashMap;
use std::sync::{Arc, Mutex};

// Export needed types
pub use ethrex_levm::db::CacheDB;
/// The struct implements the following functions:
/// [LEVM::execute_block]
/// [LEVM::execute_tx]
/// [LEVM::get_state_transitions]
/// [LEVM::process_withdrawals]
#[derive(Debug)]
pub struct LEVM;

impl LEVM {
    pub fn execute_block(
        block: &Block,
        db: &mut GeneralizedDatabase,
    ) -> Result<BlockExecutionResult, EvmError> {
        cfg_if::cfg_if! {
            if #[cfg(not(feature = "l2"))] {
                let chain_config = db.store.get_chain_config();
                let block_header = &block.header;
                let fork = chain_config.fork(block_header.timestamp);
                if block_header.parent_beacon_block_root.is_some() && fork >= Fork::Cancun {
                    Self::beacon_root_contract_call(block_header, db)?;
                }

                if fork >= Fork::Prague {
                    //eip 2935: stores parent block hash in system contract
                    Self::process_block_hash_history(block_header, db)?;
                }
            }
        }

        let mut receipts = Vec::new();
        let mut cumulative_gas_used = 0;

        for (tx, tx_sender) in block.body.get_transactions_with_sender() {
            let report =
                Self::execute_tx(tx, tx_sender, &block.header, db).map_err(EvmError::from)?;

            cumulative_gas_used += report.gas_used;
            let receipt = Receipt::new(
                tx.tx_type(),
                matches!(report.result.clone(), TxResult::Success),
                cumulative_gas_used,
                report.logs.clone(),
            );

            receipts.push(receipt);
        }

        if let Some(withdrawals) = &block.body.withdrawals {
            Self::process_withdrawals(db, withdrawals)?;
        }

        cfg_if::cfg_if! {
            if #[cfg(not(feature = "l2"))] {
                let requests = extract_all_requests_levm(&receipts, db, &block.header)?;
            } else {
                let requests = Default::default();
            }
        }

        Ok(BlockExecutionResult { receipts, requests })
    }

    pub fn execute_tx(
        // The transaction to execute.
        tx: &Transaction,
        // The transactions recovered address
        tx_sender: Address,
        // The block header for the current block.
        block_header: &BlockHeader,
        db: &mut GeneralizedDatabase,
    ) -> Result<ExecutionReport, EvmError> {
        let chain_config = db.store.get_chain_config();
        let gas_price: U256 = tx
            .effective_gas_price(block_header.base_fee_per_gas)
            .ok_or(VMError::InvalidTransaction)?
            .into();

        let config = EVMConfig::new_from_chain_config(&chain_config, block_header);
        let env = Environment {
            origin: tx_sender,
            refunded_gas: 0,
            gas_limit: tx.gas_limit(),
            config,
            block_number: block_header.number.into(),
            coinbase: block_header.coinbase,
            timestamp: block_header.timestamp.into(),
            prev_randao: Some(block_header.prev_randao),
            chain_id: chain_config.chain_id.into(),
            base_fee_per_gas: block_header.base_fee_per_gas.unwrap_or_default().into(),
            gas_price,
            block_excess_blob_gas: block_header.excess_blob_gas.map(U256::from),
            block_blob_gas_used: block_header.blob_gas_used.map(U256::from),
            tx_blob_hashes: tx.blob_versioned_hashes(),
            tx_max_priority_fee_per_gas: tx.max_priority_fee().map(U256::from),
            tx_max_fee_per_gas: tx.max_fee_per_gas().map(U256::from),
            tx_max_fee_per_blob_gas: tx.max_fee_per_blob_gas().map(U256::from),
            tx_nonce: tx.nonce(),
            block_gas_limit: block_header.gas_limit,
            transient_storage: HashMap::new(),
            difficulty: block_header.difficulty,
        };

        let mut vm = VM::new(env, db, tx)?;

        vm.execute().map_err(VMError::into)
    }
    pub fn simulate_tx_from_generic(
        // The transaction to execute.
        tx: &GenericTransaction,
        // The block header for the current block.
        block_header: &BlockHeader,
        db: &mut GeneralizedDatabase,
    ) -> Result<ExecutionResult, EvmError> {
        let mut env = env_from_generic(tx, block_header, db)?;

        env.block_gas_limit = u64::MAX; // disable block gas limit

        adjust_disabled_base_fee(&mut env);

        let mut vm = vm_from_generic(tx, env, db)?;

        vm.execute()
            .map(|value| value.into())
            .map_err(VMError::into)
    }

    pub fn get_state_transitions(
        db: &mut GeneralizedDatabase,
        fork: Fork,
    ) -> Result<Vec<AccountUpdate>, EvmError> {
        let mut account_updates: Vec<AccountUpdate> = vec![];
        for (address, new_state_account) in db.cache.drain() {
<<<<<<< HEAD
            let initial_state_account = db
                .in_memory_db
                .get(&address)
                .cloned()
                .unwrap_or(db.store.get_account(address)?);
=======
            let initial_state_account = db.store.get_account(address)?;
            let account_existed = db.store.account_exists(address);
>>>>>>> 98229fc1

            let mut acc_info_updated = false;
            let mut storage_updated = false;

            // 1. Account Info has been updated if balance, nonce or bytecode changed.
            if initial_state_account.info.balance != new_state_account.info.balance {
                acc_info_updated = true;
            }

            if initial_state_account.info.nonce != new_state_account.info.nonce {
                acc_info_updated = true;
            }

            let code = if initial_state_account.info.code_hash != new_state_account.info.code_hash {
                acc_info_updated = true;
                Some(new_state_account.code.clone())
            } else {
                None
            };

            // 2. Storage has been updated if the current value is different from the one before execution.
            let mut added_storage = HashMap::new();
            for (key, storage_slot) in &new_state_account.storage {
<<<<<<< HEAD
                let storage_before_block = db.store.get_storage_slot(address, *key)?;
=======
                let storage_before_block = db.store.get_storage_value(address, *key)?;
>>>>>>> 98229fc1
                if *storage_slot != storage_before_block {
                    added_storage.insert(*key, *storage_slot);
                    storage_updated = true;
                }
            }

            let info = if acc_info_updated {
                Some(new_state_account.info.clone())
            } else {
                None
            };

            let mut removed = !initial_state_account.is_empty() && new_state_account.is_empty();

            // https://eips.ethereum.org/EIPS/eip-161
            if fork >= Fork::SpuriousDragon {
                // "At the end of the transaction, any account touched by the execution of that transaction which is now empty SHALL instead become non-existent (i.e. deleted)."
                // Note: An account can be empty but still exist in the trie (if that's the case we remove it)
                if new_state_account.is_empty() {
                    removed = true;

                    // "No account may change state from non-existent to existent-but-_empty_. If an operation would do this, the account SHALL instead remain non-existent."
                    let account_existed = db.store.account_exists(address);
                    if !account_existed {
                        continue;
                    }
                }
            }

            if !removed && !acc_info_updated && !storage_updated {
                // Account hasn't been updated
                continue;
            }

            let account_update = AccountUpdate {
                address,
                removed,
                info,
                code,
                added_storage,
            };

            account_updates.push(account_update);
        }
        db.in_memory_db.clear();
        Ok(account_updates)
    }

    pub fn process_withdrawals(
        db: &mut GeneralizedDatabase,
        withdrawals: &[Withdrawal],
    ) -> Result<(), ethrex_storage::error::StoreError> {
        // For every withdrawal we increment the target account's balance
        for (address, increment) in withdrawals
            .iter()
            .filter(|withdrawal| withdrawal.amount > 0)
            .map(|w| (w.address, u128::from(w.amount) * u128::from(GWEI_TO_WEI)))
        {
            // We check if it was in block_cache, if not, we get it from DB.
            let mut account = db.cache.get(&address).cloned().unwrap_or({
                db.store
                    .get_account(address)
                    .map_err(|e| StoreError::Custom(e.to_string()))?
            });

            account.info.balance += increment.into();
            db.cache.insert(address, account);
        }
        Ok(())
    }

    // SYSTEM CONTRACTS
    pub fn beacon_root_contract_call(
        block_header: &BlockHeader,
        db: &mut GeneralizedDatabase,
    ) -> Result<(), EvmError> {
        let beacon_root = match block_header.parent_beacon_block_root {
            None => {
                return Err(EvmError::Header(
                    "parent_beacon_block_root field is missing".to_string(),
                ))
            }
            Some(beacon_root) => beacon_root,
        };

        generic_system_contract_levm(
            block_header,
            Bytes::copy_from_slice(beacon_root.as_bytes()),
            db,
            *BEACON_ROOTS_ADDRESS,
            *SYSTEM_ADDRESS,
        )?;
        Ok(())
    }

    pub fn process_block_hash_history(
        block_header: &BlockHeader,
        db: &mut GeneralizedDatabase,
    ) -> Result<(), EvmError> {
        generic_system_contract_levm(
            block_header,
            Bytes::copy_from_slice(block_header.parent_hash.as_bytes()),
            db,
            *HISTORY_STORAGE_ADDRESS,
            *SYSTEM_ADDRESS,
        )?;
        Ok(())
    }
    pub(crate) fn read_withdrawal_requests(
        block_header: &BlockHeader,
        db: &mut GeneralizedDatabase,
    ) -> Option<ExecutionReport> {
        let report = generic_system_contract_levm(
            block_header,
            Bytes::new(),
            db,
            *WITHDRAWAL_REQUEST_PREDEPLOY_ADDRESS,
            *SYSTEM_ADDRESS,
        )
        .ok()?;

        match report.result {
            TxResult::Success => Some(report),
            _ => None,
        }
    }
    pub(crate) fn dequeue_consolidation_requests(
        block_header: &BlockHeader,
        db: &mut GeneralizedDatabase,
    ) -> Option<ExecutionReport> {
        let report = generic_system_contract_levm(
            block_header,
            Bytes::new(),
            db,
            *CONSOLIDATION_REQUEST_PREDEPLOY_ADDRESS,
            *SYSTEM_ADDRESS,
        )
        .ok()?;

        match report.result {
            TxResult::Success => Some(report),
            _ => None,
        }
    }

    pub fn create_access_list(
        mut tx: GenericTransaction,
        header: &BlockHeader,
        db: &mut GeneralizedDatabase,
    ) -> Result<(ExecutionResult, AccessList), VMError> {
        let mut env = env_from_generic(&tx, header, db)?;

        adjust_disabled_base_fee(&mut env);

        let mut vm = vm_from_generic(&tx, env.clone(), db)?;

        vm.stateless_execute()?;
        let access_list = build_access_list(&vm.accrued_substate);

        // Execute the tx again, now with the created access list.
        tx.access_list = access_list.iter().map(|item| item.into()).collect();
        let mut vm = vm_from_generic(&tx, env.clone(), db)?;

        let report = vm.stateless_execute()?;

        Ok((report.into(), access_list))
    }

    pub async fn to_execution_db(
        blocks: &[Block],
        store: &Store,
    ) -> Result<ExecutionDB, ExecutionDBError> {
        let chain_config = store.get_chain_config()?;
        let Some(first_block_parent_hash) = blocks.first().map(|e| e.header.parent_hash) else {
            return Err(ExecutionDBError::Custom("Unable to get first block".into()));
        };
        let Some(last_block) = blocks.last() else {
            return Err(ExecutionDBError::Custom("Unable to get last block".into()));
        };

        let logger = Arc::new(DatabaseLogger::new(Arc::new(Mutex::new(Box::new(
            StoreWrapper {
                store: store.clone(),
                block_hash: first_block_parent_hash,
            },
        )))));

        let mut execution_updates: HashMap<Address, AccountUpdate> = HashMap::new();
        for block in blocks {
            let fork = chain_config.fork(block.header.timestamp);
            let mut db = GeneralizedDatabase::new(logger.clone(), CacheDB::new());
            // pre-execute and get all state changes
            let _ = Self::execute_block(block, &mut db);
            let account_updates = Self::get_state_transitions(&mut db, fork).map_err(Box::new)?;
            for update in account_updates {
                execution_updates
                    .entry(update.address)
                    .and_modify(|existing| existing.merge(update.clone()))
                    .or_insert(update);
            }

            // Update de block_hash for the next execution.
            let new_store = StoreWrapper {
                store: store.clone(),
                block_hash: block.hash(),
            };

            // Replace the store
            *logger.store.lock().unwrap() = Box::new(new_store);
        }

        // index accessed account addresses and storage keys
        let state_accessed = logger
            .state_accessed
            .lock()
            .map_err(|_| {
                ExecutionDBError::Store(StoreError::Custom("Could not lock mutex".to_string()))
            })?
            .clone();

        // fetch all read/written accounts from store
        let accounts = state_accessed
            .keys()
            .chain(execution_updates.keys())
            .filter_map(|address| {
                store
                    .get_account_info_by_hash(first_block_parent_hash, *address)
                    .transpose()
                    .map(|account| Ok((*address, account?)))
            })
            .collect::<Result<HashMap<_, _>, ExecutionDBError>>()?;

        // fetch all read/written code from store
        let code_accessed = logger
            .code_accessed
            .lock()
            .map_err(|_| {
                ExecutionDBError::Store(StoreError::Custom("Could not lock mutex".to_string()))
            })?
            .clone();
        let code = accounts
            .values()
            .map(|account| account.code_hash)
            .chain(code_accessed.into_iter())
            .filter_map(|hash| {
                store
                    .get_account_code(hash)
                    .transpose()
                    .map(|account| Ok((hash, account?)))
            })
            .collect::<Result<HashMap<_, _>, ExecutionDBError>>()?;

        // fetch all read/written storage from store
        let added_storage = execution_updates.iter().filter_map(|(address, update)| {
            if !update.added_storage.is_empty() {
                let keys = update.added_storage.keys().cloned().collect::<Vec<_>>();
                Some((*address, keys))
            } else {
                None
            }
        });
        let storage = state_accessed
            .clone()
            .into_iter()
            .chain(added_storage)
            .map(|(address, keys)| {
                let keys: Result<HashMap<_, _>, ExecutionDBError> = keys
                    .iter()
                    .filter_map(|key| {
                        store
                            .get_storage_at_hash(first_block_parent_hash, address, *key)
                            .transpose()
                            .map(|value| Ok((*key, value?)))
                    })
                    .collect();
                Ok((address, keys?))
            })
            .collect::<Result<HashMap<_, _>, ExecutionDBError>>()?;

        let block_hashes = logger
            .block_hashes_accessed
            .lock()
            .map_err(|_| {
                ExecutionDBError::Store(StoreError::Custom("Could not lock mutex".to_string()))
            })?
            .clone()
            .into_iter()
            .map(|(num, hash)| (num, H256::from(hash.0)))
            .collect();

        // get account proofs
        let state_trie = store
            .state_trie(last_block.hash())?
            .ok_or(ExecutionDBError::NewMissingStateTrie(last_block.hash()))?;
        let parent_state_trie = store.state_trie(first_block_parent_hash)?.ok_or(
            ExecutionDBError::NewMissingStateTrie(first_block_parent_hash),
        )?;
        let hashed_addresses: Vec<_> = state_accessed.keys().map(hash_address).collect();
        let initial_state_proofs = parent_state_trie.get_proofs(&hashed_addresses)?;
        let final_state_proofs: Vec<_> = hashed_addresses
            .iter()
            .map(|hashed_address| Ok((hashed_address, state_trie.get_proof(hashed_address)?)))
            .collect::<Result<_, TrieError>>()?;
        let potential_account_child_nodes = final_state_proofs
            .iter()
            .filter_map(|(hashed_address, proof)| get_potential_child_nodes(proof, hashed_address))
            .flat_map(|nodes| nodes.into_iter().map(|node| node.encode_raw()))
            .collect();
        let state_proofs = (
            initial_state_proofs.0,
            [initial_state_proofs.1, potential_account_child_nodes].concat(),
        );

        // get storage proofs
        let mut storage_proofs = HashMap::new();
        let mut final_storage_proofs = HashMap::new();
        for (address, storage_keys) in state_accessed {
            let Some(parent_storage_trie) = store.storage_trie(first_block_parent_hash, address)?
            else {
                // the storage of this account was empty or the account is newly created, either
                // way the storage trie was initially empty so there aren't any proofs to add.
                continue;
            };
            let storage_trie = store.storage_trie(last_block.hash(), address)?.ok_or(
                ExecutionDBError::NewMissingStorageTrie(last_block.hash(), address),
            )?;
            let paths = storage_keys.iter().map(hash_key).collect::<Vec<_>>();

            let initial_proofs = parent_storage_trie.get_proofs(&paths)?;
            let final_proofs: Vec<(_, Vec<_>)> = storage_keys
                .iter()
                .map(|key| {
                    let hashed_key = hash_key(key);
                    let proof = storage_trie.get_proof(&hashed_key)?;
                    Ok((hashed_key, proof))
                })
                .collect::<Result<_, TrieError>>()?;

            let potential_child_nodes: Vec<NodeRLP> = final_proofs
                .iter()
                .filter_map(|(hashed_key, proof)| get_potential_child_nodes(proof, hashed_key))
                .flat_map(|nodes| nodes.into_iter().map(|node| node.encode_raw()))
                .collect();
            let proofs = (
                initial_proofs.0,
                [initial_proofs.1, potential_child_nodes].concat(),
            );

            storage_proofs.insert(address, proofs);
            final_storage_proofs.insert(address, final_proofs);
        }

        Ok(ExecutionDB {
            accounts,
            code,
            storage,
            block_hashes,
            chain_config,
            state_proofs,
            storage_proofs,
        })
    }
}

pub fn generic_system_contract_levm(
    block_header: &BlockHeader,
    calldata: Bytes,
    db: &mut GeneralizedDatabase,
    contract_address: Address,
    system_address: Address,
) -> Result<ExecutionReport, EvmError> {
    let chain_config = db.store.get_chain_config();
    let config = EVMConfig::new_from_chain_config(&chain_config, block_header);
    let system_account_backup = db.cache.get(&system_address).cloned();
    let coinbase_backup = db.cache.get(&block_header.coinbase).cloned();
    let env = Environment {
        origin: system_address,
        gas_limit: 30_000_000,
        block_number: block_header.number.into(),
        coinbase: block_header.coinbase,
        timestamp: block_header.timestamp.into(),
        prev_randao: Some(block_header.prev_randao),
        base_fee_per_gas: U256::zero(),
        gas_price: U256::zero(),
        block_excess_blob_gas: block_header.excess_blob_gas.map(U256::from),
        block_blob_gas_used: block_header.blob_gas_used.map(U256::from),
        block_gas_limit: 30_000_000,
        transient_storage: HashMap::new(),
        config,
        ..Default::default()
    };

    let tx = &Transaction::EIP1559Transaction(EIP1559Transaction {
        to: TxKind::Call(contract_address),
        value: U256::zero(),
        data: calldata,
        ..Default::default()
    });
    let mut vm = VM::new(env, db, tx).map_err(EvmError::from)?;

    let report = vm.execute().map_err(EvmError::from)?;

    if let Some(system_account) = system_account_backup {
        db.cache.insert(system_address, system_account);
    } else {
        // If the system account was not in the cache, we need to remove it
        db.cache.remove(&system_address);
    }

    if let Some(coinbase_account) = coinbase_backup {
        db.cache.insert(block_header.coinbase, coinbase_account);
    } else {
        // If the coinbase account was not in the cache, we need to remove it
        db.cache.remove(&block_header.coinbase);
    }

    Ok(report)
}

#[allow(unreachable_code)]
#[allow(unused_variables)]
pub fn extract_all_requests_levm(
    receipts: &[Receipt],
    db: &mut GeneralizedDatabase,
    header: &BlockHeader,
) -> Result<Vec<Requests>, EvmError> {
    let chain_config = db.store.get_chain_config();
    let fork = chain_config.fork(header.timestamp);

    if fork < Fork::Prague {
        return Ok(Default::default());
    }

    cfg_if::cfg_if! {
        if #[cfg(feature = "l2")] {
            return Ok(Default::default());
        }
    }

    let withdrawals_data: Vec<u8> = match LEVM::read_withdrawal_requests(header, db) {
        Some(report) => {
            // the cache is updated inside the generic_system_call
            report.output.into()
        }
        None => Default::default(),
    };

    let consolidation_data: Vec<u8> = match LEVM::dequeue_consolidation_requests(header, db) {
        Some(report) => {
            // the cache is updated inside the generic_system_call
            report.output.into()
        }
        None => Default::default(),
    };

    let deposits = Requests::from_deposit_receipts(chain_config.deposit_contract_address, receipts);
    let withdrawals = Requests::from_withdrawals_data(withdrawals_data);
    let consolidation = Requests::from_consolidation_data(consolidation_data);

    Ok(vec![deposits, withdrawals, consolidation])
}

/// Calculating gas_price according to EIP-1559 rules
/// See https://github.com/ethereum/go-ethereum/blob/7ee9a6e89f59cee21b5852f5f6ffa2bcfc05a25f/internal/ethapi/transaction_args.go#L430
pub fn calculate_gas_price(tx: &GenericTransaction, basefee: u64) -> U256 {
    if tx.gas_price != 0 {
        // Legacy gas field was specified, use it
        tx.gas_price.into()
    } else {
        // Backfill the legacy gas price for EVM execution, (zero if max_fee_per_gas is zero)
        min(
            tx.max_priority_fee_per_gas.unwrap_or(0) + basefee,
            tx.max_fee_per_gas.unwrap_or(0),
        )
        .into()
    }
}

/// When basefee tracking is disabled  (ie. env.disable_base_fee = true; env.disable_block_gas_limit = true;)
/// and no gas prices were specified, lower the basefee to 0 to avoid breaking EVM invariants (basefee < feecap)
/// See https://github.com/ethereum/go-ethereum/blob/00294e9d28151122e955c7db4344f06724295ec5/core/vm/evm.go#L137
fn adjust_disabled_base_fee(env: &mut Environment) {
    if env.gas_price == U256::zero() {
        env.base_fee_per_gas = U256::zero();
    }
    if env
        .tx_max_fee_per_blob_gas
        .is_some_and(|v| v == U256::zero())
    {
        env.block_excess_blob_gas = None;
    }
}

pub fn build_access_list(substate: &Substate) -> AccessList {
    let access_list: AccessList = substate
        .touched_storage_slots
        .iter()
        .map(|(address, slots)| (*address, slots.iter().cloned().collect::<Vec<H256>>()))
        .collect();

    access_list
}

fn env_from_generic(
    tx: &GenericTransaction,
    header: &BlockHeader,
    db: &GeneralizedDatabase,
) -> Result<Environment, VMError> {
    let chain_config = db.store.get_chain_config();
    let gas_price = calculate_gas_price(tx, header.base_fee_per_gas.unwrap_or(INITIAL_BASE_FEE));
    let config = EVMConfig::new_from_chain_config(&chain_config, header);
    Ok(Environment {
        origin: tx.from.0.into(),
        refunded_gas: 0,
        gas_limit: tx.gas.unwrap_or(header.gas_limit), // Ensure tx doesn't fail due to gas limit
        config,
        block_number: header.number.into(),
        coinbase: header.coinbase,
        timestamp: header.timestamp.into(),
        prev_randao: Some(header.prev_randao),
        chain_id: chain_config.chain_id.into(),
        base_fee_per_gas: header.base_fee_per_gas.unwrap_or_default().into(),
        gas_price,
        block_excess_blob_gas: header.excess_blob_gas.map(U256::from),
        block_blob_gas_used: header.blob_gas_used.map(U256::from),
        tx_blob_hashes: tx.blob_versioned_hashes.clone(),
        tx_max_priority_fee_per_gas: tx.max_priority_fee_per_gas.map(U256::from),
        tx_max_fee_per_gas: tx.max_fee_per_gas.map(U256::from),
        tx_max_fee_per_blob_gas: tx.max_fee_per_blob_gas,
        tx_nonce: tx.nonce.unwrap_or_default(),
        block_gas_limit: header.gas_limit,
        transient_storage: HashMap::new(),
        difficulty: header.difficulty,
    })
}

fn vm_from_generic<'a>(
    tx: &GenericTransaction,
    env: Environment,
    db: &'a mut GeneralizedDatabase,
) -> Result<VM<'a>, VMError> {
    let tx = match &tx.authorization_list {
        Some(authorization_list) => Transaction::EIP7702Transaction(EIP7702Transaction {
            to: match tx.to {
                TxKind::Call(to) => to,
                TxKind::Create => return Err(VMError::InvalidTransaction),
            },
            value: tx.value,
            data: tx.input.clone(),
            access_list: tx
                .access_list
                .iter()
                .map(|list| (list.address, list.storage_keys.clone()))
                .collect(),
            authorization_list: authorization_list
                .iter()
                .map(|auth| Into::<AuthorizationTuple>::into(auth.clone()))
                .collect(),
            ..Default::default()
        }),
        None => Transaction::EIP1559Transaction(EIP1559Transaction {
            to: tx.to.clone(),
            value: tx.value,
            data: tx.input.clone(),
            access_list: tx
                .access_list
                .iter()
                .map(|list| (list.address, list.storage_keys.clone()))
                .collect(),
            ..Default::default()
        }),
    };
    VM::new(env, db, &tx)
}<|MERGE_RESOLUTION|>--- conflicted
+++ resolved
@@ -164,16 +164,11 @@
     ) -> Result<Vec<AccountUpdate>, EvmError> {
         let mut account_updates: Vec<AccountUpdate> = vec![];
         for (address, new_state_account) in db.cache.drain() {
-<<<<<<< HEAD
             let initial_state_account = db
                 .in_memory_db
                 .get(&address)
                 .cloned()
                 .unwrap_or(db.store.get_account(address)?);
-=======
-            let initial_state_account = db.store.get_account(address)?;
-            let account_existed = db.store.account_exists(address);
->>>>>>> 98229fc1
 
             let mut acc_info_updated = false;
             let mut storage_updated = false;
@@ -197,11 +192,7 @@
             // 2. Storage has been updated if the current value is different from the one before execution.
             let mut added_storage = HashMap::new();
             for (key, storage_slot) in &new_state_account.storage {
-<<<<<<< HEAD
-                let storage_before_block = db.store.get_storage_slot(address, *key)?;
-=======
                 let storage_before_block = db.store.get_storage_value(address, *key)?;
->>>>>>> 98229fc1
                 if *storage_slot != storage_before_block {
                     added_storage.insert(*key, *storage_slot);
                     storage_updated = true;
