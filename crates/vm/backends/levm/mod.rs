--- conflicted
+++ resolved
@@ -20,13 +20,8 @@
 use ethrex_levm::db::gen_db::GeneralizedDatabase;
 use ethrex_levm::{
     errors::{ExecutionReport, TxResult, VMError},
-<<<<<<< HEAD
     vm::{EVMConfig, Substate, VM},
-    Account, AccountInfo as LevmAccountInfo, Environment,
-=======
-    vm::{EVMConfig, GeneralizedDatabase, Substate, VM},
     Account, Environment,
->>>>>>> df4953a9
 };
 use ethrex_storage::error::StoreError;
 use ethrex_storage::{hash_address, hash_key, AccountUpdate, Store};
