pub(crate) mod db;

use super::BlockExecutionResult;
use crate::constants::{
    BEACON_ROOTS_ADDRESS, CONSOLIDATION_REQUEST_PREDEPLOY_ADDRESS, HISTORY_STORAGE_ADDRESS,
    SYSTEM_ADDRESS, WITHDRAWAL_REQUEST_PREDEPLOY_ADDRESS,
};
<<<<<<< HEAD
use crate::errors::ExecutionDBError;
use crate::execution_result::ExecutionResult;
use crate::EvmError;
use crate::{get_potential_child_nodes, ExecutionDB, StoreWrapper};
=======
use crate::{EvmError, ExecutionResult, StoreWrapper};
>>>>>>> 835045b3
use bytes::Bytes;
use db::BlockLogger;
use ethrex_common::types::requests::Requests;
use ethrex_common::types::{
    AccessList, AuthorizationTuple, Fork, GenericTransaction, INITIAL_BASE_FEE,
};
use ethrex_common::{
    types::{
        code_hash, AccountInfo, Block, BlockHeader, ChainConfig, Receipt, Transaction, TxKind,
        Withdrawal, GWEI_TO_WEI,
    },
    Address, H256, U256,
};
use ethrex_levm::vm::Substate;
use ethrex_levm::{
    db::Database as LevmDatabase,
    errors::{ExecutionReport, TxResult, VMError},
    vm::{EVMConfig, VM},
    Account, AccountInfo as LevmAccountInfo, Environment,
};
use ethrex_storage::{hash_address, hash_key, AccountUpdate, Store};
use ethrex_trie::{NodeRLP, TrieError};
use std::cmp::min;
use std::{collections::HashMap, sync::Arc};

// Export needed types
pub use ethrex_levm::db::CacheDB;
/// The struct implements the following functions:
/// [LEVM::execute_block]
/// [LEVM::execute_tx]
/// [LEVM::get_state_transitions]
/// [LEVM::process_withdrawals]
#[derive(Debug)]
pub struct LEVM;

impl LEVM {
    pub fn execute_block(
        block: &Block,
        db: Arc<dyn LevmDatabase>,
        chain_config: ChainConfig,
    ) -> Result<BlockExecutionResult, EvmError> {
        let mut block_cache: CacheDB = HashMap::new();
        cfg_if::cfg_if! {
            if #[cfg(not(feature = "l2"))] {
                let block_header = &block.header;
                let fork = chain_config.fork(block_header.timestamp);
                if block_header.parent_beacon_block_root.is_some() && fork >= Fork::Cancun {
                    Self::beacon_root_contract_call(block_header, chain_config, db.clone(), &mut block_cache)?;
                }

                if fork >= Fork::Prague {
                    //eip 2935: stores parent block hash in system contract
                    Self::process_block_hash_history(block_header, chain_config, db.clone(), &mut block_cache)?;
                }
            }
        }

        // Account updates are initialized like this because of the beacon_root_contract_call, it is going to be empty if it wasn't called.
        // Here we get the state_transitions from the db and then we get the state_transitions from the cache_db.
        let mut account_updates = Self::get_state_transitions(
            None,
            db.clone(),
            chain_config,
            &block.header,
            &block_cache,
        )?;
        let mut receipts = Vec::new();
        let mut cumulative_gas_used = 0;

        for (tx, tx_sender) in block.body.get_transactions_with_sender() {
            let report = Self::execute_tx(
                tx,
<<<<<<< HEAD
=======
                tx_sender,
>>>>>>> main
                &block.header,
                db.clone(),
                block_cache.clone(),
                &chain_config,
            )
            .map_err(EvmError::from)?;

            let mut new_state = report.new_state.clone();
            // Now original_value is going to be the same as the current_value, for the next transaction.
            // It should have only one value but it is convenient to keep on using our CacheDB structure
            for account in new_state.values_mut() {
                for storage_slot in account.storage.values_mut() {
                    storage_slot.original_value = storage_slot.current_value;
                }
            }

            block_cache.extend(new_state);

            // Currently, in LEVM, we don't substract refunded gas to used gas, but that can change in the future.
            let gas_used = report.gas_used - report.gas_refunded;
            cumulative_gas_used += gas_used;
            let receipt = Receipt::new(
                tx.tx_type(),
                matches!(report.result.clone(), TxResult::Success),
                cumulative_gas_used,
                report.logs.clone(),
            );

            receipts.push(receipt);
        }

        // Here we update block_cache with balance increments caused by withdrawals.
        if let Some(withdrawals) = &block.body.withdrawals {
            // For every withdrawal we increment the target account's balance
            for (address, increment) in withdrawals
                .iter()
                .filter(|withdrawal| withdrawal.amount > 0)
                .map(|w| (w.address, u128::from(w.amount) * u128::from(GWEI_TO_WEI)))
            {
                // We check if it was in block_cache, if not, we get it from DB.
                let mut account = block_cache.get(&address).cloned().unwrap_or({
                    let acc_info = db.get_account_info(address);
                    Account::from(acc_info)
                });

                account.info.balance += increment.into();

                block_cache.insert(address, account);
            }
        }

        let requests = extract_all_requests_levm(
            &receipts,
            db.clone(),
            chain_config,
            &block.header,
            &mut block_cache,
        )?;

        account_updates.extend(Self::get_state_transitions(
            None,
            db.clone(),
            chain_config,
            &block.header,
            &block_cache,
        )?);

        Ok(BlockExecutionResult {
            receipts,
            requests,
            account_updates,
        })
    }

    pub fn execute_tx(
        // The transaction to execute.
        tx: &Transaction,
        // The transactions recovered address
        tx_sender: Address,
        // The block header for the current block.
        block_header: &BlockHeader,
        // The database to use for EVM state access.  This is wrapped in an `Arc` for shared ownership.
        db: Arc<dyn LevmDatabase>,
        // A cache database for intermediate state changes during execution.
        block_cache: CacheDB,
        // The EVM configuration to use.
        chain_config: &ChainConfig,
    ) -> Result<ExecutionReport, EvmError> {
        let gas_price: U256 = tx
            .effective_gas_price(block_header.base_fee_per_gas)
            .ok_or(VMError::InvalidTransaction)?
            .into();

        let config = EVMConfig::new_from_chain_config(chain_config, block_header);
        let env = Environment {
            origin: tx_sender,
            refunded_gas: 0,
            gas_limit: tx.gas_limit(),
            config,
            block_number: block_header.number.into(),
            coinbase: block_header.coinbase,
            timestamp: block_header.timestamp.into(),
            prev_randao: Some(block_header.prev_randao),
            chain_id: tx.chain_id().unwrap_or_default().into(),
            base_fee_per_gas: block_header.base_fee_per_gas.unwrap_or_default().into(),
            gas_price,
            block_excess_blob_gas: block_header.excess_blob_gas.map(U256::from),
            block_blob_gas_used: block_header.blob_gas_used.map(U256::from),
            tx_blob_hashes: tx.blob_versioned_hashes(),
            tx_max_priority_fee_per_gas: tx.max_priority_fee().map(U256::from),
            tx_max_fee_per_gas: tx.max_fee_per_gas().map(U256::from),
            tx_max_fee_per_blob_gas: tx.max_fee_per_blob_gas().map(U256::from),
            tx_nonce: tx.nonce(),
            block_gas_limit: block_header.gas_limit,
            transient_storage: HashMap::new(),
            difficulty: block_header.difficulty,
        };

        let mut vm = VM::new(
            tx.to(),
            env,
            tx.value(),
            tx.data().clone(),
            db.clone(),
            block_cache.clone(),
            tx.access_list(),
            tx.authorization_list(),
        )?;

        vm.execute().map_err(VMError::into)
    }
    pub fn simulate_tx_from_generic(
        // The transaction to execute.
        tx: &GenericTransaction,
        // The block header for the current block.
        block_header: &BlockHeader,
        // EVM StoreWrapper database.
        store: &StoreWrapper,
        // A cache database for intermediate state changes during execution.
        block_cache: CacheDB,
    ) -> Result<ExecutionResult, EvmError> {
        let mut env = env_from_generic(tx, block_header, store)?;

        env.block_gas_limit = u64::MAX; // disable block gas limit

        adjust_disabled_base_fee(&mut env);

        let mut vm = vm_from_generic(tx, env, store, block_cache.clone())?;

        vm.execute()
            .map(|value| value.into())
            .map_err(VMError::into)
    }

    pub fn get_state_transitions(
        // Warning only pass the fork if running the ef-tests.
        // ISSUE #2021: https://github.com/lambdaclass/ethrex/issues/2021
        ef_tests: Option<Fork>,
        db: Arc<dyn LevmDatabase>,
        chain_config: ChainConfig,
        block_header: &BlockHeader,
        new_state: &CacheDB,
    ) -> Result<Vec<AccountUpdate>, EvmError> {
        let mut account_updates: Vec<AccountUpdate> = vec![];
        for (new_state_account_address, new_state_account) in new_state {
            let initial_account_state = db.get_account_info(*new_state_account_address);
            let mut updates = 0;
            if initial_account_state.balance != new_state_account.info.balance {
                updates += 1;
            }
            if initial_account_state.nonce != new_state_account.info.nonce {
                updates += 1;
            }
            let code = if new_state_account.info.bytecode.is_empty() {
                // The new state account has no code
                None
            } else {
                // Look into the current database to see if the bytecode hash is already present
                let current_bytecode = db.get_account_info(*new_state_account_address).bytecode;
                let code = new_state_account.info.bytecode.clone();
                // The code is present in the current database
                if current_bytecode != Bytes::new() {
                    if current_bytecode != code {
                        // The code has changed
                        Some(code)
                    } else {
                        // The code has not changed
                        None
                    }
                } else {
                    // The new state account code is not present in the current
                    // database, then it must be new
                    Some(code)
                }
            };
            if code.is_some() {
                updates += 1;
            }
            let mut added_storage = HashMap::new();
            for (key, value) in &new_state_account.storage {
                added_storage.insert(*key, value.current_value);
                updates += 1;
            }

            if updates == 0 && !new_state_account.is_empty() {
                continue;
            }

            let account_update = AccountUpdate {
                address: *new_state_account_address,
                removed: new_state_account.is_empty(),
                info: Some(AccountInfo {
                    code_hash: code_hash(&new_state_account.info.bytecode),
                    balance: new_state_account.info.balance,
                    nonce: new_state_account.info.nonce,
                }),
                code,
                added_storage,
            };

            let fork_from_config = chain_config.fork(block_header.timestamp);
            // Here we take the passed fork through the ef_tests variable, or we set it to the fork based on the timestamp.
            let fork = ef_tests.unwrap_or(fork_from_config);
            let old_info = db.get_account_info(account_update.address);
            // https://eips.ethereum.org/EIPS/eip-161
            // if an account was empty and is now empty, after spurious dragon, it should be removed
            if account_update.removed
                && old_info.balance.is_zero()
                && old_info.nonce == 0
                && old_info.bytecode_hash() == code_hash(&Bytes::new())
                && fork < Fork::SpuriousDragon
            {
                continue;
            }

            account_updates.push(account_update);
        }
        Ok(account_updates)
    }

    pub fn process_withdrawals(
        block_cache: &mut CacheDB,
        withdrawals: &[Withdrawal],
        store: &Store,
        parent_hash: H256,
    ) -> Result<(), ethrex_storage::error::StoreError> {
        // For every withdrawal we increment the target account's balance
        for (address, increment) in withdrawals
            .iter()
            .filter(|withdrawal| withdrawal.amount > 0)
            .map(|w| (w.address, u128::from(w.amount) * u128::from(GWEI_TO_WEI)))
        {
            // We check if it was in block_cache, if not, we get it from DB.
            let mut account = block_cache.get(&address).cloned().unwrap_or({
                let acc_info = store
                    .get_account_info_by_hash(parent_hash, address)?
                    .unwrap_or_default();
                let acc_code = store
                    .get_account_code(acc_info.code_hash)?
                    .unwrap_or_default();

                Account {
                    info: LevmAccountInfo {
                        balance: acc_info.balance,
                        bytecode: acc_code,
                        nonce: acc_info.nonce,
                    },
                    // This is the added_storage for the withdrawal.
                    // If not involved in the TX, there won't be any updates in the storage
                    storage: HashMap::new(),
                }
            });

            account.info.balance += increment.into();
            block_cache.insert(address, account);
        }
        Ok(())
    }

    // SYSTEM CONTRACTS
    /// `new_state` is being modified inside [generic_system_contract_levm].
    pub fn beacon_root_contract_call(
        block_header: &BlockHeader,
        chain_config: ChainConfig,
        db: Arc<dyn LevmDatabase>,
        new_state: &mut CacheDB,
    ) -> Result<(), EvmError> {
        let beacon_root = match block_header.parent_beacon_block_root {
            None => {
                return Err(EvmError::Header(
                    "parent_beacon_block_root field is missing".to_string(),
                ))
            }
            Some(beacon_root) => beacon_root,
        };

        generic_system_contract_levm(
            block_header,
            Bytes::copy_from_slice(beacon_root.as_bytes()),
            db,
            chain_config,
            new_state,
            *BEACON_ROOTS_ADDRESS,
            *SYSTEM_ADDRESS,
        )?;
        Ok(())
    }
    /// `new_state` is being modified inside [generic_system_contract_levm].
    pub fn process_block_hash_history(
        block_header: &BlockHeader,
        chain_config: ChainConfig,
        db: Arc<dyn LevmDatabase>,
        new_state: &mut CacheDB,
    ) -> Result<(), EvmError> {
        generic_system_contract_levm(
            block_header,
            Bytes::copy_from_slice(block_header.parent_hash.as_bytes()),
            db.clone(),
            chain_config,
            new_state,
            *HISTORY_STORAGE_ADDRESS,
            *SYSTEM_ADDRESS,
        )?;
        Ok(())
    }
    pub(crate) fn read_withdrawal_requests(
        block_header: &BlockHeader,
        db: Arc<dyn LevmDatabase>,
        chain_config: ChainConfig,
        new_state: &mut CacheDB,
    ) -> Option<ExecutionReport> {
        let report = generic_system_contract_levm(
            block_header,
            Bytes::new(),
            db.clone(),
            chain_config,
            new_state,
            *WITHDRAWAL_REQUEST_PREDEPLOY_ADDRESS,
            *SYSTEM_ADDRESS,
        )
        .ok()?;

        match report.result {
            TxResult::Success => Some(report),
            _ => None,
        }
    }
    pub(crate) fn dequeue_consolidation_requests(
        block_header: &BlockHeader,
        db: Arc<dyn LevmDatabase>,
        chain_config: ChainConfig,
        new_state: &mut CacheDB,
    ) -> Option<ExecutionReport> {
        let report = generic_system_contract_levm(
            block_header,
            Bytes::new(),
            db.clone(),
            chain_config,
            new_state,
            *CONSOLIDATION_REQUEST_PREDEPLOY_ADDRESS,
            *SYSTEM_ADDRESS,
        )
        .ok()?;

        match report.result {
            TxResult::Success => Some(report),
            _ => None,
        }
    }

<<<<<<< HEAD
    pub fn to_exec_db(
        store_wrapper: &StoreWrapper,
        block: &Block,
    ) -> Result<ExecutionDB, ExecutionDBError> {
        // TODO: Simplify this function and potentially merge with the implementation for
        // RpcDB.

        let parent_hash = block.header.parent_hash;
        let chain_config = store_wrapper.store.get_chain_config()?;

        // pre-execute and get all state changes
        let (execution_updates, logger) =
            Self::pre_execute(block, store_wrapper).map_err(|err| Box::new(EvmError::from(err)))?; // TODO: ugly error handling

        // index read and touched account addresses and storage keys
        let index = execution_updates.iter().map(|update| {
            // CHECK if we only need the touched storage keys
            let address = update.address;
            let storage_keys: Vec<_> = update
                .added_storage
                .keys()
                .map(|key| H256::from_slice(&key.to_fixed_bytes()))
                .collect();
            (address, storage_keys)
        });

        // fetch all read/written values from store
        let cache_accounts = execution_updates.iter().filter_map(|update| {
            let address = update.address;
            // filter new accounts (accounts that didn't exist before) assuming our store is
            // correct (based on the success of the pre-execution).
            if logger
                .db
                .store
                .get_account_info_by_hash(parent_hash, address)
                .is_ok_and(|account| account.is_some())
            {
                Some((address, update.info.clone()))
            } else {
                None
            }
        });
        let accounts = cache_accounts
            .clone()
            .map(|(address, _)| {
                // return error if account is missing
                let account = match logger
                    .db
                    .store
                    .get_account_info_by_hash(parent_hash, address)
                {
                    Ok(Some(some)) => Ok(some),
                    Err(err) => Err(ExecutionDBError::Store(err)),
                    Ok(None) => unreachable!(), // we are filtering out accounts that are not present
                                                // in the store
                };
                Ok((address, account?))
            })
            .collect::<Result<HashMap<_, _>, ExecutionDBError>>()?;
        let code = execution_updates
            .clone()
            .iter()
            .map(|update| {
                // return error if code is missing
                let hash = update.info.clone().unwrap_or_default().code_hash;
                Ok((
                    hash,
                    logger
                        .db
                        .store
                        .get_account_code(hash)?
                        .ok_or(ExecutionDBError::NewMissingCode(hash))?,
                ))
            })
            .collect::<Result<_, ExecutionDBError>>()?;
        let storage = execution_updates
            .iter()
            .map(|update| {
                // return error if storage is missing
                Ok((
                    update.address,
                    update
                        .added_storage
                        .keys()
                        .map(|key| {
                            let key = H256::from(key.to_fixed_bytes());
                            let value = logger
                                .db
                                .store
                                .get_storage_at_hash(parent_hash, update.address, key)
                                .map_err(ExecutionDBError::Store)?
                                .ok_or(ExecutionDBError::NewMissingStorage(update.address, key))?;
                            Ok((key, value))
                        })
                        .collect::<Result<HashMap<_, _>, ExecutionDBError>>()?,
                ))
            })
            .collect::<Result<HashMap<_, _>, ExecutionDBError>>()?;
        let block_hashes = logger
            .block_hashes_accessed
            .lock()
            .unwrap()
            .clone()
            .into_iter()
            .map(|(num, hash)| (num, H256::from(hash.0)))
            .collect();

        // get account proofs
        let state_trie = store_wrapper
            .store
            .state_trie(block.hash())?
            .ok_or(ExecutionDBError::NewMissingStateTrie(parent_hash))?;
        let parent_state_trie = store_wrapper
            .store
            .state_trie(parent_hash)?
            .ok_or(ExecutionDBError::NewMissingStateTrie(parent_hash))?;
        let hashed_addresses: Vec<_> = index
            .clone()
            .map(|(address, _)| hash_address(&address))
            .collect();
        let initial_state_proofs = parent_state_trie.get_proofs(&hashed_addresses)?;
        let final_state_proofs: Vec<_> = hashed_addresses
            .iter()
            .map(|hashed_address| Ok((hashed_address, state_trie.get_proof(hashed_address)?)))
            .collect::<Result<_, TrieError>>()?;
        let potential_account_child_nodes = final_state_proofs
            .iter()
            .filter_map(|(hashed_address, proof)| get_potential_child_nodes(proof, hashed_address))
            .flat_map(|nodes| nodes.into_iter().map(|node| node.encode_raw()))
            .collect();
        let state_proofs = (
            initial_state_proofs.0,
            [initial_state_proofs.1, potential_account_child_nodes].concat(),
        );

        // get storage proofs
        let mut storage_proofs = HashMap::new();
        let mut final_storage_proofs = HashMap::new();
        for (address, storage_keys) in index {
            let Some(parent_storage_trie) =
                store_wrapper.store.storage_trie(parent_hash, address)?
            else {
                // the storage of this account was empty or the account is newly created, either
                // way the storage trie was initially empty so there aren't any proofs to add.
                continue;
            };
            let storage_trie = store_wrapper
                .store
                .storage_trie(block.hash(), address)?
                .ok_or(ExecutionDBError::NewMissingStorageTrie(
                    block.hash(),
                    address,
                ))?;
            let paths = storage_keys.iter().map(hash_key).collect::<Vec<_>>();

            let initial_proofs = parent_storage_trie.get_proofs(&paths)?;
            let final_proofs: Vec<(_, Vec<_>)> = storage_keys
                .iter()
                .map(|key| {
                    let hashed_key = hash_key(key);
                    let proof = storage_trie.get_proof(&hashed_key)?;
                    Ok((hashed_key, proof))
                })
                .collect::<Result<_, TrieError>>()?;

            let potential_child_nodes: Vec<NodeRLP> = final_proofs
                .iter()
                .filter_map(|(hashed_key, proof)| get_potential_child_nodes(proof, hashed_key))
                .flat_map(|nodes| nodes.into_iter().map(|node| node.encode_raw()))
                .collect();
            let proofs = (
                initial_proofs.0,
                [initial_proofs.1, potential_child_nodes].concat(),
            );

            storage_proofs.insert(address, proofs);
            final_storage_proofs.insert(address, final_proofs);
        }

        Ok(ExecutionDB {
            accounts,
            code,
            storage,
            block_hashes,
            chain_config,
            state_proofs,
            storage_proofs,
        })
    }

    pub fn pre_execute(
        block: &Block,
        store_wrapper: &StoreWrapper,
    ) -> Result<(Vec<AccountUpdate>, BlockLogger), ExecutionDBError> {
        // this code was copied from the L1
        // TODO: if we change EvmState so that it accepts a CacheDB<RpcDB> then we can
        // simply call execute_block().

        let db = BlockLogger::new(store_wrapper.clone());

        let mut account_updates = vec![];
        // beacon root call
        #[cfg(not(feature = "l2"))]
        {
            let mut cache = HashMap::new();
            crate::backends::levm::LEVM::beacon_root_contract_call(
                &block.header,
                store_wrapper.store.get_chain_config()?,
                Arc::new(db.clone()),
                &mut cache,
            )
            .map_err(|e| ExecutionDBError::Evm(Box::new(e)))?;
            let account_updates_beacon = crate::backends::levm::LEVM::get_state_transitions(
                None,
                Arc::new(db.clone()),
                store_wrapper.store.get_chain_config()?,
                &block.header,
                &cache,
            )
            .map_err(|e| ExecutionDBError::Evm(Box::new(e)))?;

            db.db
                .store
                .apply_account_updates(block.hash(), &account_updates_beacon)
                .map_err(ExecutionDBError::Store)?;

            account_updates.extend(account_updates_beacon);
        }

        // execute block
        let report = crate::backends::levm::LEVM::execute_block(
            block,
            Arc::new(db.clone()),
            store_wrapper.store.get_chain_config()?,
        )
        .map_err(Box::new)?;
        account_updates.extend(report.account_updates);

        Ok((account_updates, db))
=======
    pub fn create_access_list(
        mut tx: GenericTransaction,
        header: &BlockHeader,
        store: &StoreWrapper,
        block_cache: &CacheDB,
    ) -> Result<(ExecutionResult, AccessList), VMError> {
        let mut env = env_from_generic(&tx, header, store)?;

        adjust_disabled_base_fee(&mut env);

        let mut vm = vm_from_generic(&tx, env.clone(), store, block_cache.clone())?;

        vm.execute()?;
        let access_list = build_access_list(&vm.accrued_substate);

        // Execute the tx again, now with the created access list.
        tx.access_list = access_list.iter().map(|item| item.into()).collect();
        let mut vm = vm_from_generic(&tx, env.clone(), store, block_cache.clone())?;

        let report = vm.execute()?;

        Ok((report.into(), access_list))
>>>>>>> 835045b3
    }
}

/// `new_state` is being modified at the end.
pub fn generic_system_contract_levm(
    block_header: &BlockHeader,
    calldata: Bytes,
    db: Arc<dyn LevmDatabase>,
    chain_config: ChainConfig,
    new_state: &mut CacheDB,
    contract_address: Address,
    system_address: Address,
) -> Result<ExecutionReport, EvmError> {
    let config = EVMConfig::new_from_chain_config(&chain_config, block_header);
    let env = Environment {
        origin: system_address,
        gas_limit: 30_000_000,
        block_number: block_header.number.into(),
        coinbase: block_header.coinbase,
        timestamp: block_header.timestamp.into(),
        prev_randao: Some(block_header.prev_randao),
        base_fee_per_gas: U256::zero(),
        gas_price: U256::zero(),
        block_excess_blob_gas: block_header.excess_blob_gas.map(U256::from),
        block_blob_gas_used: block_header.blob_gas_used.map(U256::from),
        block_gas_limit: 30_000_000,
        transient_storage: HashMap::new(),
        config,
        ..Default::default()
    };

    let mut vm = VM::new(
        TxKind::Call(contract_address),
        env,
        U256::zero(),
        calldata,
        db.clone(),
        new_state.clone(),
        vec![],
        None,
    )
    .map_err(EvmError::from)?;

    let mut report = vm.execute().map_err(EvmError::from)?;

    report.new_state.remove(&system_address);

    match report.result {
        TxResult::Success => {}
        _ => {
            return Err(EvmError::Custom(
                "ERROR in generic_system_contract_levm(). TX didn't succeed.".to_owned(),
            ))
        }
    }

    // new_state is a CacheDB coming from outside the function
    for (address, account) in report.new_state.iter_mut() {
        if let Some(existing_account) = new_state.get(address) {
            let mut existing_storage = existing_account.storage.clone();
            existing_storage.extend(account.storage.clone());
            account.storage = existing_storage;
            account.info.balance = existing_account.info.balance;
        }
    }
    new_state.extend(report.new_state.clone());

    Ok(report)
}

#[allow(unreachable_code)]
#[allow(unused_variables)]
pub fn extract_all_requests_levm(
    receipts: &[Receipt],
    db: Arc<dyn LevmDatabase>,
    chain_config: ChainConfig,
    header: &BlockHeader,
    cache: &mut CacheDB,
) -> Result<Vec<Requests>, EvmError> {
    let fork = chain_config.fork(header.timestamp);

    if fork < Fork::Prague {
        return Ok(Default::default());
    }

    cfg_if::cfg_if! {
        if #[cfg(feature = "l2")] {
            return Ok(Default::default());
        }
    }

    let withdrawals_data: Vec<u8> =
        match LEVM::read_withdrawal_requests(header, db.clone(), chain_config, cache) {
            Some(report) => {
                // the cache is updated inside the generic_system_call
                report.output.into()
            }
            None => Default::default(),
        };

    let consolidation_data: Vec<u8> =
        match LEVM::dequeue_consolidation_requests(header, db.clone(), chain_config, cache) {
            Some(report) => {
                // the cache is updated inside the generic_system_call
                report.output.into()
            }
            None => Default::default(),
        };

    let deposits = Requests::from_deposit_receipts(chain_config.deposit_contract_address, receipts);
    let withdrawals = Requests::from_withdrawals_data(withdrawals_data);
    let consolidation = Requests::from_consolidation_data(consolidation_data);

    Ok(vec![deposits, withdrawals, consolidation])
}

/// Calculating gas_price according to EIP-1559 rules
/// See https://github.com/ethereum/go-ethereum/blob/7ee9a6e89f59cee21b5852f5f6ffa2bcfc05a25f/internal/ethapi/transaction_args.go#L430
pub fn calculate_gas_price(tx: &GenericTransaction, basefee: u64) -> U256 {
    if tx.gas_price != 0 {
        // Legacy gas field was specified, use it
        tx.gas_price.into()
    } else {
        // Backfill the legacy gas price for EVM execution, (zero if max_fee_per_gas is zero)
        min(
            tx.max_priority_fee_per_gas.unwrap_or(0) + basefee,
            tx.max_fee_per_gas.unwrap_or(0),
        )
        .into()
    }
}

/// When basefee tracking is disabled  (ie. env.disable_base_fee = true; env.disable_block_gas_limit = true;)
/// and no gas prices were specified, lower the basefee to 0 to avoid breaking EVM invariants (basefee < feecap)
/// See https://github.com/ethereum/go-ethereum/blob/00294e9d28151122e955c7db4344f06724295ec5/core/vm/evm.go#L137
fn adjust_disabled_base_fee(env: &mut Environment) {
    if env.gas_price == U256::zero() {
        env.base_fee_per_gas = U256::zero();
    }
    if env
        .tx_max_fee_per_blob_gas
        .is_some_and(|v| v == U256::zero())
    {
        env.block_excess_blob_gas = None;
    }
}

pub fn build_access_list(substate: &Substate) -> AccessList {
    let access_list: AccessList = substate
        .touched_storage_slots
        .iter()
        .map(|(address, slots)| (*address, slots.iter().cloned().collect::<Vec<H256>>()))
        .collect();

    access_list
}

fn env_from_generic(
    tx: &GenericTransaction,
    header: &BlockHeader,
    store: &StoreWrapper,
) -> Result<Environment, VMError> {
    let chain_config = &store
        .store
        .get_chain_config()
        .map_err(|_| VMError::FatalError)?;
    let gas_price = calculate_gas_price(tx, header.base_fee_per_gas.unwrap_or(INITIAL_BASE_FEE));
    let config = EVMConfig::new_from_chain_config(chain_config, header);
    Ok(Environment {
        origin: tx.from.0.into(),
        refunded_gas: 0,
        gas_limit: tx.gas.unwrap_or(header.gas_limit), // Ensure tx doesn't fail due to gas limit
        config,
        block_number: header.number.into(),
        coinbase: header.coinbase,
        timestamp: header.timestamp.into(),
        prev_randao: Some(header.prev_randao),
        chain_id: tx.chain_id.unwrap_or(chain_config.chain_id).into(),
        base_fee_per_gas: header.base_fee_per_gas.unwrap_or_default().into(),
        gas_price,
        block_excess_blob_gas: header.excess_blob_gas.map(U256::from),
        block_blob_gas_used: header.blob_gas_used.map(U256::from),
        tx_blob_hashes: tx.blob_versioned_hashes.clone(),
        tx_max_priority_fee_per_gas: tx.max_priority_fee_per_gas.map(U256::from),
        tx_max_fee_per_gas: tx.max_fee_per_gas.map(U256::from),
        tx_max_fee_per_blob_gas: tx.max_fee_per_blob_gas,
        tx_nonce: tx.nonce.unwrap_or_default(),
        block_gas_limit: header.gas_limit,
        transient_storage: HashMap::new(),
        difficulty: header.difficulty,
    })
}

fn vm_from_generic(
    tx: &GenericTransaction,
    env: Environment,
    store: &StoreWrapper,
    block_cache: CacheDB,
) -> Result<VM, VMError> {
    VM::new(
        tx.to.clone(),
        env,
        tx.value,
        tx.input.clone(),
        Arc::new(store.clone()),
        block_cache,
        tx.access_list
            .iter()
            .map(|list| (list.address, list.storage_keys.clone()))
            .collect(),
        tx.authorization_list.clone().map(|list| {
            list.iter()
                .map(|list| Into::<AuthorizationTuple>::into(list.clone()))
                .collect()
        }),
    )
}<|MERGE_RESOLUTION|>--- conflicted
+++ resolved
@@ -5,14 +5,10 @@
     BEACON_ROOTS_ADDRESS, CONSOLIDATION_REQUEST_PREDEPLOY_ADDRESS, HISTORY_STORAGE_ADDRESS,
     SYSTEM_ADDRESS, WITHDRAWAL_REQUEST_PREDEPLOY_ADDRESS,
 };
-<<<<<<< HEAD
 use crate::errors::ExecutionDBError;
 use crate::execution_result::ExecutionResult;
 use crate::EvmError;
 use crate::{get_potential_child_nodes, ExecutionDB, StoreWrapper};
-=======
-use crate::{EvmError, ExecutionResult, StoreWrapper};
->>>>>>> 835045b3
 use bytes::Bytes;
 use db::BlockLogger;
 use ethrex_common::types::requests::Requests;
@@ -85,10 +81,7 @@
         for (tx, tx_sender) in block.body.get_transactions_with_sender() {
             let report = Self::execute_tx(
                 tx,
-<<<<<<< HEAD
-=======
                 tx_sender,
->>>>>>> main
                 &block.header,
                 db.clone(),
                 block_cache.clone(),
@@ -459,7 +452,6 @@
         }
     }
 
-<<<<<<< HEAD
     pub fn to_exec_db(
         store_wrapper: &StoreWrapper,
         block: &Block,
@@ -699,7 +691,6 @@
         account_updates.extend(report.account_updates);
 
         Ok((account_updates, db))
-=======
     pub fn create_access_list(
         mut tx: GenericTransaction,
         header: &BlockHeader,
@@ -722,7 +713,6 @@
         let report = vm.execute()?;
 
         Ok((report.into(), access_list))
->>>>>>> 835045b3
     }
 }
 
