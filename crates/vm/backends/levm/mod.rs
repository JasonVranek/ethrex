--- conflicted
+++ resolved
@@ -168,7 +168,7 @@
     pub fn get_state_transitions(
         db: &mut GeneralizedDatabase,
     ) -> Result<Vec<AccountUpdate>, EvmError> {
-        let account_updates = LEVM::get_state_transitions_no_drain(db, fork)?;
+        let account_updates = LEVM::get_state_transitions_no_drain(db)?;
         db.cache.clear();
         db.in_memory_db.clear();
         Ok(account_updates)
@@ -176,7 +176,6 @@
 
     fn get_state_transitions_no_drain(
         db: &GeneralizedDatabase,
-        fork: Fork,
     ) -> Result<Vec<AccountUpdate>, EvmError> {
         let mut account_updates: Vec<AccountUpdate> = vec![];
         for (address, new_state_account) in db.cache.iter() {
@@ -226,30 +225,16 @@
 
             let mut removed = !initial_state_account.is_empty() && new_state_account.is_empty();
 
-            // https://eips.ethereum.org/EIPS/eip-161
-<<<<<<< HEAD
-            if fork >= Fork::SpuriousDragon {
-                // "At the end of the transaction, any account touched by the execution of that transaction which is now empty SHALL instead become non-existent (i.e. deleted)."
-                // Note: An account can be empty but still exist in the trie (if that's the case we remove it)
-                if new_state_account.is_empty() {
-                    removed = true;
-
-                    // "No account may change state from non-existent to existent-but-_empty_. If an operation would do this, the account SHALL instead remain non-existent."
-                    let account_existed = db.store.account_exists(*address);
-                    if !account_existed {
-                        continue;
-                    }
-                }
-=======
-            // "No account may change state from non-existent to existent-but-_empty_. If an operation would do this, the account SHALL instead remain non-existent."
-            if !account_existed && new_state_account.is_empty() {
-                continue;
-            }
             // "At the end of the transaction, any account touched by the execution of that transaction which is now empty SHALL instead become non-existent (i.e. deleted)."
             // Note: An account can be empty but still exist in the trie (if that's the case we remove it)
             if new_state_account.is_empty() {
                 removed = true;
->>>>>>> a5da369f
+
+                // "No account may change state from non-existent to existent-but-_empty_. If an operation would do this, the account SHALL instead remain non-existent."
+                let account_existed = db.store.account_exists(*address);
+                if !account_existed {
+                    continue;
+                }
             }
 
             if !removed && !acc_info_updated && !storage_updated {
