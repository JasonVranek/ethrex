use std::collections::HashMap;

use ethrex_common::{
    types::{Block, BlockHash, ChainConfig},
    Address as CoreAddress, H256 as CoreH256,
};
use ethrex_storage::{error::StoreError, hash_address, hash_key, Store};
use ethrex_trie::{Node, NodeRLP, PathRLP, Trie, TrieError};
use revm::primitives::{
    AccountInfo as RevmAccountInfo, Address as RevmAddress, Bytecode as RevmBytecode,
    Bytes as RevmBytes, B256 as RevmB256, U256 as RevmU256,
};

<<<<<<< HEAD
use crate::{
    db::{ExecutionDB, StoreWrapper},
    errors::ExecutionDBError,
    spec_id, ChainConfig, EvmError,
=======
use crate::helpers::spec_id;
use crate::{
    db::StoreWrapper,
    errors::{EvmError, ExecutionDBError},
>>>>>>> 14406e2d
};

/// State used when running the EVM. The state can be represented with a [StoreWrapper] database, or
/// with a [ExecutionDB] in case we only want to store the necessary data for some particular
/// execution, for example when proving in L2 mode.
///
/// Encapsulates state behaviour to be agnostic to the evm implementation for crate users.
pub enum EvmState {
    Store(revm::db::State<StoreWrapper>),
    Execution(Box<revm::db::CacheDB<ExecutionDB>>),
}

impl EvmState {
    /// Get a reference to inner `Store` database
    pub fn database(&self) -> Option<&Store> {
        if let EvmState::Store(db) = self {
            Some(&db.database.store)
        } else {
            None
        }
    }

    /// Gets the stored chain config
    pub fn chain_config(&self) -> Result<ChainConfig, EvmError> {
        match self {
            EvmState::Store(db) => db.database.store.get_chain_config().map_err(EvmError::from),
            EvmState::Execution(db) => Ok(db.db.get_chain_config()),
        }
    }
}

/// Builds EvmState from a Store
pub fn evm_state(store: Store, block_hash: BlockHash) -> EvmState {
    EvmState::Store(
        revm::db::State::builder()
            .with_database(StoreWrapper { store, block_hash })
            .with_bundle_update()
            .without_state_clear()
            .build(),
    )
}

impl From<ExecutionDB> for EvmState {
    fn from(value: ExecutionDB) -> Self {
        EvmState::Execution(Box::new(revm::db::CacheDB::new(value)))
    }
}

use super::execution_db::ToExecDB;

impl revm::Database for StoreWrapper {
    type Error = StoreError;

    fn basic(&mut self, address: RevmAddress) -> Result<Option<RevmAccountInfo>, Self::Error> {
        let acc_info = match self
            .store
            .get_account_info_by_hash(self.block_hash, CoreAddress::from(address.0.as_ref()))?
        {
            None => return Ok(None),
            Some(acc_info) => acc_info,
        };
        let code = self
            .store
            .get_account_code(acc_info.code_hash)?
            .map(|b| RevmBytecode::new_raw(RevmBytes(b)));

        Ok(Some(RevmAccountInfo {
            balance: RevmU256::from_limbs(acc_info.balance.0),
            nonce: acc_info.nonce,
            code_hash: RevmB256::from(acc_info.code_hash.0),
            code,
        }))
    }

    fn code_by_hash(&mut self, code_hash: RevmB256) -> Result<RevmBytecode, Self::Error> {
        self.store
            .get_account_code(CoreH256::from(code_hash.as_ref()))?
            .map(|b| RevmBytecode::new_raw(RevmBytes(b)))
            .ok_or_else(|| StoreError::Custom(format!("No code for hash {code_hash}")))
    }

    fn storage(&mut self, address: RevmAddress, index: RevmU256) -> Result<RevmU256, Self::Error> {
        Ok(self
            .store
            .get_storage_at_hash(
                self.block_hash,
                CoreAddress::from(address.0.as_ref()),
                CoreH256::from(index.to_be_bytes()),
            )?
            .map(|value| RevmU256::from_limbs(value.0))
            .unwrap_or_else(|| RevmU256::ZERO))
    }

    fn block_hash(&mut self, number: u64) -> Result<RevmB256, Self::Error> {
        self.store
            .get_block_header(number)?
            .map(|header| RevmB256::from_slice(&header.compute_block_hash().0))
            .ok_or_else(|| StoreError::Custom(format!("Block {number} not found")))
    }
}

impl revm::DatabaseRef for StoreWrapper {
    type Error = StoreError;

    fn basic_ref(&self, address: RevmAddress) -> Result<Option<RevmAccountInfo>, Self::Error> {
        let acc_info = match self
            .store
            .get_account_info_by_hash(self.block_hash, CoreAddress::from(address.0.as_ref()))?
        {
            None => return Ok(None),
            Some(acc_info) => acc_info,
        };
        let code = self
            .store
            .get_account_code(acc_info.code_hash)?
            .map(|b| RevmBytecode::new_raw(RevmBytes(b)));

        Ok(Some(RevmAccountInfo {
            balance: RevmU256::from_limbs(acc_info.balance.0),
            nonce: acc_info.nonce,
            code_hash: RevmB256::from(acc_info.code_hash.0),
            code,
        }))
    }

    fn code_by_hash_ref(&self, code_hash: RevmB256) -> Result<RevmBytecode, Self::Error> {
        self.store
            .get_account_code(CoreH256::from(code_hash.as_ref()))?
            .map(|b| RevmBytecode::new_raw(RevmBytes(b)))
            .ok_or_else(|| StoreError::Custom(format!("No code for hash {code_hash}")))
    }

    fn storage_ref(&self, address: RevmAddress, index: RevmU256) -> Result<RevmU256, Self::Error> {
        Ok(self
            .store
            .get_storage_at_hash(
                self.block_hash,
                CoreAddress::from(address.0.as_ref()),
                CoreH256::from(index.to_be_bytes()),
            )?
            .map(|value| RevmU256::from_limbs(value.0))
            .unwrap_or_else(|| RevmU256::ZERO))
    }

    fn block_hash_ref(&self, number: u64) -> Result<RevmB256, Self::Error> {
        self.store
            .get_block_header(number)?
            .map(|header| RevmB256::from_slice(&header.compute_block_hash().0))
            .ok_or_else(|| StoreError::Custom(format!("Block {number} not found")))
    }
}

impl ToExecDB for StoreWrapper {
    fn to_exec_db(&self, block: &Block) -> Result<ExecutionDB, ExecutionDBError> {
        // TODO: Simplify this function and potentially merge with the implementation for
        // RpcDB.

        let parent_hash = block.header.parent_hash;
        let chain_config = self.store.get_chain_config()?;

        // pre-execute and get all state changes
        let cache = ExecutionDB::pre_execute(
            block,
            chain_config.chain_id,
            spec_id(&chain_config, block.header.timestamp),
            self,
        )
        .map_err(|err| Box::new(EvmError::from(err)))?; // TODO: ugly error handling
        let store_wrapper = cache.db;

        // index read and touched account addresses and storage keys
        let index = cache.accounts.iter().map(|(address, account)| {
            let address = CoreAddress::from(address.0.as_ref());
            let storage_keys: Vec<_> = account
                .storage
                .keys()
                .map(|key| CoreH256::from_slice(&key.to_be_bytes_vec()))
                .collect();
            (address, storage_keys)
        });

        // fetch all read/written values from store
        let cache_accounts = cache.accounts.iter().filter_map(|(address, account)| {
            let address = CoreAddress::from(address.0.as_ref());
            // filter new accounts (accounts that didn't exist before) assuming our store is
            // correct (based on the success of the pre-execution).
            if store_wrapper
                .store
                .get_account_info_by_hash(parent_hash, address)
                .is_ok_and(|account| account.is_some())
            {
                Some((address, account))
            } else {
                None
            }
        });
        let accounts = cache_accounts
            .clone()
            .map(|(address, _)| {
                // return error if account is missing
                let account = match store_wrapper
                    .store
                    .get_account_info_by_hash(parent_hash, address)
                {
                    Ok(Some(some)) => Ok(some),
                    Err(err) => Err(ExecutionDBError::Store(err)),
                    Ok(None) => unreachable!(), // we are filtering out accounts that are not present
                                                // in the store
                };
                Ok((address, account?))
            })
            .collect::<Result<HashMap<_, _>, ExecutionDBError>>()?;
        let code = cache_accounts
            .clone()
            .map(|(_, account)| {
                // return error if code is missing
                let hash = CoreH256::from(account.info.code_hash.0);
                Ok((
                    hash,
                    store_wrapper
                        .store
                        .get_account_code(hash)?
                        .ok_or(ExecutionDBError::NewMissingCode(hash))?,
                ))
            })
            .collect::<Result<_, ExecutionDBError>>()?;
        let storage = cache_accounts
            .map(|(address, account)| {
                // return error if storage is missing
                Ok((
                    address,
                    account
                        .storage
                        .keys()
                        .map(|key| {
                            let key = CoreH256::from(key.to_be_bytes());
                            let value = store_wrapper
                                .store
                                .get_storage_at_hash(parent_hash, address, key)
                                .map_err(ExecutionDBError::Store)?
                                .ok_or(ExecutionDBError::NewMissingStorage(address, key))?;
                            Ok((key, value))
                        })
                        .collect::<Result<HashMap<_, _>, ExecutionDBError>>()?,
                ))
            })
            .collect::<Result<HashMap<_, _>, ExecutionDBError>>()?;
        let block_hashes = cache
            .block_hashes
            .into_iter()
            .map(|(num, hash)| (num.try_into().unwrap(), CoreH256::from(hash.0)))
            .collect();
        // WARN: unwrapping because revm wraps a u64 as a U256

        // get account proofs
        let state_trie = self
            .store
            .state_trie(block.hash())?
            .ok_or(ExecutionDBError::NewMissingStateTrie(parent_hash))?;
        let parent_state_trie = self
            .store
            .state_trie(parent_hash)?
            .ok_or(ExecutionDBError::NewMissingStateTrie(parent_hash))?;
        let hashed_addresses: Vec<_> = index
            .clone()
            .map(|(address, _)| hash_address(&address))
            .collect();
        let initial_state_proofs = parent_state_trie.get_proofs(&hashed_addresses)?;
        let final_state_proofs: Vec<_> = hashed_addresses
            .iter()
            .map(|hashed_address| Ok((hashed_address, state_trie.get_proof(hashed_address)?)))
            .collect::<Result<_, TrieError>>()?;
        let potential_account_child_nodes = final_state_proofs
            .iter()
            .filter_map(|(hashed_address, proof)| get_potential_child_nodes(proof, hashed_address))
            .flat_map(|nodes| nodes.into_iter().map(|node| node.encode_raw()))
            .collect();
        let state_proofs = (
            initial_state_proofs.0,
            [initial_state_proofs.1, potential_account_child_nodes].concat(),
        );

        // get storage proofs
        let mut storage_proofs = HashMap::new();
        let mut final_storage_proofs = HashMap::new();
        for (address, storage_keys) in index {
            let Some(parent_storage_trie) = self.store.storage_trie(parent_hash, address)? else {
                // the storage of this account was empty or the account is newly created, either
                // way the storage trie was initially empty so there aren't any proofs to add.
                continue;
            };
            let storage_trie = self.store.storage_trie(block.hash(), address)?.ok_or(
                ExecutionDBError::NewMissingStorageTrie(block.hash(), address),
            )?;
            let paths = storage_keys.iter().map(hash_key).collect::<Vec<_>>();

            let initial_proofs = parent_storage_trie.get_proofs(&paths)?;
            let final_proofs: Vec<(_, Vec<_>)> = storage_keys
                .iter()
                .map(|key| {
                    let hashed_key = hash_key(key);
                    let proof = storage_trie.get_proof(&hashed_key)?;
                    Ok((hashed_key, proof))
                })
                .collect::<Result<_, TrieError>>()?;

            let potential_child_nodes: Vec<NodeRLP> = final_proofs
                .iter()
                .filter_map(|(hashed_key, proof)| get_potential_child_nodes(proof, hashed_key))
                .flat_map(|nodes| nodes.into_iter().map(|node| node.encode_raw()))
                .collect();
            let proofs = (
                initial_proofs.0,
                [initial_proofs.1, potential_child_nodes].concat(),
            );

            storage_proofs.insert(address, proofs);
            final_storage_proofs.insert(address, final_proofs);
        }

        Ok(ExecutionDB {
            accounts,
            code,
            storage,
            block_hashes,
            chain_config,
            state_proofs,
            storage_proofs,
        })
    }
}

/// Get all potential child nodes of a node whose value was deleted.
///
/// After deleting a value from a (partial) trie it's possible that the node containing the value gets
/// replaced by its child, whose prefix is possibly modified by appending some nibbles to it.
/// If we don't have this child node (because we're modifying a partial trie), then we can't
/// perform the deletion. If we have the final proof of exclusion of the deleted value, we can
/// calculate all posible child nodes.
fn get_potential_child_nodes(proof: &[NodeRLP], key: &PathRLP) -> Option<Vec<Node>> {
    // TODO: Perhaps it's possible to calculate the child nodes instead of storing all possible ones.
    let trie = Trie::from_nodes(
        proof.first(),
        &proof.iter().skip(1).cloned().collect::<Vec<_>>(),
    )
    .unwrap();

    // return some only if this is a proof of exclusion
    if trie.get(key).unwrap().is_none() {
        let final_node = Node::decode_raw(proof.last().unwrap()).unwrap();
        match final_node {
            Node::Extension(mut node) => {
                let mut variants = Vec::with_capacity(node.prefix.len());
                while {
                    variants.push(Node::from(node.clone()));
                    node.prefix.next().is_some()
                } {}
                Some(variants)
            }
            Node::Leaf(mut node) => {
                let mut variants = Vec::with_capacity(node.partial.len());
                while {
                    variants.push(Node::from(node.clone()));
                    node.partial.next().is_some()
                } {}
                Some(variants)
            }
            _ => None,
        }
    } else {
        None
    }
}<|MERGE_RESOLUTION|>--- conflicted
+++ resolved
@@ -9,19 +9,6 @@
 use revm::primitives::{
     AccountInfo as RevmAccountInfo, Address as RevmAddress, Bytecode as RevmBytecode,
     Bytes as RevmBytes, B256 as RevmB256, U256 as RevmU256,
-};
-
-<<<<<<< HEAD
-use crate::{
-    db::{ExecutionDB, StoreWrapper},
-    errors::ExecutionDBError,
-    spec_id, ChainConfig, EvmError,
-=======
-use crate::helpers::spec_id;
-use crate::{
-    db::StoreWrapper,
-    errors::{EvmError, ExecutionDBError},
->>>>>>> 14406e2d
 };
 
 /// State used when running the EVM. The state can be represented with a [StoreWrapper] database, or
