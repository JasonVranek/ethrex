--- conflicted
+++ resolved
@@ -328,26 +328,10 @@
                 && let Some(new_acc_info) = account.account_info()
             {
                 // Update account info in DB
-<<<<<<< HEAD
-                if let Some(new_acc_info) = account.account_info() {
-                    let code_hash = H256::from_slice(new_acc_info.code_hash.as_slice());
-                    let account_info = AccountInfo {
-                        code_hash,
-                        balance: U256::from_le_bytes(new_acc_info.balance.to_le_bytes()),
-                        nonce: new_acc_info.nonce,
-                    };
-                    account_update.info = Some(account_info);
-                    if account.is_contract_changed() {
-                        // Update code in db
-                        if let Some(code) = new_acc_info.code {
-                            account_update.code = Some(code.original_bytes().0);
-                        }
-                    }
-=======
                 let code_hash = H256::from_slice(new_acc_info.code_hash.as_slice());
                 let account_info = AccountInfo {
                     code_hash,
-                    balance: U256::from_little_endian(new_acc_info.balance.as_le_slice()),
+                    balance: U256::from_le_bytes(new_acc_info.balance.to_le_bytes()),
                     nonce: new_acc_info.nonce,
                 };
                 account_update.info = Some(account_info);
@@ -356,7 +340,6 @@
                     && let Some(code) = new_acc_info.code
                 {
                     account_update.code = Some(code.original_bytes().0);
->>>>>>> 3e35ab5a
                 }
             }
             // Update account storage in DB
