--- conflicted
+++ resolved
@@ -12,11 +12,7 @@
 
 pub trait Database: Send + Sync {
     fn get_account(&self, address: Address) -> Result<Account, DatabaseError>;
-<<<<<<< HEAD
-    fn get_storage_slot(&self, address: Address, key: H256) -> Result<U256, DatabaseError>;
-=======
     fn get_storage_value(&self, address: Address, key: H256) -> Result<U256, DatabaseError>;
->>>>>>> 98229fc1
     fn get_block_hash(&self, block_number: u64) -> Result<Option<H256>, DatabaseError>;
     fn account_exists(&self, address: Address) -> bool;
     fn get_chain_config(&self) -> ChainConfig;
