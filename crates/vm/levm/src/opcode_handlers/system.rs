--- conflicted
+++ resolved
@@ -1,18 +1,10 @@
 use crate::{
     call_frame::CallFrame,
-<<<<<<< HEAD
-    constants::{call_opcode, SUCCESS_FOR_RETURN},
-    errors::{OpcodeSuccess, ResultReason, VMError},
-    vm::{word_to_address, VM},
-};
-use ethereum_rust_core::U256;
-=======
     constants::{call_opcode, gas_cost, SUCCESS_FOR_RETURN},
     errors::{OpcodeSuccess, ResultReason, VMError},
     vm::{word_to_address, VM},
 };
-use ethereum_rust_core::{types::TxKind, Address, U256};
->>>>>>> 5ded681a
+use ethereum_rust_core::{types::TxKind, U256};
 
 // System Operations (10)
 // Opcodes: CREATE, CALL, CALLCODE, RETURN, DELEGATECALL, CREATE2, STATICCALL, REVERT, INVALID, SELFDESTRUCT
