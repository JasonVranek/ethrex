use crate::{
    call_frame::CallFrame,
    constants::{WORD_SIZE, WORD_SIZE_IN_BYTES_USIZE},
    errors::{OpcodeResult, OutOfGasError, VMError},
    gas_cost::{self, SSTORE_STIPEND},
    memory::{self, calculate_memory_size},
    vm::VM,
};
use ethrex_common::{types::Fork, H256, U256};

// Stack, Memory, Storage and Flow Operations (15)
// Opcodes: POP, MLOAD, MSTORE, MSTORE8, SLOAD, SSTORE, JUMP, JUMPI, PC, MSIZE, GAS, JUMPDEST, TLOAD, TSTORE, MCOPY

impl<'a> VM<'a> {
    // POP operation
    pub fn op_pop(&mut self) -> Result<OpcodeResult, VMError> {
        let current_call_frame = self.current_call_frame_mut()?;
        current_call_frame.increase_consumed_gas(gas_cost::POP)?;
        current_call_frame.stack.pop()?;
        Ok(OpcodeResult::Continue { pc_increment: 1 })
    }

    // TLOAD operation
    pub fn op_tload(&mut self) -> Result<OpcodeResult, VMError> {
        // [EIP-1153] - TLOAD is only available from CANCUN
        if self.env.config.fork < Fork::Cancun {
            return Err(VMError::InvalidOpcode);
        }

        let key = self.current_call_frame_mut()?.stack.pop()?;
        let to = self.current_call_frame()?.to;
        let value = self
            .env
            .transient_storage
            .get(&(to, key))
            .cloned()
            .unwrap_or(U256::zero());

        let current_call_frame = self.current_call_frame_mut()?;

        current_call_frame.increase_consumed_gas(gas_cost::TLOAD)?;

        current_call_frame.stack.push(value)?;
        Ok(OpcodeResult::Continue { pc_increment: 1 })
    }

    // TSTORE operation
    pub fn op_tstore(&mut self) -> Result<OpcodeResult, VMError> {
        // [EIP-1153] - TLOAD is only available from CANCUN
        if self.env.config.fork < Fork::Cancun {
            return Err(VMError::InvalidOpcode);
        }
        let (key, value, to) = {
            let current_call_frame = self.current_call_frame_mut()?;

            current_call_frame.increase_consumed_gas(gas_cost::TSTORE)?;

            if current_call_frame.is_static {
                return Err(VMError::OpcodeNotAllowedInStaticContext);
            }

            let key = current_call_frame.stack.pop()?;
            let value = current_call_frame.stack.pop()?;
            (key, value, current_call_frame.to)
        };
        self.env.transient_storage.insert((to, key), value);

        Ok(OpcodeResult::Continue { pc_increment: 1 })
    }

    // MLOAD operation
    pub fn op_mload(&mut self) -> Result<OpcodeResult, VMError> {
        let current_call_frame = self.current_call_frame_mut()?;
        let offset = current_call_frame.stack.pop()?;

        let new_memory_size = calculate_memory_size(offset, WORD_SIZE_IN_BYTES_USIZE)?;

        current_call_frame.increase_consumed_gas(gas_cost::mload(
            new_memory_size,
            current_call_frame.memory.len(),
        )?)?;

        current_call_frame
            .stack
            .push(memory::load_word(&mut current_call_frame.memory, offset)?)?;

        Ok(OpcodeResult::Continue { pc_increment: 1 })
    }

    // MSTORE operation
    pub fn op_mstore(&mut self) -> Result<OpcodeResult, VMError> {
        let current_call_frame = self.current_call_frame_mut()?;
        let offset = current_call_frame.stack.pop()?;

        let new_memory_size = calculate_memory_size(offset, WORD_SIZE_IN_BYTES_USIZE)?;

        current_call_frame.increase_consumed_gas(gas_cost::mstore(
            new_memory_size,
            current_call_frame.memory.len(),
        )?)?;

        let value = current_call_frame.stack.pop()?;

        memory::try_store_data(
            &mut current_call_frame.memory,
            offset,
            &value.to_big_endian(),
        )?;

        Ok(OpcodeResult::Continue { pc_increment: 1 })
    }

    // MSTORE8 operation
    pub fn op_mstore8(&mut self) -> Result<OpcodeResult, VMError> {
        let current_call_frame = self.current_call_frame_mut()?;
        // TODO: modify expansion cost to accept U256
        let offset = current_call_frame.stack.pop()?;

        let new_memory_size = calculate_memory_size(offset, 1)?;

        current_call_frame.increase_consumed_gas(gas_cost::mstore8(
            new_memory_size,
            current_call_frame.memory.len(),
        )?)?;

        let value = current_call_frame.stack.pop()?;

        memory::try_store_data(
            &mut current_call_frame.memory,
            offset,
            &value.to_big_endian()[WORD_SIZE - 1..WORD_SIZE],
        )?;

        Ok(OpcodeResult::Continue { pc_increment: 1 })
    }

    // SLOAD operation
    pub fn op_sload(&mut self) -> Result<OpcodeResult, VMError> {
        let fork = self.env.config.fork;
        let (storage_slot_key, address) = {
            let current_call_frame = self.current_call_frame_mut()?;
            let storage_slot_key = current_call_frame.stack.pop()?;
            let address = current_call_frame.to;
            (storage_slot_key, address)
        };

        let storage_slot_key = H256::from(storage_slot_key.to_big_endian());

        let (value, storage_slot_was_cold) = self.access_storage_slot(address, storage_slot_key)?;

        let current_call_frame = self.current_call_frame_mut()?;

        current_call_frame.increase_consumed_gas(gas_cost::sload(storage_slot_was_cold, fork)?)?;

<<<<<<< HEAD
        current_call_frame.stack.push(storage_slot)?;
=======
        current_call_frame.stack.push(value)?;
>>>>>>> 98229fc1
        Ok(OpcodeResult::Continue { pc_increment: 1 })
    }

    // SSTORE operation
    pub fn op_sstore(&mut self) -> Result<OpcodeResult, VMError> {
        if self.current_call_frame()?.is_static {
            return Err(VMError::OpcodeNotAllowedInStaticContext);
        }

        let (storage_slot_key, new_storage_slot_value, to) = {
            let current_call_frame = self.current_call_frame_mut()?;
            let storage_slot_key = current_call_frame.stack.pop()?;
            let new_storage_slot_value = current_call_frame.stack.pop()?;
            let to = current_call_frame.to;
            (storage_slot_key, new_storage_slot_value, to)
        };

        // EIP-2200
        let gas_left = self
            .current_call_frame()?
            .gas_limit
            .checked_sub(self.current_call_frame()?.gas_used)
            .ok_or(OutOfGasError::ConsumedGasOverflow)?;
        if gas_left <= SSTORE_STIPEND {
            return Err(VMError::OutOfGas(OutOfGasError::MaxGasLimitExceeded));
        }

        // Get current and original (pre-tx) values.
        let key = H256::from(storage_slot_key.to_big_endian());
        let (current_value, storage_slot_was_cold) = self.access_storage_slot(to, key)?;
        let original_value = self.get_original_storage(to, key)?;

        // Gas Refunds
        // Sync gas refund with global env, ensuring consistency accross contexts.
        let mut gas_refunds = self.env.refunded_gas;
        let (remove_slot_cost, restore_empty_slot_cost, restore_slot_cost) =
            match self.env.config.fork {
                // https://eips.ethereum.org/EIPS/eip-1283#specification
                Fork::Constantinople => (15000, 19800, 4800),
                // https://eips.ethereum.org/EIPS/eip-2200
                f if f >= Fork::Istanbul && f < Fork::Berlin => (15000, 19200, 4200),
                // https://eips.ethereum.org/EIPS/eip-2929
                _ => (4800, 19900, 2800),
            };

        if self.env.config.fork < Fork::Istanbul && self.env.config.fork != Fork::Constantinople {
            if !current_value.is_zero() && new_storage_slot_value.is_zero() {
                gas_refunds = gas_refunds
                    .checked_add(15000)
                    .ok_or(VMError::GasRefundsOverflow)?;
            }
        } else if (self.env.config.fork == Fork::Constantinople
            || self.env.config.fork >= Fork::Istanbul)
            && new_storage_slot_value != current_value
        {
            if current_value == original_value {
                if original_value != U256::zero() && new_storage_slot_value == U256::zero() {
                    gas_refunds = gas_refunds
                        .checked_add(remove_slot_cost)
                        .ok_or(VMError::GasRefundsOverflow)?;
                }
            } else {
                if original_value != U256::zero() {
                    if current_value == U256::zero() {
                        gas_refunds = gas_refunds
                            .checked_sub(remove_slot_cost)
                            .ok_or(VMError::GasRefundsUnderflow)?;
                    } else if new_storage_slot_value == U256::zero() {
                        gas_refunds = gas_refunds
                            .checked_add(remove_slot_cost)
                            .ok_or(VMError::GasRefundsUnderflow)?;
                    }
                }
                if new_storage_slot_value == original_value {
                    if original_value == U256::zero() {
                        gas_refunds = gas_refunds
                            .checked_add(restore_empty_slot_cost)
                            .ok_or(VMError::GasRefundsUnderflow)?;
                    } else {
                        gas_refunds = gas_refunds
                            .checked_add(restore_slot_cost)
                            .ok_or(VMError::GasRefundsUnderflow)?;
                    }
                }
            }
        }

        self.env.refunded_gas = gas_refunds;
        let fork = self.env.config.fork;

        self.current_call_frame_mut()?
            .increase_consumed_gas(gas_cost::sstore(
                original_value,
                current_value,
                new_storage_slot_value,
                storage_slot_was_cold,
                fork,
            )?)?;

        self.update_account_storage(to, key, new_storage_slot_value)?;
        Ok(OpcodeResult::Continue { pc_increment: 1 })
    }

    // MSIZE operation
    pub fn op_msize(&mut self) -> Result<OpcodeResult, VMError> {
        let current_call_frame = self.current_call_frame_mut()?;
        current_call_frame.increase_consumed_gas(gas_cost::MSIZE)?;
        current_call_frame
            .stack
            .push(current_call_frame.memory.len().into())?;
        Ok(OpcodeResult::Continue { pc_increment: 1 })
    }

    // GAS operation
    pub fn op_gas(&mut self) -> Result<OpcodeResult, VMError> {
        let current_call_frame = self.current_call_frame_mut()?;
        current_call_frame.increase_consumed_gas(gas_cost::GAS)?;

        let remaining_gas = current_call_frame
            .gas_limit
            .checked_sub(current_call_frame.gas_used)
            .ok_or(OutOfGasError::ConsumedGasOverflow)?;
        // Note: These are not consumed gas calculations, but are related, so I used this wrapping here
        current_call_frame.stack.push(remaining_gas.into())?;

        Ok(OpcodeResult::Continue { pc_increment: 1 })
    }

    // MCOPY operation
    pub fn op_mcopy(&mut self) -> Result<OpcodeResult, VMError> {
        // [EIP-5656] - MCOPY is only available from CANCUN
        if self.env.config.fork < Fork::Cancun {
            return Err(VMError::InvalidOpcode);
        }
        let current_call_frame = self.current_call_frame_mut()?;
        let dest_offset = current_call_frame.stack.pop()?;
        let src_offset = current_call_frame.stack.pop()?;
        let size: usize = current_call_frame
            .stack
            .pop()?
            .try_into()
            .map_err(|_| VMError::VeryLargeNumber)?;

        let new_memory_size_for_dest = calculate_memory_size(dest_offset, size)?;

        let new_memory_size_for_src = calculate_memory_size(src_offset, size)?;

        current_call_frame.increase_consumed_gas(gas_cost::mcopy(
            new_memory_size_for_dest.max(new_memory_size_for_src),
            current_call_frame.memory.len(),
            size,
        )?)?;

        memory::try_copy_within(
            &mut current_call_frame.memory,
            src_offset,
            dest_offset,
            size,
        )?;

        Ok(OpcodeResult::Continue { pc_increment: 1 })
    }

    // JUMP operation
    pub fn op_jump(&mut self) -> Result<OpcodeResult, VMError> {
        let current_call_frame = self.current_call_frame_mut()?;
        current_call_frame.increase_consumed_gas(gas_cost::JUMP)?;

        let jump_address = current_call_frame.stack.pop()?;
        Self::jump(current_call_frame, jump_address)?;

        Ok(OpcodeResult::Continue { pc_increment: 0 })
    }

    /// JUMP* family (`JUMP` and `JUMP` ATTOW [DEC 2024]) helper
    /// function.
    /// This function returns whether the `jump_address` is a valid JUMPDEST
    /// for the specified `call_frame` or not.
    fn is_valid_jump_addr(call_frame: &CallFrame, jump_address: usize) -> bool {
        call_frame.valid_jump_destinations.contains(&jump_address)
    }

    /// JUMP* family (`JUMP` and `JUMP` ATTOW [DEC 2024]) helper
    /// function.
    /// This function will change the PC for the specified call frame
    /// to be equal to the specified address. If the address is not a
    /// valid JUMPDEST, it will return an error
    pub fn jump(call_frame: &mut CallFrame, jump_address: U256) -> Result<(), VMError> {
        let jump_address_usize = jump_address
            .try_into()
            .map_err(|_err| VMError::VeryLargeNumber)?;

        match Self::is_valid_jump_addr(call_frame, jump_address_usize) {
            true => {
                call_frame.pc = jump_address_usize;
                Ok(())
            }
            false => Err(VMError::InvalidJump),
        }
    }

    // JUMPI operation
    pub fn op_jumpi(&mut self) -> Result<OpcodeResult, VMError> {
        let current_call_frame = self.current_call_frame_mut()?;
        let jump_address = current_call_frame.stack.pop()?;
        let condition = current_call_frame.stack.pop()?;

        current_call_frame.increase_consumed_gas(gas_cost::JUMPI)?;

        let pc_increment = if !condition.is_zero() {
            // Move the PC but don't increment it afterwards
            Self::jump(current_call_frame, jump_address)?;
            0
        } else {
            1
        };
        Ok(OpcodeResult::Continue { pc_increment })
    }

    // JUMPDEST operation
    pub fn op_jumpdest(&mut self) -> Result<OpcodeResult, VMError> {
        let current_call_frame = self.current_call_frame_mut()?;
        current_call_frame.increase_consumed_gas(gas_cost::JUMPDEST)?;
        Ok(OpcodeResult::Continue { pc_increment: 1 })
    }

    // PC operation
    pub fn op_pc(&mut self) -> Result<OpcodeResult, VMError> {
        let current_call_frame = self.current_call_frame_mut()?;
        current_call_frame.increase_consumed_gas(gas_cost::PC)?;

        current_call_frame
            .stack
            .push(U256::from(current_call_frame.pc))?;

        Ok(OpcodeResult::Continue { pc_increment: 1 })
    }
}<|MERGE_RESOLUTION|>--- conflicted
+++ resolved
@@ -152,11 +152,7 @@
 
         current_call_frame.increase_consumed_gas(gas_cost::sload(storage_slot_was_cold, fork)?)?;
 
-<<<<<<< HEAD
-        current_call_frame.stack.push(storage_slot)?;
-=======
         current_call_frame.stack.push(value)?;
->>>>>>> 98229fc1
         Ok(OpcodeResult::Continue { pc_increment: 1 })
     }
 
