use crate::{
    errors::{ContextResult, InternalError},
    hooks::{DefaultHook, default_hook, hook::Hook},
    opcodes::Opcode,
    vm::VM,
};

use ethrex_common::{Address, H160, U256};

pub const COMMON_BRIDGE_L2_ADDRESS: Address = H160([
    0x00, 0x00, 0x00, 0x00, 0x00, 0x00, 0x00, 0x00, 0x00, 0x00, 0x00, 0x00, 0x00, 0x00, 0x00, 0x00,
    0x00, 0x00, 0xff, 0xff,
]);

pub struct L2Hook {}

impl Hook for L2Hook {
    fn prepare_execution(&mut self, vm: &mut VM<'_>) -> Result<(), crate::errors::VMError> {
        if !vm.env.is_privileged {
            return DefaultHook.prepare_execution(vm);
        }

        let sender_address = vm.env.origin;
        let sender_balance = vm.db.get_account(sender_address)?.info.balance;

        let mut tx_should_fail = false;

        // The bridge is allowed to mint ETH.
        // This is done by not decreasing it's balance when it's the source of a transfer.
        // For other privileged transactions, insufficient balance can't cause an error
        // since they must always be accepted, and an error would mark them as invalid
        // Instead, we make them revert by inserting a revert2
        if sender_address != COMMON_BRIDGE_L2_ADDRESS {
            let value = vm.current_call_frame()?.msg_value;
            if value > sender_balance {
<<<<<<< HEAD
                privileged_had_insufficient_balance = true;
                vm.current_call_frame_mut()?.msg_value = U256::ZERO;
                vm.current_call_frame_mut()?
                    .set_code(vec![Opcode::INVALID.into()].into())?;
=======
                tx_should_fail = true;
>>>>>>> aacd8156
            } else {
                // This should never fail, since we just checked the balance is enough.
                vm.decrease_account_balance(sender_address, value)
                    .map_err(|_| {
                        InternalError::Custom(
                            "Insufficient funds in privileged transaction".to_string(),
                        )
                    })?;
            }
        }

        // if fork > prague: default_hook::validate_min_gas_limit
        // NOT CHECKED: the l1 makes spamming privileged transactions not economical

        // (1) GASLIMIT_PRICE_PRODUCT_OVERFLOW
        // NOT CHECKED: privileged transactions do not pay for gas

        // (2) INSUFFICIENT_MAX_FEE_PER_BLOB_GAS
        // NOT CHECKED: the blob price does not matter, privileged transactions do not support blobs

        // (4) INSUFFICIENT_MAX_FEE_PER_GAS
        // NOT CHECKED: privileged transactions do not pay for gas, the gas price is irrelevant

        // (5) INITCODE_SIZE_EXCEEDED
        // NOT CHECKED: privileged transactions can't be of "create" type

        // (6) INTRINSIC_GAS_TOO_LOW
        // CHANGED: the gas should be charged, but the transaction shouldn't error
        if vm.add_intrinsic_gas().is_err() {
            tx_should_fail = true;
        }

        // (7) NONCE_IS_MAX
        // NOT CHECKED: privileged transactions don't use the account nonce

        // (8) PRIORITY_GREATER_THAN_MAX_FEE_PER_GAS
        // NOT CHECKED: privileged transactions do not pay for gas, the gas price is irrelevant

        // (9) SENDER_NOT_EOA
        // NOT CHECKED: contracts can also send privileged transactions

        // (10) GAS_ALLOWANCE_EXCEEDED
        // CHECKED: we don't want to exceed block limits
        default_hook::validate_gas_allowance(vm)?;

        // Transaction is type 3 if tx_max_fee_per_blob_gas is Some
        // NOT CHECKED: privileged transactions are not type 3

        // Transaction is type 4 if authorization_list is Some
        // NOT CHECKED: privileged transactions are not type 4

        if tx_should_fail {
            // If the transaction failed some validation, but it must still be included
            // To prevent it from taking effect, we force it to revert
            vm.current_call_frame_mut()?.msg_value = U256::zero();
            vm.current_call_frame_mut()?
                .set_code(vec![Opcode::INVALID.into()].into())?;
            return Ok(());
        }

        default_hook::transfer_value(vm)?;

        default_hook::set_bytecode_and_code_address(vm)?;

        Ok(())
    }

    fn finalize_execution(
        &mut self,
        vm: &mut VM<'_>,
        ctx_result: &mut ContextResult,
    ) -> Result<(), crate::errors::VMError> {
        if !vm.env.is_privileged {
            return DefaultHook.finalize_execution(vm, ctx_result);
        }

        if !ctx_result.is_success() && vm.env.origin != COMMON_BRIDGE_L2_ADDRESS {
            default_hook::undo_value_transfer(vm)?;
        }

        // Even if privileged transactions themselves can't create
        // They can call contracts that use CREATE/CREATE2
        default_hook::delete_self_destruct_accounts(vm)?;

        Ok(())
    }
}<|MERGE_RESOLUTION|>--- conflicted
+++ resolved
@@ -33,14 +33,7 @@
         if sender_address != COMMON_BRIDGE_L2_ADDRESS {
             let value = vm.current_call_frame()?.msg_value;
             if value > sender_balance {
-<<<<<<< HEAD
-                privileged_had_insufficient_balance = true;
-                vm.current_call_frame_mut()?.msg_value = U256::ZERO;
-                vm.current_call_frame_mut()?
-                    .set_code(vec![Opcode::INVALID.into()].into())?;
-=======
                 tx_should_fail = true;
->>>>>>> aacd8156
             } else {
                 // This should never fail, since we just checked the balance is enough.
                 vm.decrease_account_balance(sender_address, value)
@@ -95,7 +88,7 @@
         if tx_should_fail {
             // If the transaction failed some validation, but it must still be included
             // To prevent it from taking effect, we force it to revert
-            vm.current_call_frame_mut()?.msg_value = U256::zero();
+            vm.current_call_frame_mut()?.msg_value = U256::ZERO;
             vm.current_call_frame_mut()?
                 .set_code(vec![Opcode::INVALID.into()].into())?;
             return Ok(());
