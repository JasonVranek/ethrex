--- conflicted
+++ resolved
@@ -130,16 +130,11 @@
         ..Default::default()
     };
 
-<<<<<<< HEAD
-    VM::new(
-        TxKind::Call(EthrexAddress::from_low_u64_be(CONTRACT_ADDRESS)),
-        env,
-        Default::default(),
-        Default::default(),
-        db,
-        Vec::new(),
-        None,
-    )
+    let tx = Transaction::EIP1559Transaction(EIP1559Transaction {
+        to: TxKind::Call(EthrexAddress::from_low_u64_be(42)),
+        ..Default::default()
+    });
+    VM::new(env, db, &tx)
 }
 
 fn setup_execution_db(sender_address: EthrexAddress, bytecode: Bytes) -> ExecutionDB {
@@ -190,11 +185,4 @@
     });
 
     execution_db
-=======
-    let tx = Transaction::EIP1559Transaction(EIP1559Transaction {
-        to: TxKind::Call(EthrexAddress::from_low_u64_be(42)),
-        ..Default::default()
-    });
-    VM::new(env, db, &tx)
->>>>>>> efbc932b
 }