--- conflicted
+++ resolved
@@ -16,15 +16,11 @@
 };
 use eth_sender::Overrides;
 use ethrex_common::{
-    Address, H160, H256, U256,
+    Address, Signature, H160, H256, U256,
     types::{
         signer::Signer, BlobsBundle, EIP1559Transaction, EIP4844Transaction, GenericTransaction,
         PrivilegedL2Transaction, Signable, TxKind, TxType, WrappedEIP4844Transaction,
     },
-<<<<<<< HEAD
-    Address, Signature, H160, H256, U256,
-=======
->>>>>>> 7f4cedad
 };
 use ethrex_rlp::encode::{PayloadRLPEncode, RLPEncode};
 use keccak_hash::keccak;
