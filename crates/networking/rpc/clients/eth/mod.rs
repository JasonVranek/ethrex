--- conflicted
+++ resolved
@@ -1,11 +1,9 @@
 use std::fmt;
 
 use crate::{
-<<<<<<< HEAD
-    clients::eth::errors::{GetBatchByNumberError, GetNodeStatusError},
-=======
-    clients::eth::errors::{GetBatchByNumberError, GetWitnessError, TxPoolContentError},
->>>>>>> 4acb6a78
+    clients::eth::errors::{
+        GetBatchByNumberError, GetNodeStatusError, GetWitnessError, TxPoolContentError,
+    },
     mempool::MempoolContent,
     types::{
         block::RpcBlock,
@@ -25,14 +23,9 @@
 use ethrex_common::{
     Address, H160, H256, U256,
     types::{
-<<<<<<< HEAD
-        BlobsBundle, BlockHash, EIP1559Transaction, EIP4844Transaction, GenericTransaction,
-        PrivilegedL2Transaction, Signable, TxKind, TxType, WrappedEIP4844Transaction, batch::Batch,
-=======
         BlobsBundle, Block, BlockHash, EIP1559Transaction, EIP4844Transaction, GenericTransaction,
         PrivilegedL2Transaction, Signable, TxKind, TxType, WrappedEIP4844Transaction, batch::Batch,
         block_execution_witness::ExecutionWitnessResult,
->>>>>>> 4acb6a78
     },
     utils::decode_hex,
 };
@@ -74,34 +67,6 @@
     L2(PrivilegedL2Transaction),
 }
 
-<<<<<<< HEAD
-#[derive(Debug, Clone)]
-pub enum BlockByNumber {
-    Number(u64),
-    Latest,
-    Earliest,
-    Pending,
-}
-
-impl From<BlockByNumber> for Value {
-    fn from(value: BlockByNumber) -> Self {
-        match value {
-            BlockByNumber::Number(n) => json!(format!("{n:#x}")),
-            BlockByNumber::Latest => json!("latest"),
-            BlockByNumber::Earliest => json!("earliest"),
-            BlockByNumber::Pending => json!("pending"),
-        }
-    }
-}
-
-impl From<u64> for BlockByNumber {
-    fn from(value: u64) -> Self {
-        BlockByNumber::Number(value)
-    }
-}
-
-=======
->>>>>>> 4acb6a78
 pub const MAX_NUMBER_OF_RETRIES: u64 = 10;
 pub const BACKOFF_FACTOR: u64 = 2;
 // Give at least 8 blocks before trying to bump gas.
@@ -1383,7 +1348,42 @@
         self.get_fee_from_override_or_get_gas_price(None).await
     }
 
-<<<<<<< HEAD
+    pub async fn tx_pool_content(&self) -> Result<MempoolContent, EthClientError> {
+        let request = RpcRequest {
+            id: RpcRequestId::Number(1),
+            jsonrpc: "2.0".to_string(),
+            method: "txpool_content".to_string(),
+            params: None,
+        };
+
+        match self.send_request(request).await? {
+            RpcResponse::Success(result) => serde_json::from_value(result.result)
+                .map_err(TxPoolContentError::SerdeJSONError)
+                .map_err(EthClientError::from),
+            RpcResponse::Error(error_response) => {
+                Err(TxPoolContentError::RPCError(error_response.error.message).into())
+            }
+        }
+    }
+
+    pub async fn get_batch_by_number(&self, batch_number: u64) -> Result<RpcBatch, EthClientError> {
+        let request = RpcRequest {
+            id: RpcRequestId::Number(1),
+            jsonrpc: "2.0".to_string(),
+            method: "ethrex_getBatchByNumber".to_string(),
+            params: Some(vec![json!(format!("{batch_number:#x}")), json!(true)]),
+        };
+
+        match self.send_request(request).await? {
+            RpcResponse::Success(result) => serde_json::from_value(result.result)
+                .map_err(GetBatchByNumberError::SerdeJSONError)
+                .map_err(EthClientError::from),
+            RpcResponse::Error(error_response) => {
+                Err(GetBatchByNumberError::RPCError(error_response.error.message).into())
+            }
+        }
+    }
+
     pub async fn node_status(&self) -> Result<String, EthClientError> {
         let request = RpcRequest {
             id: RpcRequestId::Number(1),
@@ -1400,66 +1400,6 @@
                 Err(GetNodeStatusError::RPCError(error_response.error.message).into())
             }
             Err(error) => Err(error),
-        }
-    }
-
-=======
->>>>>>> 4acb6a78
-    pub async fn tx_pool_content(&self) -> Result<MempoolContent, EthClientError> {
-        let request = RpcRequest {
-            id: RpcRequestId::Number(1),
-            jsonrpc: "2.0".to_string(),
-            method: "txpool_content".to_string(),
-            params: None,
-        };
-
-<<<<<<< HEAD
-        match self.send_request(request).await {
-            Ok(RpcResponse::Success(result)) => serde_json::from_value(result.result)
-                .map_err(GetNodeStatusError::SerdeJSONError)
-                .map_err(EthClientError::from),
-            Ok(RpcResponse::Error(error_response)) => {
-                Err(GetNodeStatusError::RPCError(error_response.error.message).into())
-            }
-            Err(error) => Err(error),
-=======
-        match self.send_request(request).await? {
-            RpcResponse::Success(result) => serde_json::from_value(result.result)
-                .map_err(TxPoolContentError::SerdeJSONError)
-                .map_err(EthClientError::from),
-            RpcResponse::Error(error_response) => {
-                Err(TxPoolContentError::RPCError(error_response.error.message).into())
-            }
->>>>>>> 4acb6a78
-        }
-    }
-
-    pub async fn get_batch_by_number(&self, batch_number: u64) -> Result<RpcBatch, EthClientError> {
-        let request = RpcRequest {
-            id: RpcRequestId::Number(1),
-            jsonrpc: "2.0".to_string(),
-            method: "ethrex_getBatchByNumber".to_string(),
-            params: Some(vec![json!(format!("{batch_number:#x}")), json!(true)]),
-        };
-
-<<<<<<< HEAD
-        match self.send_request(request).await {
-            Ok(RpcResponse::Success(result)) => serde_json::from_value(result.result)
-                .map_err(GetBatchByNumberError::SerdeJSONError)
-                .map_err(EthClientError::from),
-            Ok(RpcResponse::Error(error_response)) => {
-                Err(GetBatchByNumberError::RPCError(error_response.error.message).into())
-            }
-            Err(error) => Err(error),
-=======
-        match self.send_request(request).await? {
-            RpcResponse::Success(result) => serde_json::from_value(result.result)
-                .map_err(GetBatchByNumberError::SerdeJSONError)
-                .map_err(EthClientError::from),
-            RpcResponse::Error(error_response) => {
-                Err(GetBatchByNumberError::RPCError(error_response.error.message).into())
-            }
->>>>>>> 4acb6a78
         }
     }
 }
