use ethrex_blockchain::{
    error::{ChainError, InvalidForkChoice},
    fork_choice::apply_fork_choice,
    latest_canonical_block_hash,
    payload::{create_payload, BuildPayloadArgs},
};
use ethrex_common::types::BlockHeader;
use ethrex_p2p::sync::SyncMode;
use serde_json::Value;
use tracing::{debug, info, warn};

use crate::{
    rpc::{RpcApiContext, RpcHandler},
    types::{
        fork_choice::{ForkChoiceResponse, ForkChoiceState, PayloadAttributesV3},
        payload::PayloadStatus,
    },
    utils::RpcErr,
    utils::RpcRequest,
};

#[derive(Debug)]
pub struct ForkChoiceUpdatedV1 {
    pub fork_choice_state: ForkChoiceState,
    pub payload_attributes: Option<PayloadAttributesV3>,
}

impl RpcHandler for ForkChoiceUpdatedV1 {
    fn parse(params: &Option<Vec<Value>>) -> Result<Self, RpcErr> {
        let (fork_choice_state, payload_attributes) = parse(params, false)?;
        Ok(ForkChoiceUpdatedV1 {
            fork_choice_state,
            payload_attributes,
        })
    }

    async fn handle(&self, context: RpcApiContext) -> Result<Value, RpcErr> {
        let (head_block_opt, mut response) =
            handle_forkchoice(&self.fork_choice_state, context.clone(), 1).await?;
        if let (Some(head_block), Some(attributes)) = (head_block_opt, &self.payload_attributes) {
            let chain_config = context.storage.get_chain_config()?;
            if chain_config.is_cancun_activated(attributes.timestamp) {
                return Err(RpcErr::UnsuportedFork(
                    "forkChoiceV1 used to build Cancun payload".to_string(),
                ));
            }
            validate_attributes_v1(attributes, &head_block)?;
            let payload_id = build_payload(attributes, context, &self.fork_choice_state, 1).await?;
            response.set_id(payload_id);
        }
        serde_json::to_value(response).map_err(|error| RpcErr::Internal(error.to_string()))
    }
}

#[derive(Debug)]
pub struct ForkChoiceUpdatedV2 {
    pub fork_choice_state: ForkChoiceState,
    pub payload_attributes: Option<PayloadAttributesV3>,
}

impl RpcHandler for ForkChoiceUpdatedV2 {
    fn parse(params: &Option<Vec<Value>>) -> Result<Self, RpcErr> {
        let (fork_choice_state, payload_attributes) = parse(params, false)?;
        Ok(ForkChoiceUpdatedV2 {
            fork_choice_state,
            payload_attributes,
        })
    }

    async fn handle(&self, context: RpcApiContext) -> Result<Value, RpcErr> {
        let (head_block_opt, mut response) =
            handle_forkchoice(&self.fork_choice_state, context.clone(), 2).await?;
        if let (Some(head_block), Some(attributes)) = (head_block_opt, &self.payload_attributes) {
            let chain_config = context.storage.get_chain_config()?;
            if chain_config.is_cancun_activated(attributes.timestamp) {
                return Err(RpcErr::UnsuportedFork(
                    "forkChoiceV2 used to build Cancun payload".to_string(),
                ));
            } else if chain_config.is_shanghai_activated(attributes.timestamp) {
                validate_attributes_v2(attributes, &head_block)?;
            } else {
                // Behave as a v1
                validate_attributes_v1(attributes, &head_block)?;
            }
            let payload_id = build_payload(attributes, context, &self.fork_choice_state, 2).await?;
            response.set_id(payload_id);
        }
        serde_json::to_value(response).map_err(|error| RpcErr::Internal(error.to_string()))
    }
}

#[derive(Debug)]
pub struct ForkChoiceUpdatedV3 {
    pub fork_choice_state: ForkChoiceState,
    pub payload_attributes: Option<PayloadAttributesV3>,
}

impl From<ForkChoiceUpdatedV3> for RpcRequest {
    fn from(val: ForkChoiceUpdatedV3) -> Self {
        RpcRequest {
            method: "engine_forkchoiceUpdatedV3".to_string(),
            params: Some(vec![
                serde_json::json!(val.fork_choice_state),
                serde_json::json!(val.payload_attributes),
            ]),
            ..Default::default()
        }
    }
}

impl RpcHandler for ForkChoiceUpdatedV3 {
    fn parse(params: &Option<Vec<Value>>) -> Result<Self, RpcErr> {
        let (fork_choice_state, payload_attributes) = parse(params, true)?;
        Ok(ForkChoiceUpdatedV3 {
            fork_choice_state,
            payload_attributes,
        })
    }

    #[cfg(feature = "based")]
    async fn relay_to_gateway_or_fallback(
        req: &RpcRequest,
        context: RpcApiContext,
    ) -> Result<Value, RpcErr> {
        info!("Relaying engine_forkchoiceUpdatedV3 to gateway");

        let request = Self::parse(&req.params)?;

        let gateway_auth_client = context.gateway_auth_client.clone();

        let gateway_request = gateway_auth_client
            .engine_forkchoice_updated_v3(request.fork_choice_state, request.payload_attributes);

        // Parse it again as it was consumed for gateway_response and it is the same as cloning it.
        let request = Self::parse(&req.params)?;
        let client_response = request.handle(context).await;

        let gateway_response = gateway_request
            .await
            .map_err(|err| {
                RpcErr::Internal(format!(
                    "Could not relay engine_forkchoiceUpdatedV3 to gateway: {err}",
                ))
            })
            .and_then(|response| {
                serde_json::to_value(response).map_err(|error| RpcErr::Internal(error.to_string()))
            });

        if gateway_response.is_err() {
            warn!(error = ?gateway_response, "Gateway engine_forkchoiceUpdatedV3 failed, falling back to local node");
        } else {
            info!("Successfully relayed engine_forkchoiceUpdatedV3 to gateway");
        }

        gateway_response.or(client_response)
    }

    async fn handle(&self, context: RpcApiContext) -> Result<Value, RpcErr> {
        let (head_block_opt, mut response) =
            handle_forkchoice(&self.fork_choice_state, context.clone(), 3).await?;
        if let (Some(head_block), Some(attributes)) = (head_block_opt, &self.payload_attributes) {
            validate_attributes_v3(attributes, &head_block, &context)?;
            let payload_id = build_payload(attributes, context, &self.fork_choice_state, 3).await?;
            response.set_id(payload_id);
        }
        serde_json::to_value(response).map_err(|error| RpcErr::Internal(error.to_string()))
    }
}

fn parse(
    params: &Option<Vec<Value>>,
    is_v3: bool,
) -> Result<(ForkChoiceState, Option<PayloadAttributesV3>), RpcErr> {
    let params = params
        .as_ref()
        .ok_or(RpcErr::BadParams("No params provided".to_owned()))?;
    if params.len() != 2 {
        return Err(RpcErr::BadParams("Expected 2 params".to_owned()));
    }

    let forkchoice_state: ForkChoiceState = serde_json::from_value(params[0].clone())?;
    // if there is an error when parsing, set to None
    let payload_attributes: Option<PayloadAttributesV3> =
        match serde_json::from_value::<Option<PayloadAttributesV3>>(params[1].clone()) {
            Ok(attributes) => attributes,
            Err(error) => {
                info!("Could not parse params {}", error);
                None
            }
        };
    if let Some(attr) = &payload_attributes {
        if !is_v3 && attr.parent_beacon_block_root.is_some() {
            return Err(RpcErr::InvalidPayloadAttributes(
                "Attribute parent_beacon_block_root is non-null".to_string(),
            ));
        }
    }
    Ok((forkchoice_state, payload_attributes))
}

async fn handle_forkchoice(
    fork_choice_state: &ForkChoiceState,
    context: RpcApiContext,
    version: usize,
) -> Result<(Option<BlockHeader>, ForkChoiceResponse), RpcErr> {
    debug!(
        "New fork choice request v{} with head: {:#x}, safe: {:#x}, finalized: {:#x}.",
        version,
        fork_choice_state.head_block_hash,
        fork_choice_state.safe_block_hash,
        fork_choice_state.finalized_block_hash
    );

    if let Some(latest_valid_hash) = context
        .storage
        .get_latest_valid_ancestor(fork_choice_state.head_block_hash)
        .await?
    {
<<<<<<< HEAD
        return Ok((
            None,
            ForkChoiceResponse::from(PayloadStatus::invalid_with(
                latest_valid_hash,
                InvalidForkChoice::InvalidAncestor(latest_valid_hash).to_string(),
            )),
        ));
    }
=======
        warn!(
            "Invalid fork choice state. Reason: Invalid ancestor {:#x}",
            latest_valid_hash
        );
        Err(InvalidForkChoice::InvalidAncestor(latest_valid_hash))
    } else {
        // Check parent block hash in invalid_ancestors (if head block exists)
        let head_block = context
            .storage
            .get_block_header_by_hash(fork_choice_state.head_block_hash)?;
        let check_parent = if let Some(head_block) = head_block {
            debug!(
                "Checking parent for invalid ancestor {}",
                head_block.parent_hash
            );
            context
                .storage
                .get_latest_valid_ancestor(head_block.parent_hash)
                .await
                .ok()
                .flatten()
        } else {
            None
        };
>>>>>>> 72b8edc8

    // Check parent block hash in invalid_ancestors (if head block exists)
    if let Some(head_block) = context
        .storage
        .get_block_header_by_hash(fork_choice_state.head_block_hash)?
    {
        if let Some(latest_valid_hash) = context
            .storage
            .get_latest_valid_ancestor(head_block.parent_hash)?
        {
            return Ok((
                None,
                ForkChoiceResponse::from(PayloadStatus::invalid_with(
                    latest_valid_hash,
                    InvalidForkChoice::InvalidAncestor(latest_valid_hash).to_string(),
                )),
            ));
        }
    }

    if context.syncer.sync_mode() == SyncMode::Snap {
        warn!("Snap sync in progress, setting new head optimistically");
        context.syncer.set_head(fork_choice_state.head_block_hash);
        return Ok((None, PayloadStatus::syncing().into()));
    }

    match apply_fork_choice(
        &context.storage,
        fork_choice_state.head_block_hash,
        fork_choice_state.safe_block_hash,
        fork_choice_state.finalized_block_hash,
    )
    .await
    {
        Ok(head) => {
            // Remove included transactions from the mempool after we accept the fork choice
            // TODO(#797): The remove of transactions from the mempool could be incomplete (i.e. REORGS)
            match context
                .storage
                .get_block_by_hash(head.compute_block_hash())
                .await
            {
                Ok(Some(block)) => {
                    for tx in &block.body.transactions {
                        context
                            .blockchain
                            .remove_transaction_from_pool(&tx.compute_hash())
                            .map_err(|err| RpcErr::Internal(err.to_string()))?;
                    }
                }
                Ok(None) => {
                    warn!("Couldn't get block by hash to remove transactions from the mempool. This is expected in a reconstruted network")
                }
                Err(_) => {
                    return Err(RpcErr::Internal(
                        "Failed to get block by hash to remove transactions from the mempool"
                            .to_string(),
                    ))
                }
            };

            Ok((
                Some(head),
                ForkChoiceResponse::from(PayloadStatus::valid_with_hash(
                    fork_choice_state.head_block_hash,
                )),
            ))
        }
        Err(forkchoice_error) => {
            let forkchoice_response = match forkchoice_error {
                InvalidForkChoice::NewHeadAlreadyCanonical => {
                    ForkChoiceResponse::from(PayloadStatus::valid_with_hash(
                        latest_canonical_block_hash(&context.storage)
                            .await
                            .map_err(|e| RpcErr::Internal(e.to_string()))?,
                    ))
                }
                InvalidForkChoice::Syncing => {
                    // Start sync
                    context
                        .storage
                        .update_sync_status(false)
                        .await
                        .map_err(|e| RpcErr::Internal(e.to_string()))?;
<<<<<<< HEAD
                    context.syncer.set_head(fork_choice_state.head_block_hash);
                    context.syncer.start_sync();
=======
                    context.syncer.start_sync().await;
>>>>>>> 72b8edc8
                    ForkChoiceResponse::from(PayloadStatus::syncing())
                }
                InvalidForkChoice::Disconnected(_, _) | InvalidForkChoice::ElementNotFound(_) => {
                    warn!("Invalid fork choice state. Reason: {:?}", forkchoice_error);
                    return Err(RpcErr::InvalidForkChoiceState(forkchoice_error.to_string()));
                }
                InvalidForkChoice::InvalidAncestor(last_valid_hash) => {
                    ForkChoiceResponse::from(PayloadStatus::invalid_with(
                        last_valid_hash,
                        InvalidForkChoice::InvalidAncestor(last_valid_hash).to_string(),
                    ))
                }
                reason => {
                    warn!(
                        "Invalid fork choice payload. Reason: {}",
                        reason.to_string()
                    );
                    let latest_valid_hash = context
                        .storage
                        .get_latest_canonical_block_hash()
                        .await?
                        .ok_or(RpcErr::Internal(
                            "Missing latest canonical block".to_owned(),
                        ))?;
                    ForkChoiceResponse::from(PayloadStatus::invalid_with(
                        latest_valid_hash,
                        reason.to_string(),
                    ))
                }
            };
            Ok((None, forkchoice_response))
        }
    }
}

fn validate_attributes_v1(
    attributes: &PayloadAttributesV3,
    head_block: &BlockHeader,
) -> Result<(), RpcErr> {
    if attributes.withdrawals.is_some() {
        return Err(RpcErr::WrongParam("withdrawals".to_string()));
    }
    validate_timestamp(attributes, head_block)
}

fn validate_attributes_v2(
    attributes: &PayloadAttributesV3,
    head_block: &BlockHeader,
) -> Result<(), RpcErr> {
    if attributes.withdrawals.is_none() {
        return Err(RpcErr::WrongParam("withdrawals".to_string()));
    }
    validate_timestamp(attributes, head_block)
}

fn validate_attributes_v3(
    attributes: &PayloadAttributesV3,
    head_block: &BlockHeader,
    context: &RpcApiContext,
) -> Result<(), RpcErr> {
    let chain_config = context.storage.get_chain_config()?;
    // Specification indicates this order of validations:
    // https://github.com/ethereum/execution-apis/blob/main/src/engine/cancun.md#specification-1
    if attributes.withdrawals.is_none() {
        return Err(RpcErr::InvalidPayloadAttributes("withdrawals".to_string()));
    }
    if attributes.parent_beacon_block_root.is_none() {
        return Err(RpcErr::InvalidPayloadAttributes(
            "Attribute parent_beacon_block_root is null".to_string(),
        ));
    }
    if !chain_config.is_cancun_activated(attributes.timestamp) {
        return Err(RpcErr::UnsuportedFork(
            "forkChoiceV3 used to build pre-Cancun payload".to_string(),
        ));
    }
    validate_timestamp(attributes, head_block)
}

fn validate_timestamp(
    attributes: &PayloadAttributesV3,
    head_block: &BlockHeader,
) -> Result<(), RpcErr> {
    if attributes.timestamp <= head_block.timestamp {
        return Err(RpcErr::InvalidPayloadAttributes(
            "invalid timestamp".to_string(),
        ));
    }
    Ok(())
}

async fn build_payload(
    attributes: &PayloadAttributesV3,
    context: RpcApiContext,
    fork_choice_state: &ForkChoiceState,
    version: u8,
) -> Result<u64, RpcErr> {
    info!("Fork choice updated includes payload attributes. Creating a new payload.");
    let args = BuildPayloadArgs {
        parent: fork_choice_state.head_block_hash,
        timestamp: attributes.timestamp,
        fee_recipient: attributes.suggested_fee_recipient,
        random: attributes.prev_randao,
        withdrawals: attributes.withdrawals.clone(),
        beacon_root: attributes.parent_beacon_block_root,
        version,
    };
    let payload_id = args.id();
    let payload = match create_payload(&args, &context.storage) {
        Ok(payload) => payload,
        Err(ChainError::EvmError(error)) => return Err(error.into()),
        // Parent block is guaranteed to be present at this point,
        // so the only errors that may be returned are internal storage errors
        Err(error) => return Err(RpcErr::Internal(error.to_string())),
    };
    context.storage.add_payload(payload_id, payload).await?;

    Ok(payload_id)
}<|MERGE_RESOLUTION|>--- conflicted
+++ resolved
@@ -216,7 +216,6 @@
         .get_latest_valid_ancestor(fork_choice_state.head_block_hash)
         .await?
     {
-<<<<<<< HEAD
         return Ok((
             None,
             ForkChoiceResponse::from(PayloadStatus::invalid_with(
@@ -225,32 +224,6 @@
             )),
         ));
     }
-=======
-        warn!(
-            "Invalid fork choice state. Reason: Invalid ancestor {:#x}",
-            latest_valid_hash
-        );
-        Err(InvalidForkChoice::InvalidAncestor(latest_valid_hash))
-    } else {
-        // Check parent block hash in invalid_ancestors (if head block exists)
-        let head_block = context
-            .storage
-            .get_block_header_by_hash(fork_choice_state.head_block_hash)?;
-        let check_parent = if let Some(head_block) = head_block {
-            debug!(
-                "Checking parent for invalid ancestor {}",
-                head_block.parent_hash
-            );
-            context
-                .storage
-                .get_latest_valid_ancestor(head_block.parent_hash)
-                .await
-                .ok()
-                .flatten()
-        } else {
-            None
-        };
->>>>>>> 72b8edc8
 
     // Check parent block hash in invalid_ancestors (if head block exists)
     if let Some(head_block) = context
@@ -259,7 +232,8 @@
     {
         if let Some(latest_valid_hash) = context
             .storage
-            .get_latest_valid_ancestor(head_block.parent_hash)?
+            .get_latest_valid_ancestor(head_block.parent_hash)
+            .await?
         {
             return Ok((
                 None,
@@ -335,12 +309,8 @@
                         .update_sync_status(false)
                         .await
                         .map_err(|e| RpcErr::Internal(e.to_string()))?;
-<<<<<<< HEAD
                     context.syncer.set_head(fork_choice_state.head_block_hash);
                     context.syncer.start_sync();
-=======
-                    context.syncer.start_sync().await;
->>>>>>> 72b8edc8
                     ForkChoiceResponse::from(PayloadStatus::syncing())
                 }
                 InvalidForkChoice::Disconnected(_, _) | InvalidForkChoice::ElementNotFound(_) => {
