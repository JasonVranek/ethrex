use ethrex_blockchain::{
    error::{ChainError, InvalidForkChoice},
    fork_choice::apply_fork_choice,
    latest_canonical_block_hash,
    payload::{create_payload, BuildPayloadArgs},
};
use ethrex_common::types::BlockHeader;
use ethrex_p2p::sync_manager::SyncStatus;
use serde_json::Value;
use tracing::{debug, info, warn};

use crate::{
    rpc::{RpcApiContext, RpcHandler},
    types::{
        fork_choice::{ForkChoiceResponse, ForkChoiceState, PayloadAttributesV3},
        payload::PayloadStatus,
    },
    utils::RpcErr,
    utils::RpcRequest,
};

#[derive(Debug)]
pub struct ForkChoiceUpdatedV1 {
    pub fork_choice_state: ForkChoiceState,
    pub payload_attributes: Option<PayloadAttributesV3>,
}

impl RpcHandler for ForkChoiceUpdatedV1 {
    fn parse(params: &Option<Vec<Value>>) -> Result<Self, RpcErr> {
        let (fork_choice_state, payload_attributes) = parse(params, false)?;
        Ok(ForkChoiceUpdatedV1 {
            fork_choice_state,
            payload_attributes,
        })
    }

    async fn handle(&self, context: RpcApiContext) -> Result<Value, RpcErr> {
        let (head_block_opt, mut response) =
            handle_forkchoice(&self.fork_choice_state, context.clone(), 1).await?;
        if let (Some(head_block), Some(attributes)) = (head_block_opt, &self.payload_attributes) {
            let chain_config = context.storage.get_chain_config()?;
            if chain_config.is_cancun_activated(attributes.timestamp) {
                return Err(RpcErr::UnsuportedFork(
                    "forkChoiceV1 used to build Cancun payload".to_string(),
                ));
            }
            validate_attributes_v1(attributes, &head_block)?;
            let payload_id = build_payload(attributes, context, &self.fork_choice_state, 1).await?;
            response.set_id(payload_id);
        }
        serde_json::to_value(response).map_err(|error| RpcErr::Internal(error.to_string()))
    }
}

#[derive(Debug)]
pub struct ForkChoiceUpdatedV2 {
    pub fork_choice_state: ForkChoiceState,
    pub payload_attributes: Option<PayloadAttributesV3>,
}

impl RpcHandler for ForkChoiceUpdatedV2 {
    fn parse(params: &Option<Vec<Value>>) -> Result<Self, RpcErr> {
        let (fork_choice_state, payload_attributes) = parse(params, false)?;
        Ok(ForkChoiceUpdatedV2 {
            fork_choice_state,
            payload_attributes,
        })
    }

    async fn handle(&self, context: RpcApiContext) -> Result<Value, RpcErr> {
        let (head_block_opt, mut response) =
            handle_forkchoice(&self.fork_choice_state, context.clone(), 2).await?;
        if let (Some(head_block), Some(attributes)) = (head_block_opt, &self.payload_attributes) {
            let chain_config = context.storage.get_chain_config()?;
            if chain_config.is_cancun_activated(attributes.timestamp) {
                return Err(RpcErr::UnsuportedFork(
                    "forkChoiceV2 used to build Cancun payload".to_string(),
                ));
            } else if chain_config.is_shanghai_activated(attributes.timestamp) {
                validate_attributes_v2(attributes, &head_block)?;
            } else {
                // Behave as a v1
                validate_attributes_v1(attributes, &head_block)?;
            }
            let payload_id = build_payload(attributes, context, &self.fork_choice_state, 2).await?;
            response.set_id(payload_id);
        }
        serde_json::to_value(response).map_err(|error| RpcErr::Internal(error.to_string()))
    }
}

#[derive(Debug)]
pub struct ForkChoiceUpdatedV3 {
    pub fork_choice_state: ForkChoiceState,
    pub payload_attributes: Option<PayloadAttributesV3>,
}

impl From<ForkChoiceUpdatedV3> for RpcRequest {
    fn from(val: ForkChoiceUpdatedV3) -> Self {
        RpcRequest {
            method: "engine_forkchoiceUpdatedV3".to_string(),
            params: Some(vec![
                serde_json::json!(val.fork_choice_state),
                serde_json::json!(val.payload_attributes),
            ]),
            ..Default::default()
        }
    }
}

impl RpcHandler for ForkChoiceUpdatedV3 {
    fn parse(params: &Option<Vec<Value>>) -> Result<Self, RpcErr> {
        let (fork_choice_state, payload_attributes) = parse(params, true)?;
        Ok(ForkChoiceUpdatedV3 {
            fork_choice_state,
            payload_attributes,
        })
    }

    #[cfg(feature = "based")]
    async fn relay_to_gateway_or_fallback(
        req: &RpcRequest,
        context: RpcApiContext,
    ) -> Result<Value, RpcErr> {
        info!("Relaying engine_forkchoiceUpdatedV3 to gateway");

        let request = Self::parse(&req.params)?;

        let gateway_auth_client = context.gateway_auth_client.clone();

        let gateway_request = gateway_auth_client
            .engine_forkchoice_updated_v3(request.fork_choice_state, request.payload_attributes);

        // Parse it again as it was consumed for gateway_response and it is the same as cloning it.
        let request = Self::parse(&req.params)?;
        let client_response = request.handle(context).await;

        let gateway_response = gateway_request
            .await
            .map_err(|err| {
                RpcErr::Internal(format!(
                    "Could not relay engine_forkchoiceUpdatedV3 to gateway: {err}",
                ))
            })
            .and_then(|response| {
                serde_json::to_value(response).map_err(|error| RpcErr::Internal(error.to_string()))
            });

        if gateway_response.is_err() {
            warn!(error = ?gateway_response, "Gateway engine_forkchoiceUpdatedV3 failed, falling back to local node");
        } else {
            info!("Successfully relayed engine_forkchoiceUpdatedV3 to gateway");
        }

        gateway_response.or(client_response)
    }

    async fn handle(&self, context: RpcApiContext) -> Result<Value, RpcErr> {
        let (head_block_opt, mut response) =
            handle_forkchoice(&self.fork_choice_state, context.clone(), 3).await?;
        if let (Some(head_block), Some(attributes)) = (head_block_opt, &self.payload_attributes) {
            validate_attributes_v3(attributes, &head_block, &context)?;
            let payload_id = build_payload(attributes, context, &self.fork_choice_state, 3).await?;
            response.set_id(payload_id);
        }
        serde_json::to_value(response).map_err(|error| RpcErr::Internal(error.to_string()))
    }
}

fn parse(
    params: &Option<Vec<Value>>,
    is_v3: bool,
) -> Result<(ForkChoiceState, Option<PayloadAttributesV3>), RpcErr> {
    let params = params
        .as_ref()
        .ok_or(RpcErr::BadParams("No params provided".to_owned()))?;
    if params.len() != 2 {
        return Err(RpcErr::BadParams("Expected 2 params".to_owned()));
    }

    let forkchoice_state: ForkChoiceState = serde_json::from_value(params[0].clone())?;
    // if there is an error when parsing, set to None
    let payload_attributes: Option<PayloadAttributesV3> =
        match serde_json::from_value::<Option<PayloadAttributesV3>>(params[1].clone()) {
            Ok(attributes) => attributes,
            Err(error) => {
                info!("Could not parse params {}", error);
                None
            }
        };
    if let Some(attr) = &payload_attributes {
        if !is_v3 && attr.parent_beacon_block_root.is_some() {
            return Err(RpcErr::InvalidPayloadAttributes(
                "Attribute parent_beacon_block_root is non-null".to_string(),
            ));
        }
    }
    Ok((forkchoice_state, payload_attributes))
}

async fn handle_forkchoice(
    fork_choice_state: &ForkChoiceState,
    context: RpcApiContext,
    version: usize,
) -> Result<(Option<BlockHeader>, ForkChoiceResponse), RpcErr> {
    debug!(
        "New fork choice request v{} with head: {:#x}, safe: {:#x}, finalized: {:#x}.",
        version,
        fork_choice_state.head_block_hash,
        fork_choice_state.safe_block_hash,
        fork_choice_state.finalized_block_hash
    );
<<<<<<< HEAD
=======
    // Update fcu head in syncer
    context.syncer.set_head(fork_choice_state.head_block_hash);
    // Check if there is an ongoing sync before applying the forkchoice
    let fork_choice_res = match context.syncer.status()? {
        // Apply current fork choice
        SyncStatus::Inactive => {
            let Some(invalid_ancestors) = context.syncer.invalid_ancestors() else {
                return Err(RpcErr::Internal("Internal error".into()));
            };
>>>>>>> 50bf2e54

    let fork_choice_res = if let Some(latest_valid_hash) = context
        .storage
        .get_invalid_ancestor(fork_choice_state.head_block_hash)?
    {
        warn!(
            "Invalid fork choice state. Reason: Invalid ancestor {:#x}",
            latest_valid_hash
        );
        Err(InvalidForkChoice::InvalidAncestor(latest_valid_hash))
    } else {
        // Check parent block hash in invalid_ancestors (if head block exists)
        let check_parent = context
            .storage
            .get_block_header_by_hash(fork_choice_state.head_block_hash)?
            .and_then(|head_block| {
                warn!(
                    "Checking parent for invalid ancestor {}",
                    head_block.parent_hash
                );
                context
                    .storage
                    .get_invalid_ancestor(head_block.parent_hash)
                    .unwrap()
            });

        // Check head block hash in invalid_ancestors
        if let Some(latest_valid_hash) = check_parent {
            Err(InvalidForkChoice::InvalidAncestor(latest_valid_hash))
        } else {
            // Check if there is an ongoing sync before applying the forkchoice
            match context.sync_status()? {
                // Apply current fork choice
                SyncStatus::Inactive => {
                    // All checks passed, apply fork choice
                    apply_fork_choice(
                        &context.storage,
                        fork_choice_state.head_block_hash,
                        fork_choice_state.safe_block_hash,
                        fork_choice_state.finalized_block_hash,
                    )
                    .await
                }
                // Restart sync if needed
                _ => Err(InvalidForkChoice::Syncing),
            }
        }
    };

    match fork_choice_res {
        Ok(head) => {
            // Remove included transactions from the mempool after we accept the fork choice
            // TODO(#797): The remove of transactions from the mempool could be incomplete (i.e. REORGS)
            match context.storage.get_block_by_hash(head.compute_block_hash()) {
                Ok(Some(block)) => {
                    for tx in &block.body.transactions {
                        context
                            .blockchain
                            .remove_transaction_from_pool(&tx.compute_hash())
                            .map_err(|err| RpcErr::Internal(err.to_string()))?;
                    }
                }
                Ok(None) => {
                    warn!("Couldn't get block by hash to remove transactions from the mempool. This is expected in a reconstruted network")
                }
                Err(_) => {
                    return Err(RpcErr::Internal(
                        "Failed to get block by hash to remove transactions from the mempool"
                            .to_string(),
                    ))
                }
            };

            Ok((
                Some(head),
                ForkChoiceResponse::from(PayloadStatus::valid_with_hash(
                    fork_choice_state.head_block_hash,
                )),
            ))
        }
        Err(forkchoice_error) => {
            let forkchoice_response = match forkchoice_error {
                InvalidForkChoice::NewHeadAlreadyCanonical => {
                    ForkChoiceResponse::from(PayloadStatus::valid_with_hash(
                        latest_canonical_block_hash(&context.storage).unwrap(),
                    ))
                }
                InvalidForkChoice::Syncing => {
                    // Start sync
                    context
                        .storage
                        .update_sync_status(false)
                        .await
                        .map_err(|e| RpcErr::Internal(e.to_string()))?;
                    context.syncer.start_sync();
                    ForkChoiceResponse::from(PayloadStatus::syncing())
                }
                InvalidForkChoice::Disconnected(_, _) | InvalidForkChoice::ElementNotFound(_) => {
                    warn!("Invalid fork choice state. Reason: {:?}", forkchoice_error);
                    return Err(RpcErr::InvalidForkChoiceState(forkchoice_error.to_string()));
                }
                InvalidForkChoice::InvalidAncestor(last_valid_hash) => {
                    ForkChoiceResponse::from(PayloadStatus::invalid_with(
                        last_valid_hash,
                        InvalidForkChoice::InvalidAncestor(last_valid_hash).to_string(),
                    ))
                }
                reason => {
                    warn!(
                        "Invalid fork choice payload. Reason: {}",
                        reason.to_string()
                    );
                    let latest_valid_hash =
                        context.storage.get_latest_canonical_block_hash()?.ok_or(
                            RpcErr::Internal("Missing latest canonical block".to_owned()),
                        )?;
                    ForkChoiceResponse::from(PayloadStatus::invalid_with(
                        latest_valid_hash,
                        reason.to_string(),
                    ))
                }
            };
            Ok((None, forkchoice_response))
        }
    }
}

fn validate_attributes_v1(
    attributes: &PayloadAttributesV3,
    head_block: &BlockHeader,
) -> Result<(), RpcErr> {
    if attributes.withdrawals.is_some() {
        return Err(RpcErr::WrongParam("withdrawals".to_string()));
    }
    validate_timestamp(attributes, head_block)
}

fn validate_attributes_v2(
    attributes: &PayloadAttributesV3,
    head_block: &BlockHeader,
) -> Result<(), RpcErr> {
    if attributes.withdrawals.is_none() {
        return Err(RpcErr::WrongParam("withdrawals".to_string()));
    }
    validate_timestamp(attributes, head_block)
}

fn validate_attributes_v3(
    attributes: &PayloadAttributesV3,
    head_block: &BlockHeader,
    context: &RpcApiContext,
) -> Result<(), RpcErr> {
    let chain_config = context.storage.get_chain_config()?;
    // Specification indicates this order of validations:
    // https://github.com/ethereum/execution-apis/blob/main/src/engine/cancun.md#specification-1
    if attributes.withdrawals.is_none() {
        return Err(RpcErr::InvalidPayloadAttributes("withdrawals".to_string()));
    }
    if attributes.parent_beacon_block_root.is_none() {
        return Err(RpcErr::InvalidPayloadAttributes(
            "Attribute parent_beacon_block_root is null".to_string(),
        ));
    }
    if !chain_config.is_cancun_activated(attributes.timestamp) {
        return Err(RpcErr::UnsuportedFork(
            "forkChoiceV3 used to build pre-Cancun payload".to_string(),
        ));
    }
    validate_timestamp(attributes, head_block)
}

fn validate_timestamp(
    attributes: &PayloadAttributesV3,
    head_block: &BlockHeader,
) -> Result<(), RpcErr> {
    if attributes.timestamp <= head_block.timestamp {
        return Err(RpcErr::InvalidPayloadAttributes(
            "invalid timestamp".to_string(),
        ));
    }
    Ok(())
}

async fn build_payload(
    attributes: &PayloadAttributesV3,
    context: RpcApiContext,
    fork_choice_state: &ForkChoiceState,
    version: u8,
) -> Result<u64, RpcErr> {
    info!("Fork choice updated includes payload attributes. Creating a new payload.");
    let args = BuildPayloadArgs {
        parent: fork_choice_state.head_block_hash,
        timestamp: attributes.timestamp,
        fee_recipient: attributes.suggested_fee_recipient,
        random: attributes.prev_randao,
        withdrawals: attributes.withdrawals.clone(),
        beacon_root: attributes.parent_beacon_block_root,
        version,
    };
    let payload_id = args.id();
    let payload = match create_payload(&args, &context.storage) {
        Ok(payload) => payload,
        Err(ChainError::EvmError(error)) => return Err(error.into()),
        // Parent block is guaranteed to be present at this point,
        // so the only errors that may be returned are internal storage errors
        Err(error) => return Err(RpcErr::Internal(error.to_string())),
    };
    context.storage.add_payload(payload_id, payload).await?;

    Ok(payload_id)
}<|MERGE_RESOLUTION|>--- conflicted
+++ resolved
@@ -210,18 +210,9 @@
         fork_choice_state.safe_block_hash,
         fork_choice_state.finalized_block_hash
     );
-<<<<<<< HEAD
-=======
+
     // Update fcu head in syncer
     context.syncer.set_head(fork_choice_state.head_block_hash);
-    // Check if there is an ongoing sync before applying the forkchoice
-    let fork_choice_res = match context.syncer.status()? {
-        // Apply current fork choice
-        SyncStatus::Inactive => {
-            let Some(invalid_ancestors) = context.syncer.invalid_ancestors() else {
-                return Err(RpcErr::Internal("Internal error".into()));
-            };
->>>>>>> 50bf2e54
 
     let fork_choice_res = if let Some(latest_valid_hash) = context
         .storage
@@ -253,7 +244,7 @@
             Err(InvalidForkChoice::InvalidAncestor(latest_valid_hash))
         } else {
             // Check if there is an ongoing sync before applying the forkchoice
-            match context.sync_status()? {
+            match context.syncer.status()? {
                 // Apply current fork choice
                 SyncStatus::Inactive => {
                     // All checks passed, apply fork choice
