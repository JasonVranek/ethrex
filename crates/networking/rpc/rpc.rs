use crate::authentication::authenticate;
use axum::{routing::post, Json, Router};
use axum_extra::{
    headers::{authorization::Bearer, Authorization},
    TypedHeader,
};
use bytes::Bytes;
use engine::{
    exchange_transition_config::ExchangeTransitionConfigV1Req,
    fork_choice::ForkChoiceUpdatedV3,
    payload::{GetPayloadV3Request, NewPayloadV3Request},
    ExchangeCapabilitiesRequest,
};
use eth::{
    account::{
        GetBalanceRequest, GetCodeRequest, GetProofRequest, GetStorageAtRequest,
        GetTransactionCountRequest,
    },
    block::{
        BlockNumberRequest, GetBlobBaseFee, GetBlockByHashRequest, GetBlockByNumberRequest,
        GetBlockReceiptsRequest, GetBlockTransactionCountRequest, GetRawBlockRequest,
        GetRawHeaderRequest, GetRawReceipts,
    },
    client::{ChainId, Syncing},
    fee_market::FeeHistoryRequest,
    filter::{self, ActiveFilters, DeleteFilterRequest, FilterChangesRequest, NewFilterRequest},
    gas_price::GasPrice,
    logs::LogsFilter,
    transaction::{
        CallRequest, CreateAccessListRequest, EstimateGasRequest, GetRawTransaction,
        GetTransactionByBlockHashAndIndexRequest, GetTransactionByBlockNumberAndIndexRequest,
        GetTransactionByHashRequest, GetTransactionReceiptRequest,
    },
};
use ethereum_rust_core::{types::BlockHash, H256};
use serde_json::Value;
use std::{
    collections::HashMap,
    future::IntoFuture,
    net::SocketAddr,
    sync::{Arc, Mutex},
    time::Duration,
};
use tokio::{net::TcpListener, sync::mpsc::UnboundedSender};
use tracing::info;
use types::transaction::SendRawTransactionRequest;
use utils::{
    RpcErr, RpcErrorMetadata, RpcErrorResponse, RpcNamespace, RpcRequest, RpcRequestId,
    RpcSuccessResponse,
};
mod admin;
mod authentication;
pub mod engine;
mod eth;
pub mod types;
pub mod utils;
mod web3;

use axum::extract::State;
use ethereum_rust_net::types::Node;
use ethereum_rust_storage::Store;

#[derive(Debug, Clone)]
pub struct RpcApiContext {
    storage: Store,
    jwt_secret: Bytes,
    local_p2p_node: Node,
    active_filters: ActiveFilters,
    sync_client: UnboundedSender<H256>,
}

trait RpcHandler: Sized {
    fn parse(params: &Option<Vec<Value>>) -> Result<Self, RpcErr>;

    fn call(req: &RpcRequest, context: RpcApiContext) -> Result<Value, RpcErr> {
        let request = Self::parse(&req.params)?;
        request.handle(context)
    }

    fn handle(&self, context: RpcApiContext) -> Result<Value, RpcErr>;
}

const FILTER_DURATION: Duration = {
    if cfg!(test) {
        Duration::from_secs(1)
    } else {
        Duration::from_secs(5 * 60)
    }
};

pub async fn start_api(
    http_addr: SocketAddr,
    authrpc_addr: SocketAddr,
    storage: Store,
    jwt_secret: Bytes,
    local_p2p_node: Node,
) {
    // TODO: Refactor how filters are handled,
    // filters are used by the filters endpoints (eth_newFilter, eth_getFilterChanges, ...etc)
    let active_filters = Arc::new(Mutex::new(HashMap::new()));
    let (sync_client, mut syncer) = tokio::sync::mpsc::unbounded_channel::<BlockHash>();

    tokio::task::spawn(async move {
        while let Some(hash) = syncer.recv().await {
            println!("Received a hash {}!", hash);
        }
    });
    let service_context = RpcApiContext {
        storage: storage.clone(),
        jwt_secret,
        local_p2p_node,
        active_filters: active_filters.clone(),
        sync_client,
    };

    // Periodically clean up the active filters for the filters endpoints.
    tokio::task::spawn(async move {
        let mut interval = tokio::time::interval(FILTER_DURATION);
        let filters = active_filters.clone();
        loop {
            interval.tick().await;
            tracing::info!("Running filter clean task");
            filter::clean_outdated_filters(filters.clone(), FILTER_DURATION);
            tracing::info!("Filter clean task complete");
        }
    });

    let http_router = Router::new()
        .route("/", post(handle_http_request))
        .with_state(service_context.clone());
    let http_listener = TcpListener::bind(http_addr).await.unwrap();

    let authrpc_router = Router::new()
        .route("/", post(handle_authrpc_request))
        .with_state(service_context);
    let authrpc_listener = TcpListener::bind(authrpc_addr).await.unwrap();

    let authrpc_server = axum::serve(authrpc_listener, authrpc_router)
        .with_graceful_shutdown(shutdown_signal())
        .into_future();
    let http_server = axum::serve(http_listener, http_router)
        .with_graceful_shutdown(shutdown_signal())
        .into_future();

    info!("Starting HTTP server at {http_addr}");
    info!("Starting Auth-RPC server at {}", authrpc_addr);

    let _ = tokio::try_join!(authrpc_server, http_server)
        .inspect_err(|e| info!("Error shutting down servers: {:?}", e));
}

async fn shutdown_signal() {
    tokio::signal::ctrl_c()
        .await
        .expect("failed to install Ctrl+C handler");
}

pub async fn handle_http_request(
    State(service_context): State<RpcApiContext>,
    body: String,
) -> Json<Value> {
    let req: RpcRequest = serde_json::from_str(&body).unwrap();
    let res = map_http_requests(&req, service_context);
    rpc_response(req.id, res)
}

pub async fn handle_authrpc_request(
    State(service_context): State<RpcApiContext>,
    auth_header: Option<TypedHeader<Authorization<Bearer>>>,
    body: String,
) -> Json<Value> {
    let req: RpcRequest = serde_json::from_str(&body).unwrap();
    match authenticate(&service_context.jwt_secret, auth_header) {
        Err(error) => rpc_response(req.id, Err(error)),
        Ok(()) => {
            // Proceed with the request
            let res = map_authrpc_requests(&req, service_context);
            rpc_response(req.id, res)
        }
    }
}

/// Handle requests that can come from either clients or other users
pub fn map_http_requests(req: &RpcRequest, context: RpcApiContext) -> Result<Value, RpcErr> {
    match req.namespace() {
        Ok(RpcNamespace::Eth) => map_eth_requests(req, context),
        Ok(RpcNamespace::Admin) => map_admin_requests(req, context),
        Ok(RpcNamespace::Debug) => map_debug_requests(req, context),
        Ok(RpcNamespace::Web3) => map_web3_requests(req, context),
        _ => Err(RpcErr::MethodNotFound(req.method.clone())),
    }
}

/// Handle requests from consensus client
pub fn map_authrpc_requests(req: &RpcRequest, context: RpcApiContext) -> Result<Value, RpcErr> {
    match req.namespace() {
        Ok(RpcNamespace::Engine) => map_engine_requests(req, context),
        Ok(RpcNamespace::Eth) => map_eth_requests(req, context),
        _ => Err(RpcErr::MethodNotFound(req.method.clone())),
    }
}

pub fn map_eth_requests(req: &RpcRequest, context: RpcApiContext) -> Result<Value, RpcErr> {
    match req.method.as_str() {
        "eth_chainId" => ChainId::call(req, context),
        "eth_syncing" => Syncing::call(req, context),
        "eth_getBlockByNumber" => GetBlockByNumberRequest::call(req, context),
        "eth_getBlockByHash" => GetBlockByHashRequest::call(req, context),
        "eth_getBalance" => GetBalanceRequest::call(req, context),
        "eth_getCode" => GetCodeRequest::call(req, context),
        "eth_getStorageAt" => GetStorageAtRequest::call(req, context),
        "eth_getBlockTransactionCountByNumber" => {
            GetBlockTransactionCountRequest::call(req, context)
        }
        "eth_getBlockTransactionCountByHash" => GetBlockTransactionCountRequest::call(req, context),
        "eth_getTransactionByBlockNumberAndIndex" => {
            GetTransactionByBlockNumberAndIndexRequest::call(req, context)
        }
        "eth_getTransactionByBlockHashAndIndex" => {
            GetTransactionByBlockHashAndIndexRequest::call(req, context)
        }
        "eth_getBlockReceipts" => GetBlockReceiptsRequest::call(req, context),
        "eth_getTransactionByHash" => GetTransactionByHashRequest::call(req, context),
        "eth_getTransactionReceipt" => GetTransactionReceiptRequest::call(req, context),
        "eth_createAccessList" => CreateAccessListRequest::call(req, context),
        "eth_blockNumber" => BlockNumberRequest::call(req, context),
        "eth_call" => CallRequest::call(req, context),
        "eth_blobBaseFee" => GetBlobBaseFee::call(req, context),
        "eth_getTransactionCount" => GetTransactionCountRequest::call(req, context),
        "eth_feeHistory" => FeeHistoryRequest::call(req, context),
        "eth_estimateGas" => EstimateGasRequest::call(req, context),
        "eth_getLogs" => LogsFilter::call(req, context),
        "eth_newFilter" => {
            NewFilterRequest::stateful_call(req, context.storage, context.active_filters)
        }
        "eth_uninstallFilter" => {
            DeleteFilterRequest::stateful_call(req, context.storage, context.active_filters)
        }
        "eth_getFilterChanges" => {
            FilterChangesRequest::stateful_call(req, context.storage, context.active_filters)
        }
        "eth_sendRawTransaction" => SendRawTransactionRequest::call(req, context),
        "eth_getProof" => GetProofRequest::call(req, context),
        "eth_gasPrice" => GasPrice::call(req, context),
        unknown_eth_method => Err(RpcErr::MethodNotFound(unknown_eth_method.to_owned())),
    }
}

pub fn map_debug_requests(req: &RpcRequest, context: RpcApiContext) -> Result<Value, RpcErr> {
    match req.method.as_str() {
        "debug_getRawHeader" => GetRawHeaderRequest::call(req, context),
        "debug_getRawBlock" => GetRawBlockRequest::call(req, context),
        "debug_getRawTransaction" => GetRawTransaction::call(req, context),
        "debug_getRawReceipts" => GetRawReceipts::call(req, context),
        unknown_debug_method => Err(RpcErr::MethodNotFound(unknown_debug_method.to_owned())),
    }
}

pub fn map_engine_requests(req: &RpcRequest, context: RpcApiContext) -> Result<Value, RpcErr> {
    match req.method.as_str() {
        "engine_exchangeCapabilities" => ExchangeCapabilitiesRequest::call(req, context),
        "engine_forkchoiceUpdatedV3" => ForkChoiceUpdatedV3::call(req, context),
        "engine_newPayloadV3" => NewPayloadV3Request::call(req, context),
        "engine_exchangeTransitionConfigurationV1" => {
            ExchangeTransitionConfigV1Req::call(req, context)
        }
        "engine_getPayloadV3" => GetPayloadV3Request::call(req, context),
        unknown_engine_method => Err(RpcErr::MethodNotFound(unknown_engine_method.to_owned())),
    }
}

pub fn map_admin_requests(req: &RpcRequest, context: RpcApiContext) -> Result<Value, RpcErr> {
    match req.method.as_str() {
        "admin_nodeInfo" => admin::node_info(context.storage, context.local_p2p_node),
        unknown_admin_method => Err(RpcErr::MethodNotFound(unknown_admin_method.to_owned())),
    }
}

pub fn map_web3_requests(req: &RpcRequest, context: RpcApiContext) -> Result<Value, RpcErr> {
    match req.method.as_str() {
        "web3_clientVersion" => web3::client_version(req, context.storage),
        unknown_web3_method => Err(RpcErr::MethodNotFound(unknown_web3_method.to_owned())),
    }
}

fn rpc_response<E>(id: RpcRequestId, res: Result<Value, E>) -> Json<Value>
where
    E: Into<RpcErrorMetadata>,
{
    match res {
        Ok(result) => Json(
            serde_json::to_value(RpcSuccessResponse {
                id,
                jsonrpc: "2.0".to_string(),
                result,
            })
            .unwrap(),
        ),
        Err(error) => Json(
            serde_json::to_value(RpcErrorResponse {
                id,
                jsonrpc: "2.0".to_string(),
                error: error.into(),
            })
            .unwrap(),
        ),
    }
}

#[cfg(test)]
mod tests {
    use super::*;
    use crate::utils::test_utils::example_p2p_node;
    use ethereum_rust_core::types::{ChainConfig, Genesis};
    use ethereum_rust_storage::EngineType;
    use std::fs::File;
    use std::io::BufReader;

    // Maps string rpc response to RpcSuccessResponse as serde Value
    // This is used to avoid failures due to field order and allow easier string comparisons for responses
    fn to_rpc_response_success_value(str: &str) -> serde_json::Value {
        serde_json::to_value(serde_json::from_str::<RpcSuccessResponse>(str).unwrap()).unwrap()
    }

    #[test]
    fn admin_nodeinfo_request() {
        let body = r#"{"jsonrpc":"2.0", "method":"admin_nodeInfo", "params":[], "id":1}"#;
        let request: RpcRequest = serde_json::from_str(body).unwrap();
        let local_p2p_node = example_p2p_node();
        let storage =
            Store::new("temp.db", EngineType::InMemory).expect("Failed to create test DB");
        storage.set_chain_config(&example_chain_config()).unwrap();
        let context = RpcApiContext {
            local_p2p_node,
            storage,
            jwt_secret: Default::default(),
            active_filters: Default::default(),
<<<<<<< HEAD
            sync_client: Default::default(),
=======
>>>>>>> ef9c5114
        };
        let result = map_http_requests(&request, context);
        let rpc_response = rpc_response(request.id, result);
        let expected_response = to_rpc_response_success_value(
            r#"{"jsonrpc":"2.0","id":1,"result":{"enode":"enode://d860a01f9722d78051619d1e2351aba3f43f943f6f00718d1b9baa4101932a1f5011f16bb2b1bb35db20d6fe28fa0bf09636d26a87d31de9ec6203eeedb1f666@127.0.0.1:30303","id":"d860a01f9722d78051619d1e2351aba3f43f943f6f00718d1b9baa4101932a1f5011f16bb2b1bb35db20d6fe28fa0bf09636d26a87d31de9ec6203eeedb1f666","ip":"127.0.0.1","name":"ethereum_rust/0.1.0/rust1.80","ports":{"discovery":30303,"listener":30303},"protocols":{"eth":{"chainId":3151908,"homesteadBlock":0,"daoForkBlock":null,"daoForkSupport":false,"eip150Block":0,"eip155Block":0,"eip158Block":0,"byzantiumBlock":0,"constantinopleBlock":0,"petersburgBlock":0,"istanbulBlock":0,"muirGlacierBlock":null,"berlinBlock":0,"londonBlock":0,"arrowGlacierBlock":null,"grayGlacierBlock":null,"mergeNetsplitBlock":0,"shanghaiTime":0,"cancunTime":0,"pragueTime":1718232101,"verkleTime":null,"terminalTotalDifficulty":0,"terminalTotalDifficultyPassed":true}}}}"#,
        );
        assert_eq!(rpc_response.to_string(), expected_response.to_string())
    }

    // Reads genesis file taken from https://github.com/ethereum/execution-apis/blob/main/tests/genesis.json
    fn read_execution_api_genesis_file() -> Genesis {
        let file = File::open("../../../test_data/genesis-execution-api.json")
            .expect("Failed to open genesis file");
        let reader = BufReader::new(file);
        serde_json::from_reader(reader).expect("Failed to deserialize genesis file")
    }

    #[test]
    fn create_access_list_simple_transfer() {
        // Create Request
        // Request taken from https://github.com/ethereum/execution-apis/blob/main/tests/eth_createAccessList/create-al-value-transfer.io
        let body = r#"{"jsonrpc":"2.0","id":1,"method":"eth_createAccessList","params":[{"from":"0x0c2c51a0990aee1d73c1228de158688341557508","nonce":"0x0","to":"0x0100000000000000000000000000000000000000","value":"0xa"},"0x00"]}"#;
        let request: RpcRequest = serde_json::from_str(body).unwrap();
        // Setup initial storage
        let storage =
            Store::new("temp.db", EngineType::InMemory).expect("Failed to create test DB");
        let genesis = read_execution_api_genesis_file();
        storage
            .add_initial_state(genesis)
            .expect("Failed to add genesis block to DB");
        let local_p2p_node = example_p2p_node();
        // Process request
        let context = RpcApiContext {
            local_p2p_node,
            storage,
            jwt_secret: Default::default(),
            active_filters: Default::default(),
        };
        let result = map_http_requests(&request, context);
        let response = rpc_response(request.id, result);
        let expected_response = to_rpc_response_success_value(
            r#"{"jsonrpc":"2.0","id":1,"result":{"accessList":[],"gasUsed":"0x5208"}}"#,
        );
        assert_eq!(response.to_string(), expected_response.to_string());
    }

    #[test]
    fn create_access_list_create() {
        // Create Request
        // Request taken from https://github.com/ethereum/execution-apis/blob/main/tests/eth_createAccessList/create-al-contract.io
        let body = r#"{"jsonrpc":"2.0","id":1,"method":"eth_createAccessList","params":[{"from":"0x0c2c51a0990aee1d73c1228de158688341557508","gas":"0xea60","gasPrice":"0x44103f2","input":"0x010203040506","nonce":"0x0","to":"0x7dcd17433742f4c0ca53122ab541d0ba67fc27df"},"0x00"]}"#;
        let request: RpcRequest = serde_json::from_str(body).unwrap();
        // Setup initial storage
        let storage =
            Store::new("temp.db", EngineType::InMemory).expect("Failed to create test DB");
        let genesis = read_execution_api_genesis_file();
        storage
            .add_initial_state(genesis)
            .expect("Failed to add genesis block to DB");
        let local_p2p_node = example_p2p_node();
        // Process request
        let context = RpcApiContext {
            local_p2p_node,
            storage,
            jwt_secret: Default::default(),
            active_filters: Default::default(),
        };
        let result = map_http_requests(&request, context);
        let response =
            serde_json::from_value::<RpcSuccessResponse>(rpc_response(request.id, result).0)
                .expect("Request failed");
        let expected_response_string = r#"{"jsonrpc":"2.0","id":1,"result":{"accessList":[{"address":"0x7dcd17433742f4c0ca53122ab541d0ba67fc27df","storageKeys":["0x0000000000000000000000000000000000000000000000000000000000000000","0x13a08e3cd39a1bc7bf9103f63f83273cced2beada9f723945176d6b983c65bd2"]}],"gasUsed":"0xca3c"}}"#;
        let expected_response =
            serde_json::from_str::<RpcSuccessResponse>(expected_response_string).unwrap();
        // Due to the scope of this test, we don't have the full state up to date which can cause variantions in gas used due to the difference in the blockchain state
        // So we will skip checking the gas_used and only check that the access list is correct
        // The gas_used will be checked when running the hive test framework
        assert_eq!(
            response.result["accessList"],
            expected_response.result["accessList"]
        )
    }

    fn example_chain_config() -> ChainConfig {
        ChainConfig {
            chain_id: 3151908_u64,
            homestead_block: Some(0),
            eip150_block: Some(0),
            eip155_block: Some(0),
            eip158_block: Some(0),
            byzantium_block: Some(0),
            constantinople_block: Some(0),
            petersburg_block: Some(0),
            istanbul_block: Some(0),
            berlin_block: Some(0),
            london_block: Some(0),
            merge_netsplit_block: Some(0),
            shanghai_time: Some(0),
            cancun_time: Some(0),
            prague_time: Some(1718232101),
            terminal_total_difficulty: Some(0),
            terminal_total_difficulty_passed: true,
            ..Default::default()
        }
    }
}<|MERGE_RESOLUTION|>--- conflicted
+++ resolved
@@ -335,10 +335,7 @@
             storage,
             jwt_secret: Default::default(),
             active_filters: Default::default(),
-<<<<<<< HEAD
             sync_client: Default::default(),
-=======
->>>>>>> ef9c5114
         };
         let result = map_http_requests(&request, context);
         let rpc_response = rpc_response(request.id, result);
