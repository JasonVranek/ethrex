use std::{
    collections::HashSet,
    net::SocketAddr,
    sync::Arc,
    time::{Duration, SystemTime, UNIX_EPOCH},
};

use bootnode::BootNode;
use discv4::{
    get_expiration, is_expired, time_now_unix, time_since_in_hs, FindNodeMessage, Message,
    NeighborsMessage, Packet, PingMessage, PongMessage,
};
use ethrex_core::{H256, H512};
use ethrex_storage::Store;
use k256::{
    ecdsa::SigningKey,
    elliptic_curve::{sec1::ToEncodedPoint, PublicKey},
};
pub use kademlia::KademliaTable;
use kademlia::{bucket_number, MAX_NODES_PER_BUCKET};
use rand::rngs::OsRng;
use rlpx::{connection::RLPxConnection, message::Message as RLPxMessage};
use tokio::{
    net::{TcpSocket, TcpStream, UdpSocket},
    sync::{broadcast, Mutex},
    try_join,
};
use tracing::{debug, error, info};
use types::{Endpoint, Node};

pub mod bootnode;
pub(crate) mod discv4;
pub(crate) mod kademlia;
pub mod peer_channels;
pub mod rlpx;
pub(crate) mod snap;
pub mod sync;
pub mod types;

const MAX_DISC_PACKET_SIZE: usize = 1280;

// Totally arbitrary limit on how
// many messages the connections can queue,
// if we miss messages to broadcast, maybe
// we should bump this limit.
const MAX_MESSAGES_TO_BROADCAST: usize = 1000;

pub fn peer_table(signer: SigningKey) -> Arc<Mutex<KademliaTable>> {
    let local_node_id = node_id_from_signing_key(&signer);
    Arc::new(Mutex::new(KademliaTable::new(local_node_id)))
}

pub async fn start_network(
    udp_addr: SocketAddr,
    tcp_addr: SocketAddr,
    bootnodes: Vec<BootNode>,
    signer: SigningKey,
    peer_table: Arc<Mutex<KademliaTable>>,
    storage: Store,
) {
    info!("Starting discovery service at {udp_addr}");
    info!("Listening for requests at {tcp_addr}");
    let (channel_broadcast_send_end, _) = tokio::sync::broadcast::channel::<(
        tokio::task::Id,
        Arc<RLPxMessage>,
    )>(MAX_MESSAGES_TO_BROADCAST);

    let discovery_handle = tokio::spawn(discover_peers(
        udp_addr,
        signer.clone(),
        storage.clone(),
        peer_table.clone(),
        bootnodes,
        channel_broadcast_send_end.clone(),
    ));
    let server_handle = tokio::spawn(serve_requests(
        tcp_addr,
        signer.clone(),
        storage.clone(),
        peer_table.clone(),
        channel_broadcast_send_end,
    ));

    try_join!(discovery_handle, server_handle).unwrap();
}

async fn discover_peers(
    udp_addr: SocketAddr,
    signer: SigningKey,
    storage: Store,
    table: Arc<Mutex<KademliaTable>>,
    bootnodes: Vec<BootNode>,
    connection_broadcast: broadcast::Sender<(tokio::task::Id, Arc<RLPxMessage>)>,
) {
    let udp_socket = Arc::new(UdpSocket::bind(udp_addr).await.unwrap());

    let server_handler = tokio::spawn(discover_peers_server(
        udp_addr,
        udp_socket.clone(),
        storage,
        table.clone(),
        signer.clone(),
        connection_broadcast,
    ));
    let revalidation_handler = tokio::spawn(peers_revalidation(
        udp_addr,
        udp_socket.clone(),
        table.clone(),
        signer.clone(),
        REVALIDATION_INTERVAL_IN_SECONDS as u64,
    ));

    discovery_startup(
        udp_addr,
        udp_socket.clone(),
        table.clone(),
        signer.clone(),
        bootnodes,
    )
    .await;

    // a first initial lookup runs without waiting for the interval
    // so we need to allow some time to the pinged peers to ping us back and acknowledge us
    tokio::time::sleep(Duration::from_secs(10)).await;
    let lookup_handler = tokio::spawn(peers_lookup(
        udp_socket.clone(),
        table.clone(),
        signer.clone(),
        node_id_from_signing_key(&signer),
        PEERS_RANDOM_LOOKUP_TIME_IN_MIN as u64 * 60,
    ));

    try_join!(server_handler, revalidation_handler, lookup_handler).unwrap();
}

async fn discover_peers_server(
    udp_addr: SocketAddr,
    udp_socket: Arc<UdpSocket>,
    storage: Store,
    table: Arc<Mutex<KademliaTable>>,
    signer: SigningKey,
    tx_broadcaster_send: broadcast::Sender<(tokio::task::Id, Arc<RLPxMessage>)>,
) {
    let mut buf = vec![0; MAX_DISC_PACKET_SIZE];

    loop {
        let (read, from) = udp_socket.recv_from(&mut buf).await.unwrap();
        debug!("Received {read} bytes from {from}");

        let packet = Packet::decode(&buf[..read]);
        if packet.is_err() {
            debug!("Could not decode packet: {:?}", packet.err().unwrap());
            continue;
        }
        let packet = packet.unwrap();

        let msg = packet.get_message();
        debug!("Message: {:?} from {}", msg, packet.get_node_id());

        match msg {
            Message::Ping(msg) => {
                if is_expired(msg.expiration) {
                    debug!("Ignoring ping as it is expired.");
                    continue;
                };
                let ping_hash = packet.get_hash();
                pong(&udp_socket, from, ping_hash, &signer).await;
                let node = {
                    let table = table.lock().await;
                    table.get_by_node_id(packet.get_node_id()).cloned()
                };
                if let Some(peer) = node {
                    // send a a ping to get an endpoint proof
                    if time_since_in_hs(peer.last_ping) >= PROOF_EXPIRATION_IN_HS as u64 {
                        let hash = ping(&udp_socket, udp_addr, from, &signer).await;
                        if let Some(hash) = hash {
                            table
                                .lock()
                                .await
                                .update_peer_ping(peer.node.node_id, Some(hash));
                        }
                    }
                } else {
                    // send a ping to get the endpoint proof from our end
                    let (peer, inserted_to_table) = {
                        let mut table = table.lock().await;
                        table.insert_node(Node {
                            ip: from.ip(),
                            udp_port: from.port(),
                            tcp_port: 0,
                            node_id: packet.get_node_id(),
                        })
                    };
                    let hash = ping(&udp_socket, udp_addr, from, &signer).await;
                    if let Some(hash) = hash {
                        if inserted_to_table && peer.is_some() {
                            let peer = peer.unwrap();
                            table
                                .lock()
                                .await
                                .update_peer_ping(peer.node.node_id, Some(hash));
                        }
                    }
                }
            }
            Message::Pong(msg) => {
                let table = table.clone();
                if is_expired(msg.expiration) {
                    debug!("Ignoring pong as it is expired.");
                    continue;
                }
                let peer = {
                    let table = table.lock().await;
                    table.get_by_node_id(packet.get_node_id()).cloned()
                };
                if let Some(peer) = peer {
                    if peer.last_ping_hash.is_none() {
                        error!("Discarding pong as the node did not send a previous ping");
                        continue;
                    }
                    if peer.last_ping_hash.unwrap() == msg.ping_hash {
                        table.lock().await.pong_answered(peer.node.node_id);
                        // TODO: This is a hacky fix for the problem reported in https://github.com/lambdaclass/ethrex/issues/1684
                        if peer.channels.is_some() {
                            error!(
                                "Skip trying to connect to already connected peer {}",
                                peer.node.node_id
                            );
                            continue;
                        }

                        let mut msg_buf = vec![0; read - 32];
                        buf[32..read].clone_into(&mut msg_buf);
                        let signer = signer.clone();
                        let storage = storage.clone();
                        let broadcaster = tx_broadcaster_send.clone();
                        tokio::spawn(async move {
                            handle_peer_as_initiator(
                                signer,
                                &msg_buf,
                                &peer.node,
                                storage,
                                table,
                                broadcaster,
                            )
                            .await;
                        });
                    } else {
                        debug!(
                            "Discarding pong as the hash did not match the last corresponding ping"
                        );
                    }
                } else {
                    debug!("Discarding pong as it is not a known node");
                }
            }
            Message::FindNode(msg) => {
                if is_expired(msg.expiration) {
                    debug!("Ignoring find node msg as it is expired.");
                    continue;
                };
                let node = {
                    let table = table.lock().await;
                    table.get_by_node_id(packet.get_node_id()).cloned()
                };
                if let Some(node) = node {
                    if node.is_proven {
                        let nodes = {
                            let table = table.lock().await;
                            table.get_closest_nodes(msg.target)
                        };
                        let nodes_chunks = nodes.chunks(4);
                        let expiration = get_expiration(20);
                        debug!("Sending neighbors!");
                        // we are sending the neighbors in 4 different messages as not to exceed the
                        // maximum packet size
                        for nodes in nodes_chunks {
                            let neighbors = discv4::Message::Neighbors(NeighborsMessage::new(
                                nodes.to_vec(),
                                expiration,
                            ));
                            let mut buf = Vec::new();
                            neighbors.encode_with_header(&mut buf, &signer);
                            udp_socket.send_to(&buf, from).await.unwrap();
                        }
                    } else {
                        debug!("Ignoring find node message as the node isn't proven!");
                    }
                } else {
                    debug!("Ignoring find node message as it is not a known node");
                }
            }
            Message::Neighbors(neighbors_msg) => {
                if is_expired(neighbors_msg.expiration) {
                    debug!("Ignoring neighbor msg as it is expired.");
                    continue;
                };

                let mut nodes_to_insert = None;
                let mut table = table.lock().await;
                if let Some(node) = table.get_by_node_id_mut(packet.get_node_id()) {
                    if let Some(req) = &mut node.find_node_request {
                        if time_now_unix().saturating_sub(req.sent_at) >= 60 {
                            debug!("Ignoring neighbors message as the find_node request expires after one minute");
                            node.find_node_request = None;
                            continue;
                        }
                        let nodes = &neighbors_msg.nodes;
                        let nodes_sent = req.nodes_sent + nodes.len();

                        if nodes_sent <= MAX_NODES_PER_BUCKET {
                            debug!("Storing neighbors in our table!");
                            req.nodes_sent = nodes_sent;
                            nodes_to_insert = Some(nodes.clone());
                            if let Some(tx) = &req.tx {
                                let _ = tx.send(nodes.clone());
                            }
                        } else {
                            debug!("Ignoring neighbors message as the client sent more than the allowed nodes");
                        }

                        if nodes_sent == MAX_NODES_PER_BUCKET {
                            debug!("Neighbors request has been fulfilled");
                            node.find_node_request = None;
                        }
                    }
                } else {
                    debug!("Ignoring neighbor msg as it is not a known node");
                }

                if let Some(nodes) = nodes_to_insert {
                    for node in nodes {
                        let (peer, inserted_to_table) = table.insert_node(node);
                        if inserted_to_table && peer.is_some() {
                            let peer = peer.unwrap();
                            let node_addr = SocketAddr::new(peer.node.ip, peer.node.udp_port);
                            let ping_hash = ping(&udp_socket, udp_addr, node_addr, &signer).await;
                            table.update_peer_ping(peer.node.node_id, ping_hash);
                        };
                    }
                }
            }
            _ => {}
        }
    }
}

// this is just an arbitrary number, maybe we should get this from some kind of cfg
/// This is a really basic startup and should be improved when we have the nodes stored in the db
/// currently, since we are not storing nodes, the only way to have startup nodes is by providing
/// an array of bootnodes.
async fn discovery_startup(
    udp_addr: SocketAddr,
    udp_socket: Arc<UdpSocket>,
    table: Arc<Mutex<KademliaTable>>,
    signer: SigningKey,
    bootnodes: Vec<BootNode>,
) {
    for bootnode in bootnodes {
        table.lock().await.insert_node(Node {
            ip: bootnode.socket_address.ip(),
            udp_port: bootnode.socket_address.port(),
            // TODO: udp port can differ from tcp port.
            // see https://github.com/lambdaclass/ethrex/issues/905
            tcp_port: bootnode.socket_address.port(),
            node_id: bootnode.node_id,
        });
        let ping_hash = ping(&udp_socket, udp_addr, bootnode.socket_address, &signer).await;
        table
            .lock()
            .await
            .update_peer_ping(bootnode.node_id, ping_hash);
    }
}

const REVALIDATION_INTERVAL_IN_SECONDS: usize = 30; // this is just an arbitrary number, maybe we should get this from some kind of cfg
const PROOF_EXPIRATION_IN_HS: usize = 12;

/// Starts a tokio scheduler that:
/// - performs periodic revalidation of the current nodes (sends a ping to the old nodes). Currently this is configured to happen every [`REVALIDATION_INTERVAL_IN_MINUTES`]
///
/// **Peer revalidation**
///
/// Peers revalidation works in the following manner:
/// 1. Every `REVALIDATION_INTERVAL_IN_SECONDS` we ping the 3 least recently pinged peers
/// 2. In the next iteration we check if they have answered
///    - if they have: we increment the liveness field by one
///    - otherwise we decrement it by the current value / 3.
/// 3. If the liveness field is 0, then we delete it and insert a new one from the replacements table
///
/// See more https://github.com/ethereum/devp2p/blob/master/discv4.md#kademlia-table
async fn peers_revalidation(
    udp_addr: SocketAddr,
    udp_socket: Arc<UdpSocket>,
    table: Arc<Mutex<KademliaTable>>,
    signer: SigningKey,
    interval_time_in_seconds: u64,
) {
    let mut interval = tokio::time::interval(Duration::from_secs(interval_time_in_seconds));
    // peers we have pinged in the previous iteration
    let mut previously_pinged_peers: HashSet<H512> = HashSet::default();

    // first tick starts immediately
    interval.tick().await;

    loop {
        interval.tick().await;
        debug!("Running peer revalidation");

        // first check that the peers we ping have responded
        for node_id in previously_pinged_peers {
            let mut table = table.lock().await;
            let peer = table.get_by_node_id_mut(node_id).unwrap();

            if let Some(has_answered) = peer.revalidation {
                if has_answered {
                    peer.increment_liveness();
                } else {
                    peer.decrement_liveness();
                }
            }

            peer.revalidation = None;

            if peer.liveness == 0 {
                let new_peer = table.replace_peer(node_id);
                if let Some(new_peer) = new_peer {
                    let ping_hash = ping(
                        &udp_socket,
                        udp_addr,
                        SocketAddr::new(new_peer.node.ip, new_peer.node.udp_port),
                        &signer,
                    )
                    .await;
                    table.update_peer_ping(new_peer.node.node_id, ping_hash);
                }
            }
        }

        // now send a ping to the least recently pinged peers
        // this might be too expensive to run if our table is filled
        // maybe we could just pick them randomly
        let peers = table.lock().await.get_least_recently_pinged_peers(3);
        previously_pinged_peers = HashSet::default();
        for peer in peers {
            let ping_hash = ping(
                &udp_socket,
                udp_addr,
                SocketAddr::new(peer.node.ip, peer.node.udp_port),
                &signer,
            )
            .await;
            let mut table = table.lock().await;
            table.update_peer_ping_with_revalidation(peer.node.node_id, ping_hash);
            previously_pinged_peers.insert(peer.node.node_id);

            debug!("Pinging peer {} to re-validate!", peer.node.node_id);
        }

        debug!("Peer revalidation finished");
    }
}

const PEERS_RANDOM_LOOKUP_TIME_IN_MIN: usize = 30;

/// Starts a tokio scheduler that:
/// - performs random lookups to discover new nodes. Currently this is configure to run every `PEERS_RANDOM_LOOKUP_TIME_IN_MIN`
///
/// **Random lookups**
///
/// Random lookups work in the following manner:
/// 1. Every 30min we spawn three concurrent lookups: one closest to our pubkey
///    and three other closest to random generated pubkeys.
/// 2. Every lookup starts with the closest nodes from our table.
///    Each lookup keeps track of:
///    - Peers that have already been asked for nodes
///    - Peers that have been already seen
///    - Potential peers to query for nodes: a vector of up to 16 entries holding the closest peers to the pubkey.
///      This vector is initially filled with nodes from our table.
/// 3. We send a `find_node` to the closest 3 nodes (that we have not yet asked) from the pubkey.
/// 4. We wait for the neighbors response and pushed or replace those that are closer to the potential peers.
/// 5. We select three other nodes from the potential peers vector and do the same until one lookup
///    doesn't have any node to ask.
///
/// See more https://github.com/ethereum/devp2p/blob/master/discv4.md#recursive-lookup
async fn peers_lookup(
    udp_socket: Arc<UdpSocket>,
    table: Arc<Mutex<KademliaTable>>,
    signer: SigningKey,
    local_node_id: H512,
    interval_time_in_seconds: u64,
) {
    let mut interval = tokio::time::interval(Duration::from_secs(interval_time_in_seconds));

    loop {
        // Notice that the first tick is immediate,
        // so as soon as the server starts we'll do a lookup with the seeder nodes.
        interval.tick().await;

        debug!("Starting lookup");

        let mut handlers = vec![];

        // lookup closest to our pub key
        handlers.push(tokio::spawn(recursive_lookup(
            udp_socket.clone(),
            table.clone(),
            signer.clone(),
            local_node_id,
            local_node_id,
        )));

        // lookup closest to 3 random keys
        for _ in 0..3 {
            let random_pub_key = &SigningKey::random(&mut OsRng);
            handlers.push(tokio::spawn(recursive_lookup(
                udp_socket.clone(),
                table.clone(),
                signer.clone(),
                node_id_from_signing_key(random_pub_key),
                local_node_id,
            )));
        }

        for handle in handlers {
            let _ = try_join!(handle);
        }

        debug!("Lookup finished");
    }
}

async fn recursive_lookup(
    udp_socket: Arc<UdpSocket>,
    table: Arc<Mutex<KademliaTable>>,
    signer: SigningKey,
    target: H512,
    local_node_id: H512,
) {
    let mut asked_peers = HashSet::default();
    // lookups start with the closest from our table
    let closest_nodes = table.lock().await.get_closest_nodes(target);
    let mut seen_peers: HashSet<H512> = HashSet::default();

    seen_peers.insert(local_node_id);
    for node in &closest_nodes {
        seen_peers.insert(node.node_id);
    }

    let mut peers_to_ask: Vec<Node> = closest_nodes;

    loop {
        let (nodes_found, queries) = lookup(
            udp_socket.clone(),
            table.clone(),
            &signer,
            target,
            &mut asked_peers,
            &peers_to_ask,
        )
        .await;

        // only push the peers that have not been seen
        // that is those who have not been yet pushed, which also accounts for
        // those peers that were in the array but have been replaced for closer peers
        for node in nodes_found {
            if !seen_peers.contains(&node.node_id) {
                seen_peers.insert(node.node_id);
                peers_to_ask_push(&mut peers_to_ask, target, node);
            }
        }

        // the lookup finishes when there are no more queries to do
        // that happens when we have asked all the peers
        if queries == 0 {
            break;
        }
    }
}

async fn lookup(
    udp_socket: Arc<UdpSocket>,
    table: Arc<Mutex<KademliaTable>>,
    signer: &SigningKey,
    target: H512,
    asked_peers: &mut HashSet<H512>,
    nodes_to_ask: &Vec<Node>,
) -> (Vec<Node>, u32) {
    let alpha = 3;
    let mut queries = 0;
    let mut nodes = vec![];

    for node in nodes_to_ask {
        if !asked_peers.contains(&node.node_id) {
            #[allow(unused_assignments)]
            let mut rx = None;
            {
                let mut table = table.lock().await;
                let peer = table.get_by_node_id_mut(node.node_id);
                if let Some(peer) = peer {
                    // if the peer has an ongoing find_node request, don't query
                    if peer.find_node_request.is_some() {
                        continue;
                    }
                    let (tx, receiver) = tokio::sync::mpsc::unbounded_channel::<Vec<Node>>();
                    peer.new_find_node_request_with_sender(tx);
                    rx = Some(receiver);
                } else {
                    // if peer isn't inserted to table, don't query
                    continue;
                }
            }

            queries += 1;
            asked_peers.insert(node.node_id);

            let mut found_nodes = find_node_and_wait_for_response(
                &udp_socket,
                SocketAddr::new(node.ip, node.udp_port),
                signer,
                target,
                &mut rx.unwrap(),
            )
            .await;
            nodes.append(&mut found_nodes);
        }

        if queries == alpha {
            break;
        }
    }

    (nodes, queries)
}

fn peers_to_ask_push(peers_to_ask: &mut Vec<Node>, target: H512, node: Node) {
    let distance = bucket_number(target, node.node_id);

    if peers_to_ask.len() < MAX_NODES_PER_BUCKET {
        peers_to_ask.push(node);
        return;
    }

    // replace this node for the one whose distance to the target is the highest
    let (mut idx_to_replace, mut highest_distance) = (None, 0);

    for (i, peer) in peers_to_ask.iter().enumerate() {
        let current_distance = bucket_number(peer.node_id, target);

        if distance < current_distance && current_distance >= highest_distance {
            highest_distance = current_distance;
            idx_to_replace = Some(i);
        }
    }

    if let Some(idx) = idx_to_replace {
        peers_to_ask[idx] = node;
    }
}

/// Sends a ping to the addr
/// # Returns
/// an optional hash corresponding to the message header hash to account if the send was successful
async fn ping(
    socket: &UdpSocket,
    local_addr: SocketAddr,
    to_addr: SocketAddr,
    signer: &SigningKey,
) -> Option<H256> {
    let mut buf = Vec::new();

    let expiration: u64 = (SystemTime::now() + Duration::from_secs(20))
        .duration_since(UNIX_EPOCH)
        .unwrap()
        .as_secs();

    // TODO: this should send our advertised TCP port
    let from = Endpoint {
        ip: local_addr.ip(),
        udp_port: local_addr.port(),
        tcp_port: 0,
    };
    let to = Endpoint {
        ip: to_addr.ip(),
        udp_port: to_addr.port(),
        tcp_port: 0,
    };

    let ping: discv4::Message = discv4::Message::Ping(PingMessage::new(from, to, expiration));
    ping.encode_with_header(&mut buf, signer);
    let res = socket.send_to(&buf, to_addr).await;

    if res.is_err() {
        return None;
    }
    let bytes_sent = res.unwrap();

    // sanity check to make sure the ping was well sent
    // though idk if this is actually needed or if it might break other stuff
    if bytes_sent == buf.len() {
        return Some(H256::from_slice(&buf[0..32]));
    }

    None
}

async fn find_node_and_wait_for_response(
    socket: &UdpSocket,
    to_addr: SocketAddr,
    signer: &SigningKey,
    target_node_id: H512,
    request_receiver: &mut tokio::sync::mpsc::UnboundedReceiver<Vec<Node>>,
) -> Vec<Node> {
    let expiration: u64 = (SystemTime::now() + Duration::from_secs(20))
        .duration_since(UNIX_EPOCH)
        .unwrap()
        .as_secs();

    let msg: discv4::Message =
        discv4::Message::FindNode(FindNodeMessage::new(target_node_id, expiration));

    let mut buf = Vec::new();
    msg.encode_with_header(&mut buf, signer);
    let res = socket.send_to(&buf, to_addr).await;

    let mut nodes = vec![];

    if res.is_err() {
        return nodes;
    }

    loop {
        // wait as much as 5 seconds for the response
        match tokio::time::timeout(Duration::from_secs(5), request_receiver.recv()).await {
            Ok(Some(mut found_nodes)) => {
                nodes.append(&mut found_nodes);
                if nodes.len() == MAX_NODES_PER_BUCKET {
                    return nodes;
                };
            }
            Ok(None) => {
                return nodes;
            }
            Err(_) => {
                // timeout expired
                return nodes;
            }
        }
    }
}

async fn pong(socket: &UdpSocket, to_addr: SocketAddr, ping_hash: H256, signer: &SigningKey) {
    let mut buf = Vec::new();

    let expiration: u64 = (SystemTime::now() + Duration::from_secs(20))
        .duration_since(UNIX_EPOCH)
        .unwrap()
        .as_secs();

    let to = Endpoint {
        ip: to_addr.ip(),
        udp_port: to_addr.port(),
        tcp_port: 0,
    };
    let pong: discv4::Message = discv4::Message::Pong(PongMessage::new(to, ping_hash, expiration));

    pong.encode_with_header(&mut buf, signer);
    let _ = socket.send_to(&buf, to_addr).await;
}

async fn serve_requests(
    tcp_addr: SocketAddr,
    signer: SigningKey,
    storage: Store,
    table: Arc<Mutex<KademliaTable>>,
    connection_broadcast: broadcast::Sender<(tokio::task::Id, Arc<RLPxMessage>)>,
) {
    let tcp_socket = TcpSocket::new_v4().unwrap();
    tcp_socket.bind(tcp_addr).unwrap();
    let listener = tcp_socket.listen(50).unwrap();
    loop {
        let (stream, peer_addr) = listener.accept().await.unwrap();

        tokio::spawn(handle_peer_as_receiver(
            peer_addr,
            signer.clone(),
            stream,
            storage.clone(),
            table.clone(),
            connection_broadcast.clone(),
        ));
    }
}

async fn handle_peer_as_receiver(
    peer_addr: SocketAddr,
    signer: SigningKey,
    stream: TcpStream,
    storage: Store,
    table: Arc<Mutex<KademliaTable>>,
    connection_broadcast: broadcast::Sender<(tokio::task::Id, Arc<RLPxMessage>)>,
) {
    let mut conn = RLPxConnection::receiver(signer, stream, storage, connection_broadcast);
    conn.start_peer(peer_addr, table).await;
}

async fn handle_peer_as_initiator(
    signer: SigningKey,
    msg: &[u8],
    node: &Node,
    storage: Store,
    table: Arc<Mutex<KademliaTable>>,
    connection_broadcast: broadcast::Sender<(tokio::task::Id, Arc<RLPxMessage>)>,
) {
<<<<<<< HEAD
    debug!("Trying RLPx connection with {node:?}");
    let Ok(stream) = TcpSocket::new_v4()
=======
    let stream = TcpSocket::new_v4()
>>>>>>> be097608
        .unwrap()
        .connect(SocketAddr::new(node.ip, node.tcp_port))
        .await
    else {
        debug!("Failed to connect to peer via tcp");
        return;
    };
    match RLPxConnection::initiator(signer, msg, stream, storage, connection_broadcast) {
        Ok(mut conn) => {
            conn.start_peer(SocketAddr::new(node.ip, node.udp_port), table)
                .await
        }
        Err(e) => {
            debug!("Error: {e}, Could not start connection with {node:?}");
        }
    }
}

pub fn node_id_from_signing_key(signer: &SigningKey) -> H512 {
    let public_key = PublicKey::from(signer.verifying_key());
    let encoded = public_key.to_encoded_point(false);
    H512::from_slice(&encoded.as_bytes()[1..])
}

/// Shows the amount of connected peers, active peers, and peers suitable for snap sync on a set interval
pub async fn periodically_show_peer_stats(peer_table: Arc<Mutex<KademliaTable>>) {
    const INTERVAL_DURATION: tokio::time::Duration = tokio::time::Duration::from_secs(120);
    let mut interval = tokio::time::interval(INTERVAL_DURATION);
    loop {
        peer_table.lock().await.show_peer_stats();
        interval.tick().await;
    }
}

#[cfg(test)]
mod tests {
    use super::*;
    use ethrex_storage::EngineType;
    use kademlia::bucket_number;
    use rand::rngs::OsRng;
    use std::{
        collections::HashSet,
        net::{IpAddr, Ipv4Addr},
    };
    use tokio::time::sleep;

    async fn insert_random_node_on_custom_bucket(
        table: Arc<Mutex<KademliaTable>>,
        bucket_idx: usize,
    ) {
        let node_id = node_id_from_signing_key(&SigningKey::random(&mut OsRng));
        let node = Node {
            ip: IpAddr::V4(Ipv4Addr::new(127, 0, 0, 1)),
            tcp_port: 0,
            udp_port: 0,
            node_id,
        };
        table
            .lock()
            .await
            .insert_node_on_custom_bucket(node, bucket_idx);
    }

    async fn fill_table_with_random_nodes(table: Arc<Mutex<KademliaTable>>) {
        for i in 0..256 {
            for _ in 0..16 {
                insert_random_node_on_custom_bucket(table.clone(), i).await;
            }
        }
    }

    struct MockServer {
        pub addr: SocketAddr,
        pub signer: SigningKey,
        pub table: Arc<Mutex<KademliaTable>>,
        pub node_id: H512,
        pub udp_socket: Arc<UdpSocket>,
    }

    async fn start_mock_discovery_server(udp_port: u16, should_start_server: bool) -> MockServer {
        let addr = SocketAddr::new(IpAddr::V4(Ipv4Addr::new(127, 0, 0, 1)), udp_port);
        let signer = SigningKey::random(&mut OsRng);
        let udp_socket = Arc::new(UdpSocket::bind(addr).await.unwrap());
        let node_id = node_id_from_signing_key(&signer);
        let storage =
            Store::new("temp.db", EngineType::InMemory).expect("Failed to create test DB");
        let table = Arc::new(Mutex::new(KademliaTable::new(node_id)));
        let (channel_broadcast_send_end, _) = tokio::sync::broadcast::channel::<(
            tokio::task::Id,
            Arc<RLPxMessage>,
        )>(MAX_MESSAGES_TO_BROADCAST);
        if should_start_server {
            tokio::spawn(discover_peers_server(
                addr,
                udp_socket.clone(),
                storage.clone(),
                table.clone(),
                signer.clone(),
                channel_broadcast_send_end,
            ));
        }

        MockServer {
            addr,
            signer,
            table,
            node_id,
            udp_socket,
        }
    }

    /// connects two mock servers by pinging a to b
    async fn connect_servers(server_a: &mut MockServer, server_b: &mut MockServer) {
        let ping_hash = ping(
            &server_a.udp_socket,
            server_a.addr,
            server_b.addr,
            &server_a.signer,
        )
        .await;
        {
            let mut table = server_a.table.lock().await;
            table.insert_node(Node {
                ip: server_b.addr.ip(),
                udp_port: server_b.addr.port(),
                tcp_port: 0,
                node_id: server_b.node_id,
            });
            table.update_peer_ping(server_b.node_id, ping_hash);
        }
        // allow some time for the server to respond
        sleep(Duration::from_secs(1)).await;
    }

    #[tokio::test]
    /** This is a end to end test on the discovery server, the idea is as follows:
     * - We'll start two discovery servers (`a` & `b`) to ping between each other
     * - We'll make `b` ping `a`, and validate that the connection is right
     * - Then we'll wait for a revalidation where we expect everything to be the same
     * - We'll do this five 5 more times
     * - Then we'll stop server `a` so that it doesn't respond to re-validations
     * - We expect server `b` to remove node `a` from its table after 3 re-validations
     * To make this run faster, we'll change the revalidation time to be every 2secs
     */
    async fn discovery_server_revalidation() {
        let mut server_a = start_mock_discovery_server(7998, true).await;
        let mut server_b = start_mock_discovery_server(7999, true).await;

        connect_servers(&mut server_a, &mut server_b).await;

        // start revalidation server
        tokio::spawn(peers_revalidation(
            server_b.addr,
            server_b.udp_socket.clone(),
            server_b.table.clone(),
            server_b.signer.clone(),
            2,
        ));

        for _ in 0..5 {
            sleep(Duration::from_millis(2500)).await;
            // by now, b should've send a revalidation to a
            let table = server_b.table.lock().await;
            let node = table.get_by_node_id(server_a.node_id).unwrap();
            assert!(node.revalidation.is_some());
        }

        // make sure that `a` has responded too all the re-validations
        // we can do that by checking the liveness
        {
            let table = server_b.table.lock().await;
            let node = table.get_by_node_id(server_a.node_id).unwrap();
            assert_eq!(node.liveness, 6);
        }

        // now, stopping server `a` is not trivial
        // so we'll instead change its port, so that no one responds
        {
            let mut table = server_b.table.lock().await;
            let node = table.get_by_node_id_mut(server_a.node_id).unwrap();
            node.node.udp_port = 0;
        }

        // now the liveness field should start decreasing until it gets to 0
        // which should happen in 3 re-validations
        for _ in 0..2 {
            sleep(Duration::from_millis(2500)).await;
            let table = server_b.table.lock().await;
            let node = table.get_by_node_id(server_a.node_id).unwrap();
            assert!(node.revalidation.is_some());
        }
        sleep(Duration::from_millis(2500)).await;

        // finally, `a`` should not exist anymore
        let table = server_b.table.lock().await;
        assert!(table.get_by_node_id(server_a.node_id).is_none());
    }

    #[tokio::test]
    /** This test tests the lookup function, the idea is as follows:
     * - We'll start two discovery servers (`a` & `b`) that will connect between each other
     * - We'll insert random nodes to the server `a`` to fill its table
     * - We'll forcedly run `lookup` and validate that a `find_node` request was sent
     *   by checking that new nodes have been inserted to the table
     *
     * This test for only one lookup, and not recursively.
     */
    async fn discovery_server_lookup() {
        let mut server_a = start_mock_discovery_server(8000, true).await;
        let mut server_b = start_mock_discovery_server(8001, true).await;

        fill_table_with_random_nodes(server_a.table.clone()).await;

        // before making the connection, remove a node from the `b` bucket. Otherwise it won't be added
        let b_bucket = bucket_number(server_a.node_id, server_b.node_id);
        let node_id_to_remove = server_a.table.lock().await.buckets()[b_bucket].peers[0]
            .node
            .node_id;
        server_a
            .table
            .lock()
            .await
            .replace_peer_on_custom_bucket(node_id_to_remove, b_bucket);

        connect_servers(&mut server_a, &mut server_b).await;

        // now we are going to run a lookup with us as the target
        let closets_peers_to_b_from_a = server_a
            .table
            .lock()
            .await
            .get_closest_nodes(server_b.node_id);
        let nodes_to_ask = server_b
            .table
            .lock()
            .await
            .get_closest_nodes(server_b.node_id);

        lookup(
            server_b.udp_socket.clone(),
            server_b.table.clone(),
            &server_b.signer,
            server_b.node_id,
            &mut HashSet::default(),
            &nodes_to_ask,
        )
        .await;

        // find_node sent, allow some time for `a` to respond
        sleep(Duration::from_secs(2)).await;

        // now all peers should've been inserted
        for peer in closets_peers_to_b_from_a {
            let table = server_b.table.lock().await;
            assert!(table.get_by_node_id(peer.node_id).is_some());
        }
    }

    #[tokio::test]
    /** This test tests the lookup function, the idea is as follows:
     * - We'll start four discovery servers (`a`, `b`, `c` & `d`)
     * - `a` will be connected to `b`, `b` will be connected to `c` and `c` will be connected to `d`.
     * - The server `d` will have its table filled with mock nodes
     * - We'll run a recursive lookup on server `a` and we expect to end with `b`, `c`, `d` and its mock nodes
     */
    async fn discovery_server_recursive_lookup() {
        let mut server_a = start_mock_discovery_server(8002, true).await;
        let mut server_b = start_mock_discovery_server(8003, true).await;
        let mut server_c = start_mock_discovery_server(8004, true).await;
        let mut server_d = start_mock_discovery_server(8005, true).await;

        connect_servers(&mut server_a, &mut server_b).await;
        connect_servers(&mut server_b, &mut server_c).await;
        connect_servers(&mut server_c, &mut server_d).await;

        // now we fill the server_d table with 3 random nodes
        // the reason we don't put more is because this nodes won't respond (as they don't are not real servers)
        // and so we will have to wait for the timeout on each node, which will only slow down the test
        for _ in 0..3 {
            insert_random_node_on_custom_bucket(server_d.table.clone(), 0).await;
        }

        let mut expected_peers = vec![];
        expected_peers.extend(
            server_b
                .table
                .lock()
                .await
                .get_closest_nodes(server_a.node_id),
        );
        expected_peers.extend(
            server_c
                .table
                .lock()
                .await
                .get_closest_nodes(server_a.node_id),
        );
        expected_peers.extend(
            server_d
                .table
                .lock()
                .await
                .get_closest_nodes(server_a.node_id),
        );

        // we'll run a recursive lookup closest to the server itself
        recursive_lookup(
            server_a.udp_socket.clone(),
            server_a.table.clone(),
            server_a.signer.clone(),
            server_a.node_id,
            server_a.node_id,
        )
        .await;

        for peer in expected_peers {
            assert!(server_a
                .table
                .lock()
                .await
                .get_by_node_id(peer.node_id)
                .is_some());
        }
    }
}<|MERGE_RESOLUTION|>--- conflicted
+++ resolved
@@ -812,12 +812,7 @@
     table: Arc<Mutex<KademliaTable>>,
     connection_broadcast: broadcast::Sender<(tokio::task::Id, Arc<RLPxMessage>)>,
 ) {
-<<<<<<< HEAD
-    debug!("Trying RLPx connection with {node:?}");
     let Ok(stream) = TcpSocket::new_v4()
-=======
-    let stream = TcpSocket::new_v4()
->>>>>>> be097608
         .unwrap()
         .connect(SocketAddr::new(node.ip, node.tcp_port))
         .await
