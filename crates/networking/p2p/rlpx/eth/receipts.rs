--- conflicted
+++ resolved
@@ -52,17 +52,10 @@
 }
 
 // https://github.com/ethereum/devp2p/blob/master/caps/eth.md#receipts-0x10
-<<<<<<< HEAD
 #[derive(Debug)]
 pub(crate) struct Receipts68 {
     pub id: u64,
     pub receipts: Vec<Vec<Receipt>>,
-=======
-#[derive(Debug, Clone)]
-pub(crate) enum Receipts {
-    Receipts68(Receipts68),
-    Receipts69(Receipts69),
->>>>>>> aacd8156
 }
 
 impl Receipts68 {
