--- conflicted
+++ resolved
@@ -195,46 +195,6 @@
             pooled_transactions: txs,
         })
     }
-<<<<<<< HEAD
-
-    /// Gets a p2p transaction given a hash.
-    fn get_p2p_transaction(
-        hash: &H256,
-        blockchain: &Blockchain,
-    ) -> Result<Option<P2PTransaction>, StoreError> {
-        let Some(tx) = blockchain.mempool.get_transaction_by_hash(*hash)? else {
-            return Ok(None);
-        };
-        let result = match tx {
-            Transaction::LegacyTransaction(itx) => P2PTransaction::LegacyTransaction(itx),
-            Transaction::EIP2930Transaction(itx) => P2PTransaction::EIP2930Transaction(itx),
-            Transaction::EIP1559Transaction(itx) => P2PTransaction::EIP1559Transaction(itx),
-            Transaction::EIP4844Transaction(itx) => {
-                let Some(bundle) = blockchain.mempool.get_blobs_bundle(*hash)? else {
-                    return Err(StoreError::Custom(format!(
-                        "Blob transaction present without its bundle: hash {}",
-                        hash
-                    )));
-                };
-
-                P2PTransaction::EIP4844TransactionWithBlobs(WrappedEIP4844Transaction {
-                    tx: itx,
-                    blobs_bundle: bundle,
-                })
-            }
-            Transaction::EIP7702Transaction(itx) => P2PTransaction::EIP7702Transaction(itx),
-            // Exclude privileged transactions as they are created via the OnChainProposer contract
-            Transaction::PrivilegedL2Transaction(_) => {
-                return Err(StoreError::Custom(
-                    "Privileged Transactions are not supported in P2P".to_string(),
-                ));
-            }
-        };
-
-        Ok(Some(result))
-    }
-=======
->>>>>>> 7cc8a3d7
 }
 
 impl RLPxMessage for GetPooledTransactions {
