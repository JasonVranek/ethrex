use ethrex_common::types::ForkId;
use ethrex_storage::Store;

use crate::rlpx::{error::RLPxError, p2p::Capability};

use super::status::StatusMessage;

<<<<<<< HEAD
=======
pub async fn get_status(storage: &Store, eth_version: u8) -> Result<StatusMessage, RLPxError> {
    let chain_config = storage.get_chain_config()?;
    let total_difficulty = U256::from(chain_config.terminal_total_difficulty.unwrap_or_default());
    let network_id = chain_config.chain_id;

    // These blocks must always be available
    let genesis_header = storage
        .get_block_header(0)?
        .ok_or(RLPxError::NotFound("Genesis Block".to_string()))?;
    let block_number = storage.get_latest_block_number().await?;
    let block_header = storage
        .get_block_header(block_number)?
        .ok_or(RLPxError::NotFound(format!("Block {block_number}")))?;

    let genesis = genesis_header.hash();
    let block_hash = block_header.hash();
    let fork_id = storage.get_fork_id().await?;
    Ok(StatusMessage {
        eth_version: eth_version as u32,
        network_id,
        total_difficulty,
        block_hash,
        genesis,
        fork_id,
    })
}

>>>>>>> 41a84892
pub async fn validate_status(
    msg_data: StatusMessage,
    storage: &Store,
    eth_capability: &Capability,
) -> Result<(), RLPxError> {
    let chain_config = storage.get_chain_config()?;

    // These blocks must always be available
    let genesis_header = storage
        .get_block_header(0)?
        .ok_or(RLPxError::NotFound("Genesis Block".to_string()))?;
    let genesis_hash = genesis_header.hash();
    let latest_block_number = storage.get_latest_block_number().await?;
    let latest_block_header = storage
        .get_block_header(latest_block_number)?
        .ok_or(RLPxError::NotFound(format!("Block {latest_block_number}")))?;
    let fork_id = ForkId::new(
        chain_config,
        genesis_header.clone(),
        latest_block_header.timestamp,
        latest_block_number,
    );

    //Check networkID
    if msg_data.get_network_id() != chain_config.chain_id {
        return Err(RLPxError::HandshakeError(
            "Network Id does not match".to_string(),
        ));
    }
    //Check Protocol Version
    if msg_data.get_eth_version() != eth_capability.version {
        return Err(RLPxError::HandshakeError(
            "Eth protocol version does not match".to_string(),
        ));
    }
    //Check Genesis
    if msg_data.get_genesis() != genesis_hash {
        return Err(RLPxError::HandshakeError(
            "Genesis does not match".to_string(),
        ));
    }
    // Check ForkID
    if !fork_id.is_valid(
        msg_data.get_fork_id(),
        latest_block_number,
        latest_block_header.timestamp,
        chain_config,
        genesis_header,
    ) {
        return Err(RLPxError::HandshakeError("Invalid Fork Id".to_string()));
    }

    Ok(())
}

#[cfg(test)]
mod tests {
    use super::validate_status;
    use crate::rlpx::eth::eth68::status::StatusMessage68;
    use crate::rlpx::eth::status::StatusMessage;
    use crate::rlpx::p2p::Capability;
    use ethrex_common::{
        types::{ForkId, Genesis},
        H256, U256,
    };

    use ethrex_storage::{EngineType, Store};
    use std::{fs::File, io::BufReader};

    #[tokio::test]
    // TODO add tests for failing validations
    async fn test_validate_status() {
        // Setup
        // TODO we should have this setup exported to some test_utils module and use from there
        let storage =
            Store::new("temp.db", EngineType::InMemory).expect("Failed to create test DB");
        let file = File::open("../../../test_data/genesis-execution-api.json")
            .expect("Failed to open genesis file");
        let reader = BufReader::new(file);
        let genesis: Genesis =
            serde_json::from_reader(reader).expect("Failed to deserialize genesis file");
        storage
            .add_initial_state(genesis.clone())
            .await
            .expect("Failed to add genesis block to DB");
        let config = genesis.config;
        let total_difficulty = U256::from(config.terminal_total_difficulty.unwrap_or_default());
        let genesis_header = genesis.get_block().header;
        let genesis_hash = genesis_header.hash();
        let fork_id = ForkId::new(config, genesis_header, 2707305664, 123);

        let eth = Capability::eth(68);
        let message = StatusMessage::StatusMessage68(StatusMessage68 {
            eth_version: eth.version,
            network_id: 3503995874084926,
            total_difficulty,
            block_hash: H256::random(),
            genesis: genesis_hash,
            fork_id,
        });
        let result = validate_status(message, &storage, &eth).await;
        assert!(result.is_ok());
    }
}<|MERGE_RESOLUTION|>--- conflicted
+++ resolved
@@ -5,36 +5,6 @@
 
 use super::status::StatusMessage;
 
-<<<<<<< HEAD
-=======
-pub async fn get_status(storage: &Store, eth_version: u8) -> Result<StatusMessage, RLPxError> {
-    let chain_config = storage.get_chain_config()?;
-    let total_difficulty = U256::from(chain_config.terminal_total_difficulty.unwrap_or_default());
-    let network_id = chain_config.chain_id;
-
-    // These blocks must always be available
-    let genesis_header = storage
-        .get_block_header(0)?
-        .ok_or(RLPxError::NotFound("Genesis Block".to_string()))?;
-    let block_number = storage.get_latest_block_number().await?;
-    let block_header = storage
-        .get_block_header(block_number)?
-        .ok_or(RLPxError::NotFound(format!("Block {block_number}")))?;
-
-    let genesis = genesis_header.hash();
-    let block_hash = block_header.hash();
-    let fork_id = storage.get_fork_id().await?;
-    Ok(StatusMessage {
-        eth_version: eth_version as u32,
-        network_id,
-        total_difficulty,
-        block_hash,
-        genesis,
-        fork_id,
-    })
-}
-
->>>>>>> 41a84892
 pub async fn validate_status(
     msg_data: StatusMessage,
     storage: &Store,
