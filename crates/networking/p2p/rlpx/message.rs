--- conflicted
+++ resolved
@@ -32,12 +32,7 @@
 
     fn decode(msg_data: &[u8]) -> Result<Self, RLPDecodeError>;
 }
-<<<<<<< HEAD
-
-#[derive(Debug)]
-=======
 #[derive(Debug, Clone)]
->>>>>>> aacd8156
 pub(crate) enum Message {
     // p2p capability
     // https://github.com/ethereum/devp2p/blob/master/rlpx.md
