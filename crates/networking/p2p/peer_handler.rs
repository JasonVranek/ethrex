use std::{
    collections::{BTreeMap, HashSet},
    sync::Arc,
    time::Duration,
};

use bytes::Bytes;
use ethrex_common::{
    H256, U256,
    types::{AccountState, Block, BlockBody, BlockHeader, Receipt, validate_block_body},
};
use ethrex_rlp::encode::RLPEncode;
use ethrex_trie::Nibbles;
use ethrex_trie::{Node, verify_range};
use tokio::sync::Mutex;

use crate::{
    kademlia::{KademliaTable, PeerChannels, PeerData},
    rlpx::{
        connection::server::CastMessage,
        eth::{
            blocks::{
                BLOCK_HEADER_LIMIT, BlockBodies, BlockHeaders, GetBlockBodies, GetBlockHeaders,
            },
            receipts::GetReceipts,
        },
        message::Message as RLPxMessage,
        p2p::{Capability, SUPPORTED_ETH_CAPABILITIES, SUPPORTED_SNAP_CAPABILITIES},
        snap::{
            AccountRange, ByteCodes, GetAccountRange, GetByteCodes, GetStorageRanges, GetTrieNodes,
            StorageRanges, TrieNodes,
        },
    },
    snap::encodable_to_proof,
};
use tracing::{debug, info, warn};
pub const PEER_REPLY_TIMEOUT: Duration = Duration::from_secs(15);
pub const PEER_SELECT_RETRY_ATTEMPTS: usize = 3;
pub const REQUEST_RETRY_ATTEMPTS: usize = 5;
pub const MAX_RESPONSE_BYTES: u64 = 512 * 1024;
pub const HASH_MAX: H256 = H256([0xFF; 32]);

// Ask as much as 128 block bodies per request
// this magic number is not part of the protocol and is taken from geth, see:
// https://github.com/ethereum/go-ethereum/blob/2585776aabbd4ae9b00050403b42afb0cee968ec/eth/downloader/downloader.go#L42-L43
//
// Note: We noticed that while bigger values are supported
// increasing them may be the cause of peers disconnection
pub const MAX_BLOCK_BODIES_TO_REQUEST: usize = 128;

/// An abstraction over the [KademliaTable] containing logic to make requests to peers
#[derive(Debug, Clone)]
pub struct PeerHandler {
    peer_table: Arc<Mutex<KademliaTable>>,
}

pub enum BlockRequestOrder {
    OldToNew,
    NewToOld,
}

impl PeerHandler {
    pub fn new(peer_table: Arc<Mutex<KademliaTable>>) -> PeerHandler {
        Self { peer_table }
    }

    /// Creates a dummy PeerHandler for tests where interacting with peers is not needed
    /// This should only be used in tests as it won't be able to interact with the node's connected peers
    pub fn dummy() -> PeerHandler {
        let dummy_peer_table = Arc::new(Mutex::new(KademliaTable::new(Default::default())));
        PeerHandler::new(dummy_peer_table)
    }

    /// Helper method to record a succesful peer response as well as record previous failed responses from other peers
    /// We make this distinction for snap requests as the data we request might have become stale
    /// So we cannot know whether a peer returning an empty response is a failure until another peer returns the requested data
    async fn record_snap_peer_success(&self, succesful_peer_id: H256, mut peer_ids: HashSet<H256>) {
        // Reward succesful peer
        self.record_peer_success(succesful_peer_id).await;
        // Penalize previous peers that returned empty/invalid responses
        peer_ids.remove(&succesful_peer_id);
        for peer_id in peer_ids {
            info!(
                "[SYNCING] Penalizing peer {peer_id} as it failed to return data cornfirmed as non-stale"
            );
            self.record_peer_failure(peer_id).await;
        }
    }

    /// Helper method to record successful peer response
    async fn record_peer_success(&self, peer_id: H256) {
        if let Ok(mut table) = self.peer_table.try_lock() {
            table.reward_peer(peer_id);
        }
    }

    /// Helper method to record failed peer response
    async fn record_peer_failure(&self, peer_id: H256) {
        if let Ok(mut table) = self.peer_table.try_lock() {
            table.penalize_peer(peer_id);
        }
    }

    /// Helper method to record critical peer failure
    /// This is used when the peer returns invalid data or is otherwise unreliable
    async fn record_peer_critical_failure(&self, peer_id: H256) {
        if let Ok(mut table) = self.peer_table.try_lock() {
            table.critically_penalize_peer(peer_id);
        }
    }

    /// Returns the node id and the channel ends to an active peer connection that supports the given capability
    /// The peer is selected randomly, and doesn't guarantee that the selected peer is not currently busy
    /// If no peer is found, this method will try again after 10 seconds
    async fn get_peer_channel_with_retry(
        &self,
        capabilities: &[Capability],
    ) -> Option<(H256, PeerChannels)> {
        for _ in 0..PEER_SELECT_RETRY_ATTEMPTS {
            let table = self.peer_table.lock().await;
            if let Some((id, channels)) = table.get_peer_channels(capabilities) {
                return Some((id, channels));
            };
            // drop the lock early to no block the rest of processes
            drop(table);
            info!("[Sync] No peers available, retrying in 10 sec");
            // This is the unlikely case where we just started the node and don't have peers, wait a bit and try again
            tokio::time::sleep(tokio::time::Duration::from_secs(10)).await;
        }
        None
    }

    /// Requests block headers from any suitable peer, starting from the `start` block hash towards either older or newer blocks depending on the order
    /// Returns the block headers or None if:
    /// - There are no available peers (the node just started up or was rejected by all other nodes)
    /// - No peer returned a valid response in the given time and retry limits
    pub async fn request_block_headers(
        &self,
        start: H256,
        order: BlockRequestOrder,
    ) -> Option<Vec<BlockHeader>> {
        for _ in 0..REQUEST_RETRY_ATTEMPTS {
            let request_id = rand::random();
            let request = RLPxMessage::GetBlockHeaders(GetBlockHeaders {
                id: request_id,
                startblock: start.into(),
                limit: BLOCK_HEADER_LIMIT,
                skip: 0,
                reverse: matches!(order, BlockRequestOrder::NewToOld),
            });
            let (peer_id, mut peer_channel) = self
                .get_peer_channel_with_retry(&SUPPORTED_ETH_CAPABILITIES)
                .await?;
            let mut receiver = peer_channel.receiver.lock().await;
            if let Err(err) = peer_channel
                .connection
                .cast(CastMessage::BackendMessage(request))
                .await
            {
                self.record_peer_failure(peer_id).await;
                debug!("Failed to send message to peer: {err:?}");
                continue;
            }
            if let Some(block_headers) = tokio::time::timeout(PEER_REPLY_TIMEOUT, async move {
                loop {
                    match receiver.recv().await {
                        Some(RLPxMessage::BlockHeaders(BlockHeaders { id, block_headers }))
                            if id == request_id =>
                        {
                            return Some(block_headers);
                        }
                        // Ignore replies that don't match the expected id (such as late responses)
                        Some(_) => continue,
                        None => return None, // Retry request
                    }
                }
            })
            .await
            .ok()
            .flatten()
            .and_then(|headers| (!headers.is_empty()).then_some(headers))
            {
                if are_block_headers_chained(&block_headers, &order) {
                    self.record_peer_success(peer_id).await;
                    return Some(block_headers);
                } else {
                    warn!(
                        "[SYNCING] Received invalid headers from peer, penalizing peer {peer_id}"
                    );
                    self.record_peer_critical_failure(peer_id).await;
                }
            }
            warn!("[SYNCING] Didn't receive block headers from peer, penalizing peer {peer_id}...");
            self.record_peer_failure(peer_id).await;
        }
        None
    }

    /// Internal method to request block bodies from any suitable peer given their block hashes
    /// Returns the block bodies or None if:
    /// - There are no available peers (the node just started up or was rejected by all other nodes)
    /// - The requested peer did not return a valid response in the given time limit
    async fn request_block_bodies_inner(
        &self,
        block_hashes: Vec<H256>,
    ) -> Option<(Vec<BlockBody>, H256)> {
        let block_hashes_len = block_hashes.len();
        let request_id = rand::random();
        let request = RLPxMessage::GetBlockBodies(GetBlockBodies {
            id: request_id,
            block_hashes: block_hashes.clone(),
        });
        let (peer_id, mut peer_channel) = self
            .get_peer_channel_with_retry(&SUPPORTED_ETH_CAPABILITIES)
            .await?;
        let mut receiver = peer_channel.receiver.lock().await;
        if let Err(err) = peer_channel
            .connection
            .cast(CastMessage::BackendMessage(request))
            .await
        {
            self.record_peer_failure(peer_id).await;
            debug!("Failed to send message to peer: {err:?}");
            return None;
        }
        if let Some(block_bodies) = tokio::time::timeout(PEER_REPLY_TIMEOUT, async move {
            loop {
                match receiver.recv().await {
                    Some(RLPxMessage::BlockBodies(BlockBodies { id, block_bodies }))
                        if id == request_id =>
                    {
                        return Some(block_bodies);
                    }
                    // Ignore replies that don't match the expected id (such as late responses)
                    Some(_) => continue,
                    None => return None,
                }
            }
        })
        .await
        .ok()
        .flatten()
        .and_then(|bodies| {
            // Check that the response is not empty and does not contain more bodies than the ones requested
            (!bodies.is_empty() && bodies.len() <= block_hashes_len).then_some(bodies)
        }) {
            self.record_peer_success(peer_id).await;
            return Some((block_bodies, peer_id));
        }

        warn!("[SYNCING] Didn't receive block bodies from peer, penalizing peer {peer_id}...");
        self.record_peer_failure(peer_id).await;
        None
    }

    /// Requests block bodies from any suitable peer given their block hashes
    /// Returns the block bodies or None if:
    /// - There are no available peers (the node just started up or was rejected by all other nodes)
    /// - No peer returned a valid response in the given time and retry limits
    pub async fn request_block_bodies(&self, block_hashes: Vec<H256>) -> Option<Vec<BlockBody>> {
        for _ in 0..REQUEST_RETRY_ATTEMPTS {
            if let Some((block_bodies, _)) =
                self.request_block_bodies_inner(block_hashes.clone()).await
            {
                return Some(block_bodies);
            }
        }
        None
    }

    /// Requests block bodies from any suitable peer given their block hashes and validates them
    /// Returns the full block or None if:
    /// - There are no available peers (the node just started up or was rejected by all other nodes)
    /// - No peer returned a valid response in the given time and retry limits
    /// - The block bodies are invalid given the block headers
    pub async fn request_and_validate_block_bodies<'a>(
        &self,
        block_hashes: &mut Vec<H256>,
        headers_iter: &mut impl Iterator<Item = &BlockHeader>,
    ) -> Option<Vec<Block>> {
        let original_hashes = block_hashes.clone();
        let headers_vec: Vec<&BlockHeader> = headers_iter.collect();

        for _ in 0..REQUEST_RETRY_ATTEMPTS {
            *block_hashes = original_hashes.clone();
            let mut headers_iter = headers_vec.iter().copied();

            let Some((block_bodies, peer_id)) =
                self.request_block_bodies_inner(block_hashes.clone()).await
            else {
                continue; // Retry on empty response
            };

            let mut blocks: Vec<Block> = vec![];
            let block_bodies_len = block_bodies.len();

            // Push blocks
            for (_, body) in block_hashes.drain(..block_bodies_len).zip(block_bodies) {
                let Some(header) = headers_iter.next() else {
                    debug!("[SYNCING] Header not found for the block bodies received, skipping...");
                    break; // Break out of block creation and retry with different peer
                };

                let block = Block::new(header.clone(), body);
                blocks.push(block);
            }

            // Validate blocks
            if let Some(e) = blocks
                .iter()
                .find_map(|block| validate_block_body(block).err())
            {
                warn!(
                    "[SYNCING] Invalid block body error {e}, discarding peer {peer_id} and retrying..."
                );
                self.record_peer_critical_failure(peer_id).await;
                continue; // Retry on validation failure
            }

            return Some(blocks);
        }
        None
    }

    /// Requests all receipts in a set of blocks from any suitable peer given their block hashes
    /// Returns the lists of receipts or None if:
    /// - There are no available peers (the node just started up or was rejected by all other nodes)
    /// - No peer returned a valid response in the given time and retry limits
    pub async fn request_receipts(&self, block_hashes: Vec<H256>) -> Option<Vec<Vec<Receipt>>> {
        let block_hashes_len = block_hashes.len();
        for _ in 0..REQUEST_RETRY_ATTEMPTS {
            let request_id = rand::random();
            let request = RLPxMessage::GetReceipts(GetReceipts {
                id: request_id,
                block_hashes: block_hashes.clone(),
            });
            let (_, mut peer_channel) = self
                .get_peer_channel_with_retry(&SUPPORTED_ETH_CAPABILITIES)
                .await?;
            let mut receiver = peer_channel.receiver.lock().await;
            if let Err(err) = peer_channel
                .connection
                .cast(CastMessage::BackendMessage(request))
                .await
            {
                debug!("Failed to send message to peer: {err:?}");
                continue;
            }
            if let Some(receipts) = tokio::time::timeout(PEER_REPLY_TIMEOUT, async move {
                loop {
                    match receiver.recv().await {
                        Some(RLPxMessage::Receipts(receipts)) => {
                            if receipts.get_id() == request_id {
                                return Some(receipts.get_receipts());
                            }
                            return None;
                        }
                        // Ignore replies that don't match the expected id (such as late responses)
                        Some(_) => continue,
                        None => return None,
                    }
                }
            })
            .await
            .ok()
            .flatten()
            .and_then(|receipts|
                // Check that the response is not empty and does not contain more bodies than the ones requested
                (!receipts.is_empty() && receipts.len() <= block_hashes_len).then_some(receipts))
            {
                return Some(receipts);
            }
        }
        None
    }

    /// Requests an account range from any suitable peer given the state trie's root and the starting hash and the limit hash.
    /// Will also return a boolean indicating if there is more state to be fetched towards the right of the trie
    /// (Note that the boolean will be true even if the remaining state is ouside the boundary set by the limit hash)
    /// Returns the account range or None if:
    /// - There are no available peers (the node just started up or was rejected by all other nodes)
    /// - No peer returned a valid response in the given time and retry limits
    pub async fn request_account_range(
        &self,
        state_root: H256,
        start: H256,
        limit: H256,
    ) -> Option<(Vec<H256>, Vec<AccountState>, bool)> {
        // Keep track of peers we requested from so we can penalize unresponsive peers when we get a response
        // This is so we avoid penalizing peers due to requesting stale data
        let mut peer_ids = HashSet::new();
        for _ in 0..REQUEST_RETRY_ATTEMPTS {
            let request_id = rand::random();
            let request = RLPxMessage::GetAccountRange(GetAccountRange {
                id: request_id,
                root_hash: state_root,
                starting_hash: start,
                limit_hash: limit,
                response_bytes: MAX_RESPONSE_BYTES,
            });
<<<<<<< HEAD
            let (_, mut peer_channel) = self
=======
            let (peer_id, peer_channel) = self
>>>>>>> 387cab45
                .get_peer_channel_with_retry(&SUPPORTED_SNAP_CAPABILITIES)
                .await?;
            peer_ids.insert(peer_id);
            let mut receiver = peer_channel.receiver.lock().await;
            if let Err(err) = peer_channel
                .connection
                .cast(CastMessage::BackendMessage(request))
                .await
            {
                debug!("Failed to send message to peer: {err:?}");
                continue;
            }
            if let Some((accounts, proof)) = tokio::time::timeout(PEER_REPLY_TIMEOUT, async move {
                loop {
                    match receiver.recv().await {
                        Some(RLPxMessage::AccountRange(AccountRange {
                            id,
                            accounts,
                            proof,
                        })) if id == request_id => return Some((accounts, proof)),
                        // Ignore replies that don't match the expected id (such as late responses)
                        Some(_) => continue,
                        None => return None,
                    }
                }
            })
            .await
            .ok()
            .flatten()
            {
                // Unzip & validate response
                let proof = encodable_to_proof(&proof);
                let (account_hashes, accounts): (Vec<_>, Vec<_>) = accounts
                    .into_iter()
                    .map(|unit| (unit.hash, AccountState::from(unit.account)))
                    .unzip();
                let encoded_accounts = accounts
                    .iter()
                    .map(|acc| acc.encode_to_vec())
                    .collect::<Vec<_>>();
                if let Ok(should_continue) = verify_range(
                    state_root,
                    &start,
                    &account_hashes,
                    &encoded_accounts,
                    &proof,
                ) {
                    self.record_snap_peer_success(peer_id, peer_ids).await;
                    return Some((account_hashes, accounts, should_continue));
                }
            }
        }
        None
    }

    /// Requests bytecodes for the given code hashes
    /// Returns the bytecodes or None if:
    /// - There are no available peers (the node just started up or was rejected by all other nodes)
    /// - No peer returned a valid response in the given time and retry limits
    pub async fn request_bytecodes(&self, hashes: Vec<H256>) -> Option<Vec<Bytes>> {
        let hashes_len = hashes.len();
        for _ in 0..REQUEST_RETRY_ATTEMPTS {
            let request_id = rand::random();
            let request = RLPxMessage::GetByteCodes(GetByteCodes {
                id: request_id,
                hashes: hashes.clone(),
                bytes: MAX_RESPONSE_BYTES,
            });
<<<<<<< HEAD
            let (_, mut peer_channel) = self
=======
            let (peer_id, peer_channel) = self
>>>>>>> 387cab45
                .get_peer_channel_with_retry(&SUPPORTED_SNAP_CAPABILITIES)
                .await?;
            let mut receiver = peer_channel.receiver.lock().await;
            if let Err(err) = peer_channel
                .connection
                .cast(CastMessage::BackendMessage(request))
                .await
            {
                debug!("Failed to send message to peer: {err:?}");
                continue;
            }
            if let Some(codes) = tokio::time::timeout(PEER_REPLY_TIMEOUT, async move {
                loop {
                    match receiver.recv().await {
                        Some(RLPxMessage::ByteCodes(ByteCodes { id, codes }))
                            if id == request_id =>
                        {
                            return Some(codes);
                        }
                        // Ignore replies that don't match the expected id (such as late responses)
                        Some(_) => continue,
                        None => return None,
                    }
                }
            })
            .await
            .ok()
            .flatten()
            .and_then(|codes| (!codes.is_empty() && codes.len() <= hashes_len).then_some(codes))
            {
                self.record_peer_success(peer_id).await;
                return Some(codes);
            }
            warn!("[SYNCING] Didn't receive bytecodes from peer, penalizing peer {peer_id}...");
            self.record_peer_failure(peer_id).await;
        }
        None
    }

    /// Requests storage ranges for accounts given their hashed address and storage roots, and the root of their state trie
    /// account_hashes & storage_roots must have the same length
    /// storage_roots must not contain empty trie hashes, we will treat empty ranges as invalid responses
    /// Returns true if the last account's storage was not completely fetched by the request
    /// Returns the list of hashed storage keys and values for each account's storage or None if:
    /// - There are no available peers (the node just started up or was rejected by all other nodes)
    /// - No peer returned a valid response in the given time and retry limits
    pub async fn request_storage_ranges(
        &self,
        state_root: H256,
        mut storage_roots: Vec<H256>,
        account_hashes: Vec<H256>,
        start: H256,
    ) -> Option<(Vec<Vec<H256>>, Vec<Vec<U256>>, bool)> {
        // Keep track of peers we requested from so we can penalize unresponsive peers when we get a response
        // This is so we avoid penalizing peers due to requesting stale data
        let mut peer_ids = HashSet::new();
        for _ in 0..REQUEST_RETRY_ATTEMPTS {
            let request_id = rand::random();
            let request = RLPxMessage::GetStorageRanges(GetStorageRanges {
                id: request_id,
                root_hash: state_root,
                account_hashes: account_hashes.clone(),
                starting_hash: start,
                limit_hash: HASH_MAX,
                response_bytes: MAX_RESPONSE_BYTES,
            });
<<<<<<< HEAD
            let (_, mut peer_channel) = self
=======
            let (peer_id, peer_channel) = self
>>>>>>> 387cab45
                .get_peer_channel_with_retry(&SUPPORTED_SNAP_CAPABILITIES)
                .await?;
            peer_ids.insert(peer_id);
            let mut receiver = peer_channel.receiver.lock().await;
            if let Err(err) = peer_channel
                .connection
                .cast(CastMessage::BackendMessage(request))
                .await
            {
                debug!("Failed to send message to peer: {err:?}");
                continue;
            }
            if let Some((mut slots, proof)) = tokio::time::timeout(PEER_REPLY_TIMEOUT, async move {
                loop {
                    match receiver.recv().await {
                        Some(RLPxMessage::StorageRanges(StorageRanges { id, slots, proof }))
                            if id == request_id =>
                        {
                            return Some((slots, proof));
                        }
                        // Ignore replies that don't match the expected id (such as late responses)
                        Some(_) => continue,
                        None => return None,
                    }
                }
            })
            .await
            .ok()
            .flatten()
            {
                // Check we got a reasonable amount of storage ranges
                if slots.len() > storage_roots.len() || slots.is_empty() {
                    return None;
                }
                // Unzip & validate response
                let proof = encodable_to_proof(&proof);
                let mut storage_keys = vec![];
                let mut storage_values = vec![];
                let mut should_continue = false;
                // Validate each storage range
                while !slots.is_empty() {
                    let (hashed_keys, values): (Vec<_>, Vec<_>) = slots
                        .remove(0)
                        .into_iter()
                        .map(|slot| (slot.hash, slot.data))
                        .unzip();
                    // We won't accept empty storage ranges
                    if hashed_keys.is_empty() {
                        continue;
                    }
                    let encoded_values = values
                        .iter()
                        .map(|val| val.encode_to_vec())
                        .collect::<Vec<_>>();
                    let storage_root = storage_roots.remove(0);

                    // The proof corresponds to the last slot, for the previous ones the slot must be the full range without edge proofs
                    if slots.is_empty() && !proof.is_empty() {
                        let Ok(sc) = verify_range(
                            storage_root,
                            &start,
                            &hashed_keys,
                            &encoded_values,
                            &proof,
                        ) else {
                            continue;
                        };
                        should_continue = sc;
                    } else if verify_range(storage_root, &start, &hashed_keys, &encoded_values, &[])
                        .is_err()
                    {
                        continue;
                    }

                    storage_keys.push(hashed_keys);
                    storage_values.push(values);
                }
                self.record_snap_peer_success(peer_id, peer_ids).await;
                return Some((storage_keys, storage_values, should_continue));
            }
        }
        None
    }

    /// Requests state trie nodes given the root of the trie where they are contained and their path (be them full or partial)
    /// Returns the nodes or None if:
    /// - There are no available peers (the node just started up or was rejected by all other nodes)
    /// - No peer returned a valid response in the given time and retry limits
    pub async fn request_state_trienodes(
        &self,
        state_root: H256,
        paths: Vec<Nibbles>,
    ) -> Option<Vec<Node>> {
        let expected_nodes = paths.len();
        // Keep track of peers we requested from so we can penalize unresponsive peers when we get a response
        // This is so we avoid penalizing peers due to requesting stale data
        let mut peer_ids = HashSet::new();
        for _ in 0..REQUEST_RETRY_ATTEMPTS {
            let request_id = rand::random();
            let request = RLPxMessage::GetTrieNodes(GetTrieNodes {
                id: request_id,
                root_hash: state_root,
                // [acc_path, acc_path,...] -> [[acc_path], [acc_path]]
                paths: paths
                    .iter()
                    .map(|vec| vec![Bytes::from(vec.encode_compact())])
                    .collect(),
                bytes: MAX_RESPONSE_BYTES,
            });
<<<<<<< HEAD
            let (_, mut peer_channel) = self
=======
            let (peer_id, peer_channel) = self
>>>>>>> 387cab45
                .get_peer_channel_with_retry(&SUPPORTED_SNAP_CAPABILITIES)
                .await?;
            peer_ids.insert(peer_id);
            let mut receiver = peer_channel.receiver.lock().await;
            if let Err(err) = peer_channel
                .connection
                .cast(CastMessage::BackendMessage(request))
                .await
            {
                debug!("Failed to send message to peer: {err:?}");
                continue;
            }
            if let Some(nodes) = tokio::time::timeout(PEER_REPLY_TIMEOUT, async move {
                loop {
                    match receiver.recv().await {
                        Some(RLPxMessage::TrieNodes(TrieNodes { id, nodes }))
                            if id == request_id =>
                        {
                            return Some(nodes);
                        }
                        // Ignore replies that don't match the expected id (such as late responses)
                        Some(_) => continue,
                        None => return None,
                    }
                }
            })
            .await
            .ok()
            .flatten()
            .and_then(|nodes| {
                (!nodes.is_empty() && nodes.len() <= expected_nodes)
                    .then(|| {
                        nodes
                            .iter()
                            .map(|node| Node::decode_raw(node))
                            .collect::<Result<Vec<_>, _>>()
                            .ok()
                    })
                    .flatten()
            }) {
                self.record_snap_peer_success(peer_id, peer_ids).await;
                return Some(nodes);
            }
        }
        None
    }

    /// Requests storage trie nodes given the root of the state trie where they are contained and
    /// a hashmap mapping the path to the account in the state trie (aka hashed address) to the paths to the nodes in its storage trie (can be full or partial)
    /// Returns the nodes or None if:
    /// - There are no available peers (the node just started up or was rejected by all other nodes)
    /// - No peer returned a valid response in the given time and retry limits
    pub async fn request_storage_trienodes(
        &self,
        state_root: H256,
        paths: BTreeMap<H256, Vec<Nibbles>>,
    ) -> Option<Vec<Node>> {
        // Keep track of peers we requested from so we can penalize unresponsive peers when we get a response
        // This is so we avoid penalizing peers due to requesting stale data
        let mut peer_ids = HashSet::new();
        for _ in 0..REQUEST_RETRY_ATTEMPTS {
            let request_id = rand::random();
            let expected_nodes = paths.iter().fold(0, |acc, item| acc + item.1.len());
            let request = RLPxMessage::GetTrieNodes(GetTrieNodes {
                id: request_id,
                root_hash: state_root,
                // {acc_path: [path, path, ...]} -> [[acc_path, path, path, ...]]
                paths: paths
                    .iter()
                    .map(|(acc_path, paths)| {
                        [
                            vec![Bytes::from(acc_path.0.to_vec())],
                            paths
                                .iter()
                                .map(|path| Bytes::from(path.encode_compact()))
                                .collect(),
                        ]
                        .concat()
                    })
                    .collect(),
                bytes: MAX_RESPONSE_BYTES,
            });
<<<<<<< HEAD
            let (_, mut peer_channel) = self
=======
            let (peer_id, peer_channel) = self
>>>>>>> 387cab45
                .get_peer_channel_with_retry(&SUPPORTED_SNAP_CAPABILITIES)
                .await?;
            peer_ids.insert(peer_id);
            let mut receiver = peer_channel.receiver.lock().await;
            if let Err(err) = peer_channel
                .connection
                .cast(CastMessage::BackendMessage(request))
                .await
            {
                debug!("Failed to send message to peer: {err:?}");
                continue;
            }
            if let Some(nodes) = tokio::time::timeout(PEER_REPLY_TIMEOUT, async move {
                loop {
                    match receiver.recv().await {
                        Some(RLPxMessage::TrieNodes(TrieNodes { id, nodes }))
                            if id == request_id =>
                        {
                            return Some(nodes);
                        }
                        // Ignore replies that don't match the expected id (such as late responses)
                        Some(_) => continue,
                        None => return None,
                    }
                }
            })
            .await
            .ok()
            .flatten()
            .and_then(|nodes| {
                (!nodes.is_empty() && nodes.len() <= expected_nodes)
                    .then(|| {
                        nodes
                            .iter()
                            .map(|node| Node::decode_raw(node))
                            .collect::<Result<Vec<_>, _>>()
                            .ok()
                    })
                    .flatten()
            }) {
                self.record_snap_peer_success(peer_id, peer_ids).await;
                return Some(nodes);
            }
        }
        None
    }

    /// Requests a single storage range for an accouns given its hashed address and storage root, and the root of its state trie
    /// This is a simplified version of `request_storage_range` meant to be used for large tries that require their own single requests
    /// account_hashes & storage_roots must have the same length
    /// storage_root must not be an empty trie hash, we will treat empty ranges as invalid responses
    /// Returns true if the account's storage was not completely fetched by the request
    /// Returns the list of hashed storage keys and values for the account's storage or None if:
    /// - There are no available peers (the node just started up or was rejected by all other nodes)
    /// - No peer returned a valid response in the given time and retry limits
    pub async fn request_storage_range(
        &self,
        state_root: H256,
        storage_root: H256,
        account_hash: H256,
        start: H256,
    ) -> Option<(Vec<H256>, Vec<U256>, bool)> {
        // Keep track of peers we requested from so we can penalize unresponsive peers when we get a response
        // This is so we avoid penalizing peers due to requesting stale data
        let mut peer_ids = HashSet::new();
        for _ in 0..REQUEST_RETRY_ATTEMPTS {
            let request_id = rand::random();
            let request = RLPxMessage::GetStorageRanges(GetStorageRanges {
                id: request_id,
                root_hash: state_root,
                account_hashes: vec![account_hash],
                starting_hash: start,
                limit_hash: HASH_MAX,
                response_bytes: MAX_RESPONSE_BYTES,
            });
<<<<<<< HEAD
            let (_, mut peer_channel) = self
=======
            let (peer_id, peer_channel) = self
>>>>>>> 387cab45
                .get_peer_channel_with_retry(&SUPPORTED_SNAP_CAPABILITIES)
                .await?;
            peer_ids.insert(peer_id);
            let mut receiver = peer_channel.receiver.lock().await;
            if let Err(err) = peer_channel
                .connection
                .cast(CastMessage::BackendMessage(request))
                .await
            {
                debug!("Failed to send message to peer: {err:?}");
                continue;
            }
            if let Some((mut slots, proof)) = tokio::time::timeout(PEER_REPLY_TIMEOUT, async move {
                loop {
                    match receiver.recv().await {
                        Some(RLPxMessage::StorageRanges(StorageRanges { id, slots, proof }))
                            if id == request_id =>
                        {
                            self.record_peer_success(peer_id).await;
                            return Some((slots, proof));
                        }
                        // Ignore replies that don't match the expected id (such as late responses)
                        Some(_) => continue,
                        None => return None,
                    }
                }
            })
            .await
            .ok()
            .flatten()
            {
                // Check we got a reasonable amount of storage ranges
                if slots.len() != 1 {
                    return None;
                }
                // Unzip & validate response
                let proof = encodable_to_proof(&proof);
                let (storage_keys, storage_values): (Vec<H256>, Vec<U256>) = slots
                    .remove(0)
                    .into_iter()
                    .map(|slot| (slot.hash, slot.data))
                    .unzip();
                let encoded_values = storage_values
                    .iter()
                    .map(|val| val.encode_to_vec())
                    .collect::<Vec<_>>();
                // Verify storage range
                if let Ok(should_continue) =
                    verify_range(storage_root, &start, &storage_keys, &encoded_values, &proof)
                {
                    self.record_snap_peer_success(peer_id, peer_ids).await;
                    return Some((storage_keys, storage_values, should_continue));
                }
            }
        }
        None
    }

    /// Returns the PeerData for each connected Peer
    /// Returns None if it fails to aquire the lock on the kademlia table
    pub fn read_connected_peers(&self) -> Option<Vec<PeerData>> {
        Some(
            self.peer_table
                .try_lock()
                .ok()?
                .filter_peers(&|peer| peer.is_connected)
                .cloned()
                .collect::<Vec<_>>(),
        )
    }

    pub async fn remove_peer(&self, peer_id: H256) {
        debug!("Removing peer with id {:?}", peer_id);
        let mut table = self.peer_table.lock().await;
        table.replace_peer(peer_id);
    }
}

/// Validates the block headers received from a peer by checking that the parent hash of each header
/// matches the hash of the previous one, i.e. the headers are chained
fn are_block_headers_chained(block_headers: &[BlockHeader], order: &BlockRequestOrder) -> bool {
    block_headers.windows(2).all(|headers| match order {
        BlockRequestOrder::OldToNew => headers[1].parent_hash == headers[0].hash(),
        BlockRequestOrder::NewToOld => headers[0].parent_hash == headers[1].hash(),
    })
}<|MERGE_RESOLUTION|>--- conflicted
+++ resolved
@@ -398,11 +398,7 @@
                 limit_hash: limit,
                 response_bytes: MAX_RESPONSE_BYTES,
             });
-<<<<<<< HEAD
-            let (_, mut peer_channel) = self
-=======
             let (peer_id, peer_channel) = self
->>>>>>> 387cab45
                 .get_peer_channel_with_retry(&SUPPORTED_SNAP_CAPABILITIES)
                 .await?;
             peer_ids.insert(peer_id);
@@ -471,11 +467,7 @@
                 hashes: hashes.clone(),
                 bytes: MAX_RESPONSE_BYTES,
             });
-<<<<<<< HEAD
-            let (_, mut peer_channel) = self
-=======
             let (peer_id, peer_channel) = self
->>>>>>> 387cab45
                 .get_peer_channel_with_retry(&SUPPORTED_SNAP_CAPABILITIES)
                 .await?;
             let mut receiver = peer_channel.receiver.lock().await;
@@ -542,11 +534,7 @@
                 limit_hash: HASH_MAX,
                 response_bytes: MAX_RESPONSE_BYTES,
             });
-<<<<<<< HEAD
-            let (_, mut peer_channel) = self
-=======
             let (peer_id, peer_channel) = self
->>>>>>> 387cab45
                 .get_peer_channel_with_retry(&SUPPORTED_SNAP_CAPABILITIES)
                 .await?;
             peer_ids.insert(peer_id);
@@ -656,11 +644,7 @@
                     .collect(),
                 bytes: MAX_RESPONSE_BYTES,
             });
-<<<<<<< HEAD
-            let (_, mut peer_channel) = self
-=======
             let (peer_id, peer_channel) = self
->>>>>>> 387cab45
                 .get_peer_channel_with_retry(&SUPPORTED_SNAP_CAPABILITIES)
                 .await?;
             peer_ids.insert(peer_id);
@@ -743,11 +727,7 @@
                     .collect(),
                 bytes: MAX_RESPONSE_BYTES,
             });
-<<<<<<< HEAD
-            let (_, mut peer_channel) = self
-=======
             let (peer_id, peer_channel) = self
->>>>>>> 387cab45
                 .get_peer_channel_with_retry(&SUPPORTED_SNAP_CAPABILITIES)
                 .await?;
             peer_ids.insert(peer_id);
@@ -823,11 +803,7 @@
                 limit_hash: HASH_MAX,
                 response_bytes: MAX_RESPONSE_BYTES,
             });
-<<<<<<< HEAD
-            let (_, mut peer_channel) = self
-=======
             let (peer_id, peer_channel) = self
->>>>>>> 387cab45
                 .get_peer_channel_with_retry(&SUPPORTED_SNAP_CAPABILITIES)
                 .await?;
             peer_ids.insert(peer_id);
