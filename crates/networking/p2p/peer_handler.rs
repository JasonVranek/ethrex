use std::{
    collections::{BTreeMap, HashSet},
    sync::Arc,
    time::Duration,
};

use bytes::Bytes;
use ethrex_common::{
    H256, U256,
    types::{AccountState, Block, BlockBody, BlockHeader, Receipt, validate_block_body},
};
use ethrex_rlp::encode::RLPEncode;
use ethrex_trie::Nibbles;
use ethrex_trie::{Node, verify_range};
use tokio::sync::Mutex;

use crate::{
    kademlia::{KademliaTable, PeerChannels, PeerData},
    rlpx::{
        eth::{
            blocks::{
                BLOCK_HEADER_LIMIT, BlockBodies, BlockHeaders, GetBlockBodies, GetBlockHeaders,
            },
            receipts::GetReceipts,
        },
        message::Message as RLPxMessage,
        p2p::{Capability, SUPPORTED_ETH_CAPABILITIES, SUPPORTED_SNAP_CAPABILITIES},
        snap::{
            AccountRange, ByteCodes, GetAccountRange, GetByteCodes, GetStorageRanges, GetTrieNodes,
            StorageRanges, TrieNodes,
        },
    },
    snap::encodable_to_proof,
};
use tracing::{debug, info, warn};
pub const PEER_REPLY_TIMEOUT: Duration = Duration::from_secs(10);
pub const PEER_SELECT_RETRY_ATTEMPTS: usize = 3;
pub const REQUEST_RETRY_ATTEMPTS: usize = 5;
pub const MAX_RESPONSE_BYTES: u64 = 512 * 1024;
pub const HASH_MAX: H256 = H256([0xFF; 32]);

// Ask as much as 128 block bodies per request
// this magic number is not part of the protocol and is taken from geth, see:
// https://github.com/ethereum/go-ethereum/blob/2585776aabbd4ae9b00050403b42afb0cee968ec/eth/downloader/downloader.go#L42-L43
//
// Note: We noticed that while bigger values are supported
// increasing them may be the cause of peers disconnection
pub const MAX_BLOCK_BODIES_TO_REQUEST: usize = 128;

/// An abstraction over the [KademliaTable] containing logic to make requests to peers
#[derive(Debug, Clone)]
pub struct PeerHandler {
    peer_table: Arc<Mutex<KademliaTable>>,
}

pub enum BlockRequestOrder {
    OldToNew,
    NewToOld,
}

impl PeerHandler {
    pub fn new(peer_table: Arc<Mutex<KademliaTable>>) -> PeerHandler {
        Self { peer_table }
    }

    /// Creates a dummy PeerHandler for tests where interacting with peers is not needed
    /// This should only be used in tests as it won't be able to interact with the node's connected peers
    pub fn dummy() -> PeerHandler {
        let dummy_peer_table = Arc::new(Mutex::new(KademliaTable::new(Default::default())));
        PeerHandler::new(dummy_peer_table)
    }

    /// Helper method to record a succesful peer response as well as record previous failed responses from other peers
    /// We make this distinction for snap requests as the data we request might have become stale
    /// So we cannot know whether a peer returning an empty response is a failure until another peer returns the requested data
    async fn record_snap_peer_success(&self, succesful_peer_id: H256, mut peer_ids: HashSet<H256>) {
        // Reward succesful peer
        self.record_peer_success(succesful_peer_id).await;
        // Penalize previous peers that returned empty/invalid responses
        peer_ids.remove(&succesful_peer_id);
        for peer_id in peer_ids {
            info!(
                "[SYNCING] Penalizing peer {peer_id} as it failed to return data cornfirmed as non-stale"
            );
            self.record_peer_failure(peer_id).await;
        }
    }

    /// Helper method to record successful peer response
    async fn record_peer_success(&self, peer_id: H256) {
        if let Ok(mut table) = self.peer_table.try_lock() {
            table.reward_peer(peer_id);
        }
    }

    /// Helper method to record failed peer response
    async fn record_peer_failure(&self, peer_id: H256) {
        if let Ok(mut table) = self.peer_table.try_lock() {
            table.penalize_peer(peer_id);
        }
    }

    /// Helper method to record critical peer failure
    /// This is used when the peer returns invalid data or is otherwise unreliable
    async fn record_peer_critical_failure(&self, peer_id: H256) {
        if let Ok(mut table) = self.peer_table.try_lock() {
            table.critically_penalize_peer(peer_id);
        }
    }

    /// Returns the node id and the channel ends to an active peer connection that supports the given capability
    /// The peer is selected randomly, and doesn't guarantee that the selected peer is not currently busy
    /// If no peer is found, this method will try again after 10 seconds
    async fn get_peer_channel_with_retry(
        &self,
        capabilities: &[Capability],
    ) -> Option<(H256, PeerChannels)> {
        for _ in 0..PEER_SELECT_RETRY_ATTEMPTS {
            let table = self.peer_table.lock().await;
            if let Some((id, channels)) = table.get_peer_channels(capabilities) {
                return Some((id, channels));
            };
            // drop the lock early to no block the rest of processes
            drop(table);
            info!("[Sync] No peers available, retrying in 10 sec");
            // This is the unlikely case where we just started the node and don't have peers, wait a bit and try again
            tokio::time::sleep(tokio::time::Duration::from_secs(10)).await;
        }
        None
    }

    /// Requests block headers from any suitable peer, starting from the `start` block hash towards either older or newer blocks depending on the order
    /// Returns the block headers or None if:
    /// - There are no available peers (the node just started up or was rejected by all other nodes)
    /// - No peer returned a valid response in the given time and retry limits
    pub async fn request_block_headers(
        &self,
        start: H256,
        order: BlockRequestOrder,
    ) -> Option<Vec<BlockHeader>> {
        for _ in 0..REQUEST_RETRY_ATTEMPTS {
            let request_id = rand::random();
            let request = RLPxMessage::GetBlockHeaders(GetBlockHeaders {
                id: request_id,
                startblock: start.into(),
                limit: BLOCK_HEADER_LIMIT,
                skip: 0,
                reverse: matches!(order, BlockRequestOrder::NewToOld),
            });
            let (peer_id, peer_channel) = self
                .get_peer_channel_with_retry(&SUPPORTED_ETH_CAPABILITIES)
                .await?;
            let mut receiver = peer_channel.receiver.lock().await;
            if let Err(err) = peer_channel.sender.send(request).await {
                debug!("Failed to send message to peer: {err}");
                self.record_peer_failure(peer_id).await;
                continue;
            }
            if let Some(block_headers) = tokio::time::timeout(PEER_REPLY_TIMEOUT, async move {
                loop {
                    match receiver.recv().await {
                        Some(RLPxMessage::BlockHeaders(BlockHeaders { id, block_headers }))
                            if id == request_id =>
                        {
                            return Some(block_headers);
                        }
                        // Ignore replies that don't match the expected id (such as late responses)
                        Some(_) => continue,
                        None => return None, // Retry request
                    }
                }
            })
            .await
            .ok()
            .flatten()
            .and_then(|headers| (!headers.is_empty()).then_some(headers))
            {
                if are_block_headers_chained(&block_headers, &order) {
                    self.record_peer_success(peer_id).await;
                    return Some(block_headers);
                } else {
                    warn!(
                        "[SYNCING] Received invalid headers from peer, penalizing peer {peer_id}"
                    );
                    self.record_peer_critical_failure(peer_id).await;
                }
            }
            warn!("[SYNCING] Didn't receive block headers from peer, penalizing peer {peer_id}...");
            self.record_peer_failure(peer_id).await;
        }
        None
    }

    /// Internal method to request block bodies from any suitable peer given their block hashes
    /// Returns the block bodies or None if:
    /// - There are no available peers (the node just started up or was rejected by all other nodes)
    /// - The requested peer did not return a valid response in the given time limit
    async fn request_block_bodies_inner(
        &self,
        block_hashes: Vec<H256>,
    ) -> Option<(Vec<BlockBody>, H256)> {
        let block_hashes_len = block_hashes.len();
        let request_id = rand::random();
        let request = RLPxMessage::GetBlockBodies(GetBlockBodies {
            id: request_id,
            block_hashes: block_hashes.clone(),
        });
        let (peer_id, peer_channel) = self
            .get_peer_channel_with_retry(&SUPPORTED_ETH_CAPABILITIES)
            .await?;
        let mut receiver = peer_channel.receiver.lock().await;
        if let Err(err) = peer_channel.sender.send(request).await {
            debug!("Failed to send message to peer: {err}");
            self.record_peer_failure(peer_id).await;
            return None;
        }
        if let Some(block_bodies) = tokio::time::timeout(PEER_REPLY_TIMEOUT, async move {
            loop {
                match receiver.recv().await {
                    Some(RLPxMessage::BlockBodies(BlockBodies { id, block_bodies }))
                        if id == request_id =>
                    {
                        return Some(block_bodies);
                    }
                    // Ignore replies that don't match the expected id (such as late responses)
                    Some(_) => continue,
                    None => return None,
                }
            }
        })
        .await
        .ok()
        .flatten()
        .and_then(|bodies| {
            // Check that the response is not empty and does not contain more bodies than the ones requested
            (!bodies.is_empty() && bodies.len() <= block_hashes_len).then_some(bodies)
        }) {
            self.record_peer_success(peer_id).await;
            return Some((block_bodies, peer_id));
        }

        warn!("[SYNCING] Didn't receive block bodies from peer, penalizing peer {peer_id}...");
        self.record_peer_failure(peer_id).await;
        None
    }

    /// Requests block bodies from any suitable peer given their block hashes
    /// Returns the block bodies or None if:
    /// - There are no available peers (the node just started up or was rejected by all other nodes)
    /// - No peer returned a valid response in the given time and retry limits
    pub async fn request_block_bodies(&self, block_hashes: Vec<H256>) -> Option<Vec<BlockBody>> {
        for _ in 0..REQUEST_RETRY_ATTEMPTS {
            if let Some((block_bodies, _)) =
                self.request_block_bodies_inner(block_hashes.clone()).await
            {
                return Some(block_bodies);
            }
        }
        None
    }

    /// Requests block bodies from any suitable peer given their block hashes and validates them
    /// Returns the full block or None if:
    /// - There are no available peers (the node just started up or was rejected by all other nodes)
    /// - No peer returned a valid response in the given time and retry limits
    /// - The block bodies are invalid given the block headers
    pub async fn request_and_validate_block_bodies<'a>(
        &self,
        block_hashes: &mut Vec<H256>,
        headers_iter: &mut impl Iterator<Item = &BlockHeader>,
    ) -> Option<Vec<Block>> {
        let original_hashes = block_hashes.clone();
        let headers_vec: Vec<&BlockHeader> = headers_iter.collect();

        for _ in 0..REQUEST_RETRY_ATTEMPTS {
            *block_hashes = original_hashes.clone();
            let mut headers_iter = headers_vec.iter().copied();

            let Some((block_bodies, peer_id)) =
                self.request_block_bodies_inner(block_hashes.clone()).await
            else {
                continue; // Retry on empty response
            };

            let mut blocks: Vec<Block> = vec![];
            let block_bodies_len = block_bodies.len();

            // Push blocks
            for (_, body) in block_hashes.drain(..block_bodies_len).zip(block_bodies) {
                let Some(header) = headers_iter.next() else {
                    debug!("[SYNCING] Header not found for the block bodies received, skipping...");
                    break; // Break out of block creation and retry with different peer
                };

                let block = Block::new(header.clone(), body);
                blocks.push(block);
            }

            // Validate blocks
            if let Some(e) = blocks
                .iter()
                .find_map(|block| validate_block_body(block).err())
            {
                warn!(
                    "[SYNCING] Invalid block body error {e}, discarding peer {peer_id} and retrying..."
                );
                self.record_peer_critical_failure(peer_id).await;
                continue; // Retry on validation failure
            }

            return Some(blocks);
        }
        None
    }

    /// Requests all receipts in a set of blocks from any suitable peer given their block hashes
    /// Returns the lists of receipts or None if:
    /// - There are no available peers (the node just started up or was rejected by all other nodes)
    /// - No peer returned a valid response in the given time and retry limits
    pub async fn request_receipts(&self, block_hashes: Vec<H256>) -> Option<Vec<Vec<Receipt>>> {
        let block_hashes_len = block_hashes.len();
        for _ in 0..REQUEST_RETRY_ATTEMPTS {
            let request_id = rand::random();
            let request = RLPxMessage::GetReceipts(GetReceipts {
                id: request_id,
                block_hashes: block_hashes.clone(),
            });
            let (_, peer_channel) = self
                .get_peer_channel_with_retry(&SUPPORTED_ETH_CAPABILITIES)
                .await?;
            let mut receiver = peer_channel.receiver.lock().await;
            if let Err(err) = peer_channel.sender.send(request).await {
                debug!("Failed to send message to peer: {err}");
                continue;
            }
            if let Some(receipts) = tokio::time::timeout(PEER_REPLY_TIMEOUT, async move {
                loop {
                    match receiver.recv().await {
                        Some(RLPxMessage::Receipts(receipts)) => {
                            if receipts.get_id() == request_id {
                                return Some(receipts.get_receipts());
                            }
                            return None;
                        }
                        // Ignore replies that don't match the expected id (such as late responses)
                        Some(_) => continue,
                        None => return None,
                    }
                }
            })
            .await
            .ok()
            .flatten()
            .and_then(|receipts|
                // Check that the response is not empty and does not contain more bodies than the ones requested
                (!receipts.is_empty() && receipts.len() <= block_hashes_len).then_some(receipts))
            {
                return Some(receipts);
            }
        }
        None
    }

    /// Requests an account range from any suitable peer given the state trie's root and the starting hash and the limit hash.
    /// Will also return a boolean indicating if there is more state to be fetched towards the right of the trie
    /// (Note that the boolean will be true even if the remaining state is ouside the boundary set by the limit hash)
    /// Returns the account range or None if:
    /// - There are no available peers (the node just started up or was rejected by all other nodes)
    /// - No peer returned a valid response in the given time and retry limits
    pub async fn request_account_range(
        &self,
        state_root: H256,
        start: H256,
        limit: H256,
    ) -> Option<(Vec<H256>, Vec<AccountState>, bool)> {
        // Keep track of peers we requested from so we can penalize unresponsive peers when we get a response
        // This is so we avoid penalizing peers due to requesting stale data
        let mut peer_ids = HashSet::new();
        for _ in 0..REQUEST_RETRY_ATTEMPTS {
            let request_id = rand::random();
            let request = RLPxMessage::GetAccountRange(GetAccountRange {
                id: request_id,
                root_hash: state_root,
                starting_hash: start,
                limit_hash: limit,
                response_bytes: MAX_RESPONSE_BYTES,
            });
            let (peer_id, peer_channel) = self
                .get_peer_channel_with_retry(&SUPPORTED_SNAP_CAPABILITIES)
                .await?;
            peer_ids.insert(peer_id);
            let mut receiver = peer_channel.receiver.lock().await;
            if let Err(err) = peer_channel.sender.send(request).await {
                debug!("Failed to send message to peer: {err}");
                continue;
            }
            if let Some((accounts, proof)) = tokio::time::timeout(PEER_REPLY_TIMEOUT, async move {
                loop {
                    match receiver.recv().await {
                        Some(RLPxMessage::AccountRange(AccountRange {
                            id,
                            accounts,
                            proof,
                        })) if id == request_id => return Some((accounts, proof)),
                        // Ignore replies that don't match the expected id (such as late responses)
                        Some(_) => continue,
                        None => return None,
                    }
                }
            })
            .await
            .ok()
            .flatten()
            {
                // Unzip & validate response
                let proof = encodable_to_proof(&proof);
                let (account_hashes, accounts): (Vec<_>, Vec<_>) = accounts
                    .into_iter()
                    .map(|unit| (unit.hash, AccountState::from(unit.account)))
                    .unzip();
                let encoded_accounts = accounts
                    .iter()
                    .map(|acc| acc.encode_to_vec())
                    .collect::<Vec<_>>();
                if let Ok(should_continue) = verify_range(
                    state_root,
                    &start,
                    &account_hashes,
                    &encoded_accounts,
                    &proof,
                ) {
<<<<<<< HEAD
                    self.record_peer_success(peer_id).await;
=======
                    self.record_snap_peer_success(peer_id, peer_ids).await;
>>>>>>> d327fb5b
                    return Some((account_hashes, accounts, should_continue));
                } else {
                    warn!("[SYNCING] Received invalid account range, penalizing peer {peer_id}...");
                    self.record_peer_critical_failure(peer_id).await;
                }
            }
        }
        None
    }

    /// Requests bytecodes for the given code hashes
    /// Returns the bytecodes or None if:
    /// - There are no available peers (the node just started up or was rejected by all other nodes)
    /// - No peer returned a valid response in the given time and retry limits
    pub async fn request_bytecodes(&self, hashes: Vec<H256>) -> Option<Vec<Bytes>> {
        let hashes_len = hashes.len();
        for _ in 0..REQUEST_RETRY_ATTEMPTS {
            let request_id = rand::random();
            let request = RLPxMessage::GetByteCodes(GetByteCodes {
                id: request_id,
                hashes: hashes.clone(),
                bytes: MAX_RESPONSE_BYTES,
            });
            let (peer_id, peer_channel) = self
                .get_peer_channel_with_retry(&SUPPORTED_SNAP_CAPABILITIES)
                .await?;
            let mut receiver = peer_channel.receiver.lock().await;
            if let Err(err) = peer_channel.sender.send(request).await {
                debug!("Failed to send message to peer: {err}");
                continue;
            }
            if let Some(codes) = tokio::time::timeout(PEER_REPLY_TIMEOUT, async move {
                loop {
                    match receiver.recv().await {
                        Some(RLPxMessage::ByteCodes(ByteCodes { id, codes }))
                            if id == request_id =>
                        {
                            return Some(codes);
                        }
                        // Ignore replies that don't match the expected id (such as late responses)
                        Some(_) => continue,
                        None => return None,
                    }
                }
            })
            .await
            .ok()
            .flatten()
            .and_then(|codes| (!codes.is_empty() && codes.len() <= hashes_len).then_some(codes))
            {
                self.record_peer_success(peer_id).await;
                return Some(codes);
            }
            warn!("[SYNCING] Didn't receive bytecodes from peer, penalizing peer {peer_id}...");
            self.record_peer_failure(peer_id).await;
        }
        None
    }

    /// Requests storage ranges for accounts given their hashed address and storage roots, and the root of their state trie
    /// account_hashes & storage_roots must have the same length
    /// storage_roots must not contain empty trie hashes, we will treat empty ranges as invalid responses
    /// Returns true if the last account's storage was not completely fetched by the request
    /// Returns the list of hashed storage keys and values for each account's storage or None if:
    /// - There are no available peers (the node just started up or was rejected by all other nodes)
    /// - No peer returned a valid response in the given time and retry limits
    pub async fn request_storage_ranges(
        &self,
        state_root: H256,
        mut storage_roots: Vec<H256>,
        account_hashes: Vec<H256>,
        start: H256,
    ) -> Option<(Vec<Vec<H256>>, Vec<Vec<U256>>, bool)> {
        // Keep track of peers we requested from so we can penalize unresponsive peers when we get a response
        // This is so we avoid penalizing peers due to requesting stale data
        let mut peer_ids = HashSet::new();
        for _ in 0..REQUEST_RETRY_ATTEMPTS {
            let request_id = rand::random();
            let request = RLPxMessage::GetStorageRanges(GetStorageRanges {
                id: request_id,
                root_hash: state_root,
                account_hashes: account_hashes.clone(),
                starting_hash: start,
                limit_hash: HASH_MAX,
                response_bytes: MAX_RESPONSE_BYTES,
            });
            let (peer_id, peer_channel) = self
                .get_peer_channel_with_retry(&SUPPORTED_SNAP_CAPABILITIES)
                .await?;
            peer_ids.insert(peer_id);
            let mut receiver = peer_channel.receiver.lock().await;
            if let Err(err) = peer_channel.sender.send(request).await {
                debug!("Failed to send message to peer: {err}");
                continue;
            }
            if let Some((mut slots, proof)) = tokio::time::timeout(PEER_REPLY_TIMEOUT, async move {
                loop {
                    match receiver.recv().await {
                        Some(RLPxMessage::StorageRanges(StorageRanges { id, slots, proof }))
                            if id == request_id =>
                        {
                            return Some((slots, proof));
                        }
                        // Ignore replies that don't match the expected id (such as late responses)
                        Some(_) => continue,
                        None => return None,
                    }
                }
            })
            .await
            .ok()
            .flatten()
            {
                // Check we got a reasonable amount of storage ranges
                if slots.len() > storage_roots.len() || slots.is_empty() {
                    return None;
                }
                // Unzip & validate response
                let proof = encodable_to_proof(&proof);
                let mut storage_keys = vec![];
                let mut storage_values = vec![];
                let mut should_continue = false;
                // Validate each storage range
                while !slots.is_empty() {
                    let (hashed_keys, values): (Vec<_>, Vec<_>) = slots
                        .remove(0)
                        .into_iter()
                        .map(|slot| (slot.hash, slot.data))
                        .unzip();
                    // We won't accept empty storage ranges
                    if hashed_keys.is_empty() {
                        continue;
                    }
                    let encoded_values = values
                        .iter()
                        .map(|val| val.encode_to_vec())
                        .collect::<Vec<_>>();
                    let storage_root = storage_roots.remove(0);

                    // The proof corresponds to the last slot, for the previous ones the slot must be the full range without edge proofs
                    if slots.is_empty() && !proof.is_empty() {
                        let Ok(sc) = verify_range(
                            storage_root,
                            &start,
                            &hashed_keys,
                            &encoded_values,
                            &proof,
                        ) else {
                            continue;
                        };
                        should_continue = sc;
                    } else if verify_range(storage_root, &start, &hashed_keys, &encoded_values, &[])
                        .is_err()
                    {
                        warn!("[SYNCING] Received invalid storage range, penalizing peer {peer_id}...");
                        self.record_peer_critical_failure(peer_id).await;
                        continue;
                    }

                    storage_keys.push(hashed_keys);
                    storage_values.push(values);
                }
<<<<<<< HEAD
                self.record_peer_success(peer_id).await;
=======
                self.record_snap_peer_success(peer_id, peer_ids).await;
>>>>>>> d327fb5b
                return Some((storage_keys, storage_values, should_continue));
            }
        }
        None
    }

    /// Requests state trie nodes given the root of the trie where they are contained and their path (be them full or partial)
    /// Returns the nodes or None if:
    /// - There are no available peers (the node just started up or was rejected by all other nodes)
    /// - No peer returned a valid response in the given time and retry limits
    pub async fn request_state_trienodes(
        &self,
        state_root: H256,
        paths: Vec<Nibbles>,
    ) -> Option<Vec<Node>> {
        let expected_nodes = paths.len();
        // Keep track of peers we requested from so we can penalize unresponsive peers when we get a response
        // This is so we avoid penalizing peers due to requesting stale data
        let mut peer_ids = HashSet::new();
        for _ in 0..REQUEST_RETRY_ATTEMPTS {
            let request_id = rand::random();
            let request = RLPxMessage::GetTrieNodes(GetTrieNodes {
                id: request_id,
                root_hash: state_root,
                // [acc_path, acc_path,...] -> [[acc_path], [acc_path]]
                paths: paths
                    .iter()
                    .map(|vec| vec![Bytes::from(vec.encode_compact())])
                    .collect(),
                bytes: MAX_RESPONSE_BYTES,
            });
            let (peer_id, peer_channel) = self
                .get_peer_channel_with_retry(&SUPPORTED_SNAP_CAPABILITIES)
                .await?;
            peer_ids.insert(peer_id);
            let mut receiver = peer_channel.receiver.lock().await;
            if let Err(err) = peer_channel.sender.send(request).await {
                debug!("Failed to send message to peer: {err}");
                continue;
            }
            if let Some(nodes) = tokio::time::timeout(PEER_REPLY_TIMEOUT, async move {
                loop {
                    match receiver.recv().await {
                        Some(RLPxMessage::TrieNodes(TrieNodes { id, nodes }))
                            if id == request_id =>
                        {
                            return Some(nodes);
                        }
                        // Ignore replies that don't match the expected id (such as late responses)
                        Some(_) => continue,
                        None => return None,
                    }
                }
            })
            .await
            .ok()
            .flatten()
            .and_then(|nodes| {
                (!nodes.is_empty() && nodes.len() <= expected_nodes)
                    .then(|| {
                        nodes
                            .iter()
                            .map(|node| Node::decode_raw(node))
                            .collect::<Result<Vec<_>, _>>()
                            .ok()
                    })
                    .flatten()
            }) {
<<<<<<< HEAD
                self.record_peer_success(peer_id).await;
=======
                self.record_snap_peer_success(peer_id, peer_ids).await;
>>>>>>> d327fb5b
                return Some(nodes);
            }
        }
        None
    }

    /// Requests storage trie nodes given the root of the state trie where they are contained and
    /// a hashmap mapping the path to the account in the state trie (aka hashed address) to the paths to the nodes in its storage trie (can be full or partial)
    /// Returns the nodes or None if:
    /// - There are no available peers (the node just started up or was rejected by all other nodes)
    /// - No peer returned a valid response in the given time and retry limits
    pub async fn request_storage_trienodes(
        &self,
        state_root: H256,
        paths: BTreeMap<H256, Vec<Nibbles>>,
    ) -> Option<Vec<Node>> {
        // Keep track of peers we requested from so we can penalize unresponsive peers when we get a response
        // This is so we avoid penalizing peers due to requesting stale data
        let mut peer_ids = HashSet::new();
        for _ in 0..REQUEST_RETRY_ATTEMPTS {
            let request_id = rand::random();
            let expected_nodes = paths.iter().fold(0, |acc, item| acc + item.1.len());
            let request = RLPxMessage::GetTrieNodes(GetTrieNodes {
                id: request_id,
                root_hash: state_root,
                // {acc_path: [path, path, ...]} -> [[acc_path, path, path, ...]]
                paths: paths
                    .iter()
                    .map(|(acc_path, paths)| {
                        [
                            vec![Bytes::from(acc_path.0.to_vec())],
                            paths
                                .iter()
                                .map(|path| Bytes::from(path.encode_compact()))
                                .collect(),
                        ]
                        .concat()
                    })
                    .collect(),
                bytes: MAX_RESPONSE_BYTES,
            });
            let (peer_id, peer_channel) = self
                .get_peer_channel_with_retry(&SUPPORTED_SNAP_CAPABILITIES)
                .await?;
            peer_ids.insert(peer_id);
            let mut receiver = peer_channel.receiver.lock().await;
            if let Err(err) = peer_channel.sender.send(request).await {
                debug!("Failed to send message to peer: {err}");
                continue;
            }
            if let Some(nodes) = tokio::time::timeout(PEER_REPLY_TIMEOUT, async move {
                loop {
                    match receiver.recv().await {
                        Some(RLPxMessage::TrieNodes(TrieNodes { id, nodes }))
                            if id == request_id =>
                        {
                            self.record_peer_success(peer_id).await;
                            return Some(nodes);
                        }
                        // Ignore replies that don't match the expected id (such as late responses)
                        Some(_) => continue,
                        None => return None,
                    }
                }
            })
            .await
            .ok()
            .flatten()
            .and_then(|nodes| {
                (!nodes.is_empty() && nodes.len() <= expected_nodes)
                    .then(|| {
                        nodes
                            .iter()
                            .map(|node| Node::decode_raw(node))
                            .collect::<Result<Vec<_>, _>>()
                            .ok()
                    })
                    .flatten()
            }) {
<<<<<<< HEAD
                self.record_peer_success(peer_id);
=======
                self.record_snap_peer_success(peer_id, peer_ids).await;
>>>>>>> d327fb5b
                return Some(nodes);
            }
        }
        None
    }

    /// Requests a single storage range for an accouns given its hashed address and storage root, and the root of its state trie
    /// This is a simplified version of `request_storage_range` meant to be used for large tries that require their own single requests
    /// account_hashes & storage_roots must have the same length
    /// storage_root must not be an empty trie hash, we will treat empty ranges as invalid responses
    /// Returns true if the account's storage was not completely fetched by the request
    /// Returns the list of hashed storage keys and values for the account's storage or None if:
    /// - There are no available peers (the node just started up or was rejected by all other nodes)
    /// - No peer returned a valid response in the given time and retry limits
    pub async fn request_storage_range(
        &self,
        state_root: H256,
        storage_root: H256,
        account_hash: H256,
        start: H256,
    ) -> Option<(Vec<H256>, Vec<U256>, bool)> {
        // Keep track of peers we requested from so we can penalize unresponsive peers when we get a response
        // This is so we avoid penalizing peers due to requesting stale data
        let mut peer_ids = HashSet::new();
        for _ in 0..REQUEST_RETRY_ATTEMPTS {
            let request_id = rand::random();
            let request = RLPxMessage::GetStorageRanges(GetStorageRanges {
                id: request_id,
                root_hash: state_root,
                account_hashes: vec![account_hash],
                starting_hash: start,
                limit_hash: HASH_MAX,
                response_bytes: MAX_RESPONSE_BYTES,
            });
            let (peer_id, peer_channel) = self
                .get_peer_channel_with_retry(&SUPPORTED_SNAP_CAPABILITIES)
                .await?;
            peer_ids.insert(peer_id);
            let mut receiver = peer_channel.receiver.lock().await;
            if let Err(err) = peer_channel.sender.send(request).await {
                debug!("Failed to send message to peer: {err}");
                continue;
            }
            if let Some((mut slots, proof)) = tokio::time::timeout(PEER_REPLY_TIMEOUT, async move {
                loop {
                    match receiver.recv().await {
                        Some(RLPxMessage::StorageRanges(StorageRanges { id, slots, proof }))
                            if id == request_id =>
                        {
                            self.record_peer_success(peer_id).await;
                            return Some((slots, proof));
                        }
                        // Ignore replies that don't match the expected id (such as late responses)
                        Some(_) => continue,
                        None => return None,
                    }
                }
            })
            .await
            .ok()
            .flatten()
            {
                // Check we got a reasonable amount of storage ranges
                if slots.len() != 1 {
                    return None;
                }
                // Unzip & validate response
                let proof = encodable_to_proof(&proof);
                let (storage_keys, storage_values): (Vec<H256>, Vec<U256>) = slots
                    .remove(0)
                    .into_iter()
                    .map(|slot| (slot.hash, slot.data))
                    .unzip();
                let encoded_values = storage_values
                    .iter()
                    .map(|val| val.encode_to_vec())
                    .collect::<Vec<_>>();
                // Verify storage range
                if let Ok(should_continue) =
                    verify_range(storage_root, &start, &storage_keys, &encoded_values, &proof)
                {
                    self.record_snap_peer_success(peer_id, peer_ids).await;
                    return Some((storage_keys, storage_values, should_continue));
                } else {
<<<<<<< HEAD
                    warn!("[SYNCING] Received invalid storage range, penalizing peer {peer_id}...");
                    self.record_peer_critical_failure(peer_id).await;
=======
>>>>>>> d327fb5b
                }
            }
        }
        None
    }

    /// Returns the PeerData for each connected Peer
    /// Returns None if it fails to aquire the lock on the kademlia table
    pub fn read_connected_peers(&self) -> Option<Vec<PeerData>> {
        Some(
            self.peer_table
                .try_lock()
                .ok()?
                .filter_peers(&|peer| peer.is_connected)
                .cloned()
                .collect::<Vec<_>>(),
        )
    }

    pub async fn remove_peer(&self, peer_id: H256) {
        debug!("Removing peer with id {:?}", peer_id);
        let mut table = self.peer_table.lock().await;
        table.replace_peer(peer_id);
    }
}

/// Validates the block headers received from a peer by checking that the parent hash of each header
/// matches the hash of the previous one, i.e. the headers are chained
fn are_block_headers_chained(block_headers: &[BlockHeader], order: &BlockRequestOrder) -> bool {
    block_headers.windows(2).all(|headers| match order {
        BlockRequestOrder::OldToNew => headers[1].parent_hash == headers[0].hash(),
        BlockRequestOrder::NewToOld => headers[0].parent_hash == headers[1].hash(),
    })
}<|MERGE_RESOLUTION|>--- conflicted
+++ resolved
@@ -429,15 +429,8 @@
                     &encoded_accounts,
                     &proof,
                 ) {
-<<<<<<< HEAD
-                    self.record_peer_success(peer_id).await;
-=======
                     self.record_snap_peer_success(peer_id, peer_ids).await;
->>>>>>> d327fb5b
                     return Some((account_hashes, accounts, should_continue));
-                } else {
-                    warn!("[SYNCING] Received invalid account range, penalizing peer {peer_id}...");
-                    self.record_peer_critical_failure(peer_id).await;
                 }
             }
         }
@@ -596,11 +589,7 @@
                     storage_keys.push(hashed_keys);
                     storage_values.push(values);
                 }
-<<<<<<< HEAD
-                self.record_peer_success(peer_id).await;
-=======
                 self.record_snap_peer_success(peer_id, peer_ids).await;
->>>>>>> d327fb5b
                 return Some((storage_keys, storage_values, should_continue));
             }
         }
@@ -669,11 +658,7 @@
                     })
                     .flatten()
             }) {
-<<<<<<< HEAD
-                self.record_peer_success(peer_id).await;
-=======
                 self.record_snap_peer_success(peer_id, peer_ids).await;
->>>>>>> d327fb5b
                 return Some(nodes);
             }
         }
@@ -753,11 +738,7 @@
                     })
                     .flatten()
             }) {
-<<<<<<< HEAD
-                self.record_peer_success(peer_id);
-=======
                 self.record_snap_peer_success(peer_id, peer_ids).await;
->>>>>>> d327fb5b
                 return Some(nodes);
             }
         }
@@ -841,12 +822,6 @@
                 {
                     self.record_snap_peer_success(peer_id, peer_ids).await;
                     return Some((storage_keys, storage_values, should_continue));
-                } else {
-<<<<<<< HEAD
-                    warn!("[SYNCING] Received invalid storage range, penalizing peer {peer_id}...");
-                    self.record_peer_critical_failure(peer_id).await;
-=======
->>>>>>> d327fb5b
                 }
             }
         }
