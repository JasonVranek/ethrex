mod bytecode_fetcher;
mod state_healing;
mod state_sync;
mod storage_fetcher;
mod storage_healing;
mod trie_rebuild;

use bytecode_fetcher::bytecode_fetcher;
use ethrex_blockchain::{error::ChainError, Blockchain, MAX_TRIES_IN_STORE};
use ethrex_common::{
    types::{Block, BlockHash, BlockHeader},
    BigEndianHash, H256, U256, U512,
};
use ethrex_rlp::error::RLPDecodeError;
use ethrex_storage::{error::StoreError, EngineType, Store, STATE_TRIE_SEGMENTS};
use ethrex_trie::{Nibbles, Node, TrieError, TrieState};
use state_healing::heal_state_trie;
use state_sync::state_sync;
use std::{array, collections::HashMap, sync::Arc};
use storage_healing::storage_healer;
use tokio::{
    sync::{
        mpsc::{self, error::SendError},
        Mutex,
    },
    time::{Duration, Instant},
};
use tokio_util::sync::CancellationToken;
use tracing::{debug, error, info, warn};
use trie_rebuild::TrieRebuilder;

use crate::{
    kademlia::KademliaTable,
    peer_handler::{
        BlockRequestOrder, PeerHandler, HASH_MAX, MAX_BLOCK_BODIES_TO_REQUEST,
        MAX_BLOCK_HEADERS_TO_REQUEST,
    },
};

/// The minimum amount of blocks from the head that we want to full sync during a snap sync
const MIN_FULL_BLOCKS: usize = 64;
/// Max size of a bach to stat a fetch request in queues
const BATCH_SIZE: usize = 300;
/// Max size of a bach to stat a fetch request in queues for nodes
const NODE_BATCH_SIZE: usize = 900;
/// Maximum amount of concurrent paralell fetches for a queue
const MAX_PARALLEL_FETCHES: usize = 10;
/// Maximum amount of messages in a channel
const MAX_CHANNEL_MESSAGES: usize = 500;
/// Maximum amount of messages to read from a channel at once
const MAX_CHANNEL_READS: usize = 200;
/// Pace at which progress is shown via info tracing
const SHOW_PROGRESS_INTERVAL_DURATION: Duration = Duration::from_secs(30);

lazy_static::lazy_static! {
    // Size of each state trie segment
    static ref STATE_TRIE_SEGMENT_SIZE: U256 = HASH_MAX.into_uint()/STATE_TRIE_SEGMENTS;
    // Starting hash of each state trie segment
    static ref STATE_TRIE_SEGMENTS_START: [H256; STATE_TRIE_SEGMENTS] = {
        array::from_fn(|i| H256::from_uint(&(*STATE_TRIE_SEGMENT_SIZE * i)))
    };
    // Ending hash of each state trie segment
    static ref STATE_TRIE_SEGMENTS_END: [H256; STATE_TRIE_SEGMENTS] = {
        array::from_fn(|i| H256::from_uint(&(*STATE_TRIE_SEGMENT_SIZE * (i+1))))
    };
}

#[derive(Debug, PartialEq)]
pub enum SyncMode {
    Full,
    Snap,
}

/// Manager in charge the sync process
/// Only performs full-sync but will also be in charge of snap-sync in the future
#[derive(Debug)]
pub struct SyncManager {
    sync_mode: SyncMode,
    peers: PeerHandler,
    /// The last block number used as a pivot for snap-sync
    /// Syncing beyond this pivot should re-enable snap-sync (as we will not have that state stored)
    /// TODO: Reorgs
    last_snap_pivot: u64,
    /// The `forkchoice_update` and `new_payload` methods require the `latest_valid_hash`
    /// when processing an invalid payload. To provide this, we must track invalid chains.
    ///
    /// We only store the last known valid head upon encountering a bad block,
    /// rather than tracking every subsequent invalid block.
    ///
    /// This map stores the bad block hash with and latest valid block hash of the chain corresponding to the bad block
    pub invalid_ancestors: HashMap<BlockHash, BlockHash>,
    trie_rebuilder: Option<TrieRebuilder>,
    // Used for cancelling long-living tasks upon shutdown
    cancel_token: CancellationToken,
    blockchain: Arc<Blockchain>,
}

impl SyncManager {
    pub fn new(
        peer_table: Arc<Mutex<KademliaTable>>,
        sync_mode: SyncMode,
        cancel_token: CancellationToken,
        blockchain: Arc<Blockchain>,
    ) -> Self {
        Self {
            sync_mode,
            peers: PeerHandler::new(peer_table),
            last_snap_pivot: 0,
            invalid_ancestors: HashMap::new(),
            trie_rebuilder: None,
            cancel_token,
            blockchain,
        }
    }

    /// Creates a dummy SyncManager for tests where syncing is not needed
    /// This should only be used in tests as it won't be able to connect to the p2p network
    pub fn dummy() -> Self {
        let dummy_peer_table = Arc::new(Mutex::new(KademliaTable::new(Default::default())));
        Self {
            sync_mode: SyncMode::Full,
            peers: PeerHandler::new(dummy_peer_table),
            last_snap_pivot: 0,
            invalid_ancestors: HashMap::new(),
            trie_rebuilder: None,
            // This won't be used
            cancel_token: CancellationToken::new(),
            blockchain: Arc::new(Blockchain::default_with_store(
                Store::new("", EngineType::InMemory).unwrap(),
            )),
        }
    }

    /// Starts a sync cycle, updating the state with all blocks between the current head and the sync head
    /// Will perforn either full or snap sync depending on the manager's `snap_mode`
    /// In full mode, all blocks will be fetched via p2p eth requests and executed to rebuild the state
    /// In snap mode, blocks and receipts will be fetched and stored in parallel while the state is fetched via p2p snap requests
    /// After the sync cycle is complete, the sync mode will be set to full
    /// If the sync fails, no error will be returned but a warning will be emitted
    /// [WARNING] Sync is done optimistically, so headers and bodies may be stored even if their data has not been fully synced if the sync is aborted halfway
    /// [WARNING] Sync is currenlty simplified and will not download bodies + receipts previous to the pivot during snap sync
    pub async fn start_sync(&mut self, current_head: H256, sync_head: H256, store: Store) {
        info!("Syncing from current head {current_head} to sync_head {sync_head}");
        let start_time = Instant::now();
        match self.sync_cycle(current_head, sync_head, store).await {
            Ok(()) => {
                info!(
                    "Sync cycle finished, time elapsed: {} secs",
                    start_time.elapsed().as_secs()
                );
            }
            Err(error) => warn!(
                "Sync cycle failed due to {error}, time elapsed: {} secs ",
                start_time.elapsed().as_secs()
            ),
        }
    }

    /// Performs the sync cycle described in `start_sync`, returns an error if the sync fails at any given step and aborts all active processes
    async fn sync_cycle(
        &mut self,
        mut current_head: H256,
        sync_head: H256,
        store: Store,
    ) -> Result<(), SyncError> {
        // Request all block headers between the current head and the sync head
        // We will begin from the current head so that we download the earliest state first
        // This step is not parallelized
        let mut all_block_hashes = vec![];
        // Check if we have some blocks downloaded from a previous sync attempt
        // This applies only to snap sync—full sync always starts fetching headers
        // from the canonical block, which updates as new block headers are fetched.
        if matches!(self.sync_mode, SyncMode::Snap) {
            if let Some(last_header) = store.get_header_download_checkpoint()? {
                // Set latest downloaded header as current head for header fetching
                current_head = last_header;
            }
        }

        let pending_block = match store.get_pending_block(sync_head) {
            Ok(res) => res,
            Err(e) => return Err(e.into()),
        };

        // TODO(#2126): To avoid modifying the current_head while backtracking we use a separate search_head
        let mut search_head = current_head;

        loop {
            debug!("Requesting Block Headers from {search_head}");
            let block_header_limit = match self.sync_mode {
                SyncMode::Snap => MAX_BLOCK_HEADERS_TO_REQUEST,
                // In Full sync mode, request the same number of block bodies as headers,
                // since they are processed together at the same rate.
                SyncMode::Full => MAX_BLOCK_BODIES_TO_REQUEST,
            } as u64;

            let Some(mut block_headers) = self
                .peers
                .request_block_headers(search_head, BlockRequestOrder::OldToNew, block_header_limit)
                .await
            else {
                warn!("Sync failed to find target block header, aborting");
                return Ok(());
            };

            let first_block_header = match block_headers.first() {
                Some(header) => header.clone(),
                None => continue,
            };
            let last_block_header = match block_headers.last() {
                Some(header) => header.clone(),
                None => continue,
            };
            // TODO(#2126): This is just a temporary solution to avoid a bug where the sync would get stuck
            // on a loop when the target head is not found, i.e. on a reorg with a side-chain.
            if first_block_header == last_block_header
                && first_block_header.compute_block_hash() == search_head
                && search_head != sync_head
            {
                // There is no path to the sync head this goes back until it find a common ancerstor
                warn!("Sync failed to find target block header, going back to the previous parent");
                search_head = first_block_header.parent_hash;
                continue;
            }

            let mut block_hashes = block_headers
                .iter()
                .map(|header| header.compute_block_hash())
                .collect::<Vec<_>>();

            debug!(
                "Received {} block headers| First Number: {} Last Number: {}",
                block_headers.len(),
                first_block_header.number,
                last_block_header.number
            );

            // If we have a pending block from new_payload request
            // attach it to the end if it matches the parent_hash of the latest received header
            if let Some(ref block) = pending_block {
                if block.header.parent_hash == last_block_header.compute_block_hash() {
                    block_hashes.push(block.hash());
                    block_headers.push(block.header.clone());
                }
            }

            // Filter out everything after the sync_head
            let mut sync_head_found = false;
            if let Some(index) = block_hashes.iter().position(|&hash| hash == sync_head) {
                sync_head_found = true;
                block_hashes = block_hashes.iter().take(index + 1).cloned().collect();
            }

            // Update current fetch head if needed
            let last_block_hash = last_block_header.compute_block_hash();
            if !sync_head_found {
                debug!(
                    "Syncing head not found, updated current_head {:?}",
                    last_block_hash
                );
                search_head = last_block_hash;
                current_head = last_block_hash;
                if self.sync_mode == SyncMode::Snap {
                    store.set_header_download_checkpoint(current_head)?;
                }
            }

            // If the sync head is less than 64 blocks away from our current head switch to full-sync
            if self.sync_mode == SyncMode::Snap {
                let latest_block_number = store.get_latest_block_number()?;
                if last_block_header.number.saturating_sub(latest_block_number)
                    < MIN_FULL_BLOCKS as u64
                {
                    // Too few blocks for a snap sync, switching to full sync
                    store.clear_snap_state()?;
                    self.sync_mode = SyncMode::Full
                }
            }

            // Discard the first header as we already have it
            block_hashes.remove(0);
            block_headers.remove(0);
            // Store headers and save hashes for full block retrieval
            all_block_hashes.extend_from_slice(&block_hashes[..]);

            if self.sync_mode == SyncMode::Full {
<<<<<<< HEAD
                self.download_and_run_blocks(&block_hashes, &block_headers, store.clone())
=======
                self.download_and_run_blocks(&mut block_hashes, sync_head, store.clone())
>>>>>>> 8ad59980
                    .await?;
            }

            // in full sync mode, headers are added if after added after the execution and validation
            if self.sync_mode == SyncMode::Snap {
                store.add_block_headers(block_hashes.clone(), block_headers)?;
            }

            if sync_head_found {
                break;
            };
        }
        match self.sync_mode {
            SyncMode::Snap => {
                // snap-sync: launch tasks to fetch blocks and state in parallel
                // - Fetch each block's body and its receipt via eth p2p requests
                // - Fetch the pivot block's state via snap p2p requests
                // - Execute blocks after the pivot (like in full-sync)
                let pivot_idx = all_block_hashes.len().saturating_sub(MIN_FULL_BLOCKS);
                let pivot_header = store
                    .get_block_header_by_hash(all_block_hashes[pivot_idx])?
                    .ok_or(SyncError::CorruptDB)?;
                debug!(
                    "Selected block {} as pivot for snap sync",
                    pivot_header.number
                );
                let store_bodies_handle = tokio::spawn(store_block_bodies(
                    all_block_hashes[pivot_idx + 1..].to_vec(),
                    self.peers.clone(),
                    store.clone(),
                ));
                // Perform snap sync
                if !self
                    .snap_sync(pivot_header.state_root, store.clone())
                    .await?
                {
                    // Snap sync was not completed, abort and resume it on the next cycle
                    return Ok(());
                }
                // Wait for all bodies to be downloaded
                store_bodies_handle.await??;
                // For all blocks before the pivot: Store the bodies and fetch the receipts (TODO)
                // For all blocks after the pivot: Process them fully
                for hash in &all_block_hashes[pivot_idx + 1..] {
                    let block = store
                        .get_block_by_hash(*hash)?
                        .ok_or(SyncError::CorruptDB)?;
                    let block_number = block.header.number;
                    self.blockchain.add_block(block)?;
                    store.set_canonical_block(block_number, *hash)?;
                    store.update_latest_block_number(block_number)?;
                }
                self.last_snap_pivot = pivot_header.number;
                // Finished a sync cycle without aborting halfway, clear current checkpoint
                store.clear_snap_state()?;
                // Next sync will be full-sync
                self.sync_mode = SyncMode::Full;
            }
            // Full sync stores and executes blocks as it asks for the headers
            SyncMode::Full => {}
        }
        Ok(())
    }

    /// Requests block bodies from peers via p2p, executes and stores them
    /// Returns an error if there was a problem while executing or validating the blocks
    async fn download_and_run_blocks(
        &mut self,
<<<<<<< HEAD
        block_hashes: &[BlockHash],
        block_headers: &[BlockHeader],
=======
        block_hashes: &mut [BlockHash],
        sync_head: BlockHash,
>>>>>>> 8ad59980
        store: Store,
    ) -> Result<(), SyncError> {
        let mut current_chunk_idx = 0;
        let chunks: Vec<Vec<BlockHash>> = block_hashes
            .chunks(MAX_BLOCK_BODIES_TO_REQUEST)
            .map(|chunk| chunk.to_vec())
            .collect();

        let mut chunk = match chunks.get(current_chunk_idx) {
            Some(res) => res.clone(),
            None => return Ok(()),
        };
        let mut headers_idx = 0;
        let mut blocks: Vec<Block> = vec![];

        loop {
            debug!("Requesting Block Bodies");
            if let Some(block_bodies) = self.peers.request_block_bodies(chunk.clone()).await {
                let block_bodies_len = block_bodies.len();

                let first_block_hash = chunk.first().map_or(H256::default(), |a| *a);
                let first_block_header_number = store
                    .get_block_header_by_hash(first_block_hash)?
                    .map_or(0, |h| h.number);

                debug!(
                    "Received {} Block Bodies, starting from block hash {:?} with number: {}",
                    block_bodies_len, first_block_hash, first_block_header_number
                );

                // Push blocks
                for ((_, body), header) in chunk
                    .drain(..block_bodies_len)
                    .zip(block_bodies.into_iter())
                    .zip(block_headers[headers_idx..block_bodies_len].iter())
                {
<<<<<<< HEAD
                    let block = Block::new(header.clone(), body);
                    blocks.push(block);
=======
                    let header = store
                        .get_block_header_by_hash(hash)?
                        .ok_or(SyncError::CorruptDB)?;
                    let number = header.number;
                    let block = Block::new(header, body);
                    if let Err(error) = self.blockchain.add_block(&block) {
                        warn!("Failed to add block during FullSync: {error}");
                        self.invalid_ancestors.insert(hash, last_valid_hash);

                        // TODO(#2127): Just marking the failing ancestor and the sync head is enough
                        // to fix the Missing Ancestors hive test, we want to look at a more robust
                        // solution in the future if needed.
                        self.invalid_ancestors.insert(sync_head, last_valid_hash);

                        return Err(error.into());
                    }
                    store.set_canonical_block(number, hash)?;
                    store.update_latest_block_number(number)?;
                    last_valid_hash = hash;
                    debug!(
                        "Executed and stored block number {} with hash {}",
                        number, hash
                    );
>>>>>>> 8ad59980
                }

                headers_idx += block_bodies_len;

                if chunk.is_empty() {
                    current_chunk_idx += 1;
                    chunk = match chunks.get(current_chunk_idx) {
                        Some(res) => res.clone(),
                        None => break,
                    };
                };
            }
        }

        debug!("Starting to execute and validate blocks in batch");
        let last_block = blocks.last().unwrap().clone();
        let blocks_len = blocks.len();

        let latest_block_number = store.get_latest_block_number()?;
        if last_block.header.number.saturating_sub(latest_block_number) <= MAX_TRIES_IN_STORE as u64
        {
            if blocks_len <= MAX_TRIES_IN_STORE {
                self.blockchain.add_blocks_in_batch(blocks, true)?;
            } else {
                let idx = blocks_len - MAX_TRIES_IN_STORE;
                // Using `split_off` avoids cloning the slice, which would be necessary if we used `[..idx]` and `[idx..]` directly.
                // This is avoids cloning all blocks which might get expensive if they are large.
                let tail = blocks.split_off(idx);
                let head = std::mem::take(&mut blocks);

                self.blockchain.add_blocks_in_batch(head, false)?;
                self.blockchain.add_blocks_in_batch(tail, true)?;
            }
        } else {
            self.blockchain.add_blocks_in_batch(blocks, false)?;
        }

        store.update_latest_block_number(last_block.header.number)?;
        debug!("Executed & stored {} blocks", blocks_len);

        Ok(())
    }
}

/// Fetches all block bodies for the given block hashes via p2p and stores them
async fn store_block_bodies(
    mut block_hashes: Vec<BlockHash>,
    peers: PeerHandler,
    store: Store,
) -> Result<(), SyncError> {
    loop {
        debug!("Requesting Block Bodies ");
        if let Some(block_bodies) = peers.request_block_bodies(block_hashes.clone()).await {
            debug!(" Received {} Block Bodies", block_bodies.len());
            // Track which bodies we have already fetched
            let current_block_hashes = block_hashes.drain(..block_bodies.len());
            // Add bodies to storage
            for (hash, body) in current_block_hashes.zip(block_bodies.into_iter()) {
                store.add_block_body(hash, body)?;
            }

            // Check if we need to ask for another batch
            if block_hashes.is_empty() {
                break;
            }
        }
    }
    Ok(())
}

/// Fetches all receipts for the given block hashes via p2p and stores them
// TODO: remove allow when used again
#[allow(unused)]
async fn store_receipts(
    mut block_hashes: Vec<BlockHash>,
    peers: PeerHandler,
    store: Store,
) -> Result<(), SyncError> {
    loop {
        debug!("Requesting Receipts ");
        if let Some(receipts) = peers.request_receipts(block_hashes.clone()).await {
            debug!(" Received {} Receipts", receipts.len());
            // Track which blocks we have already fetched receipts for
            for (block_hash, receipts) in block_hashes.drain(0..receipts.len()).zip(receipts) {
                store.add_receipts(block_hash, receipts)?;
            }
            // Check if we need to ask for another batch
            if block_hashes.is_empty() {
                break;
            }
        }
    }
    Ok(())
}

impl SyncManager {
    // Downloads the latest state trie and all associated storage tries & bytecodes from peers
    // Rebuilds the state trie and all storage tries based on the downloaded data
    // Performs state healing in order to fix all inconsistencies with the downloaded state
    // Returns the success status, if it is true, then the state is fully consistent and
    // new blocks can be executed on top of it, if false then the state is still inconsistent and
    // snap sync must be resumed on the next sync cycle
    async fn snap_sync(&mut self, state_root: H256, store: Store) -> Result<bool, SyncError> {
        // Begin the background trie rebuild process if it is not active yet or if it crashed
        if !self
            .trie_rebuilder
            .as_ref()
            .is_some_and(|rebuilder| rebuilder.alive())
        {
            self.trie_rebuilder = Some(TrieRebuilder::startup(
                self.cancel_token.clone(),
                store.clone(),
            ));
        };
        // Spawn storage healer earlier so we can start healing stale storages
        let (storage_healer_sender, storage_healer_receiver) =
            mpsc::channel::<Vec<H256>>(MAX_CHANNEL_MESSAGES);
        let storage_healer_handler = tokio::spawn(storage_healer(
            state_root,
            storage_healer_receiver,
            self.peers.clone(),
            store.clone(),
        ));
        // Perform state sync if it was not already completed on a previous cycle
        // Retrieve storage data to check which snap sync phase we are in
        let key_checkpoints = store.get_state_trie_key_checkpoint()?;
        // If we have no key checkpoints or if the key checkpoints are lower than the segment boundaries we are in state sync phase
        if key_checkpoints.is_none()
            || key_checkpoints.is_some_and(|ch| {
                ch.into_iter()
                    .zip(STATE_TRIE_SEGMENTS_END.into_iter())
                    .any(|(ch, end)| ch < end)
            })
        {
            let stale_pivot = state_sync(
                state_root,
                store.clone(),
                self.peers.clone(),
                key_checkpoints,
                self.trie_rebuilder
                    .as_ref()
                    .unwrap()
                    .storage_rebuilder_sender
                    .clone(),
                storage_healer_sender.clone(),
            )
            .await?;
            if stale_pivot {
                warn!("Stale Pivot, aborting state sync");
                return Ok(false);
            }
        }
        // Wait for the trie rebuilder to finish
        info!("Waiting for the trie rebuild to finish");
        let rebuild_start = Instant::now();
        self.trie_rebuilder.take().unwrap().complete().await?;
        info!(
            "State trie rebuilt from snapshot, overtime: {}",
            rebuild_start.elapsed().as_secs()
        );
        // Clear snapshot
        store.clear_snapshot()?;

        // Perform Healing
        let state_heal_complete = heal_state_trie(
            state_root,
            store.clone(),
            self.peers.clone(),
            storage_healer_sender.clone(),
        )
        .await?;
        // Send empty batch to signal that no more batches are incoming
        storage_healer_sender.send(vec![]).await?;
        let storage_heal_complete = storage_healer_handler.await??;
        if !(state_heal_complete && storage_heal_complete) {
            warn!("Stale pivot, aborting healing");
        }
        Ok(state_heal_complete && storage_heal_complete)
    }
}

/// Returns the partial paths to the node's children if they are not already part of the trie state
fn node_missing_children(
    node: &Node,
    parent_path: &Nibbles,
    trie_state: &TrieState,
) -> Result<Vec<Nibbles>, TrieError> {
    let mut paths = Vec::new();
    match &node {
        Node::Branch(node) => {
            for (index, child) in node.choices.iter().enumerate() {
                if child.is_valid() && trie_state.get_node(child.clone())?.is_none() {
                    paths.push(parent_path.append_new(index as u8));
                }
            }
        }
        Node::Extension(node) => {
            if node.child.is_valid() && trie_state.get_node(node.child.clone())?.is_none() {
                paths.push(parent_path.concat(node.prefix.clone()));
            }
        }
        _ => {}
    }
    Ok(paths)
}

fn seconds_to_readable(seconds: U512) -> String {
    let (days, rest) = seconds.div_mod(U512::from(60 * 60 * 24));
    let (hours, rest) = rest.div_mod(U512::from(60 * 60));
    let (minutes, seconds) = rest.div_mod(U512::from(60));
    if days > U512::zero() {
        if days > U512::from(15) {
            return "unknown".to_string();
        }
        return format!("Over {days} days");
    }
    format!("{hours}h{minutes}m{seconds}s")
}

#[derive(thiserror::Error, Debug)]
enum SyncError {
    #[error(transparent)]
    Chain(#[from] ChainError),
    #[error(transparent)]
    Store(#[from] StoreError),
    #[error(transparent)]
    SendHashes(#[from] SendError<Vec<H256>>),
    #[error(transparent)]
    SendStorage(#[from] SendError<Vec<(H256, H256)>>),
    #[error(transparent)]
    Trie(#[from] TrieError),
    #[error(transparent)]
    Rlp(#[from] RLPDecodeError),
    #[error("Corrupt path during state healing")]
    CorruptPath,
    #[error(transparent)]
    JoinHandle(#[from] tokio::task::JoinError),
    #[error("Missing data from DB")]
    CorruptDB,
}<|MERGE_RESOLUTION|>--- conflicted
+++ resolved
@@ -284,12 +284,13 @@
             all_block_hashes.extend_from_slice(&block_hashes[..]);
 
             if self.sync_mode == SyncMode::Full {
-<<<<<<< HEAD
-                self.download_and_run_blocks(&block_hashes, &block_headers, store.clone())
-=======
-                self.download_and_run_blocks(&mut block_hashes, sync_head, store.clone())
->>>>>>> 8ad59980
-                    .await?;
+                self.download_and_run_blocks(
+                    &block_hashes,
+                    &block_headers,
+                    sync_head,
+                    store.clone(),
+                )
+                .await?;
             }
 
             // in full sync mode, headers are added if after added after the execution and validation
@@ -357,13 +358,9 @@
     /// Returns an error if there was a problem while executing or validating the blocks
     async fn download_and_run_blocks(
         &mut self,
-<<<<<<< HEAD
         block_hashes: &[BlockHash],
         block_headers: &[BlockHeader],
-=======
-        block_hashes: &mut [BlockHash],
         sync_head: BlockHash,
->>>>>>> 8ad59980
         store: Store,
     ) -> Result<(), SyncError> {
         let mut current_chunk_idx = 0;
@@ -400,34 +397,8 @@
                     .zip(block_bodies.into_iter())
                     .zip(block_headers[headers_idx..block_bodies_len].iter())
                 {
-<<<<<<< HEAD
                     let block = Block::new(header.clone(), body);
                     blocks.push(block);
-=======
-                    let header = store
-                        .get_block_header_by_hash(hash)?
-                        .ok_or(SyncError::CorruptDB)?;
-                    let number = header.number;
-                    let block = Block::new(header, body);
-                    if let Err(error) = self.blockchain.add_block(&block) {
-                        warn!("Failed to add block during FullSync: {error}");
-                        self.invalid_ancestors.insert(hash, last_valid_hash);
-
-                        // TODO(#2127): Just marking the failing ancestor and the sync head is enough
-                        // to fix the Missing Ancestors hive test, we want to look at a more robust
-                        // solution in the future if needed.
-                        self.invalid_ancestors.insert(sync_head, last_valid_hash);
-
-                        return Err(error.into());
-                    }
-                    store.set_canonical_block(number, hash)?;
-                    store.update_latest_block_number(number)?;
-                    last_valid_hash = hash;
-                    debug!(
-                        "Executed and stored block number {} with hash {}",
-                        number, hash
-                    );
->>>>>>> 8ad59980
                 }
 
                 headers_idx += block_bodies_len;
