--- conflicted
+++ resolved
@@ -323,117 +323,6 @@
             // Discard the first header as we already have it
             block_hashes.remove(0);
             block_headers.remove(0);
-<<<<<<< HEAD
-=======
-
-            match sync_mode {
-                SyncMode::Snap => {
-                    // Store headers and save hashes for full block retrieval
-                    all_block_hashes.extend_from_slice(&block_hashes[..]);
-                    store
-                        .add_block_headers(block_hashes.clone(), block_headers.clone())
-                        .await?;
-                }
-                SyncMode::Full => {
-                    let last_block_hash = self
-                        .download_and_run_blocks(
-                            &block_hashes,
-                            &block_headers,
-                            sync_head,
-                            sync_head_found,
-                            store.clone(),
-                        )
-                        .await?;
-                    if let Some(last_block_hash) = last_block_hash {
-                        current_head = last_block_hash;
-                        search_head = current_head;
-                    }
-                }
-            }
-
-            if sync_head_found {
-                break;
-            };
-        }
-        match sync_mode {
-            SyncMode::Snap => {
-                // snap-sync: launch tasks to fetch blocks and state in parallel
-                // - Fetch each block's body and its receipt via eth p2p requests
-                // - Fetch the pivot block's state via snap p2p requests
-                // - Execute blocks after the pivot (like in full-sync)
-                let pivot_idx = all_block_hashes.len().saturating_sub(MIN_FULL_BLOCKS);
-                let pivot_header = store
-                    .get_block_header_by_hash(all_block_hashes[pivot_idx])?
-                    .ok_or(SyncError::CorruptDB)?;
-                debug!(
-                    "Selected block {} as pivot for snap sync",
-                    pivot_header.number
-                );
-                let store_bodies_handle = tokio::spawn(store_block_bodies(
-                    all_block_hashes[pivot_idx + 1..].to_vec(),
-                    self.peers.clone(),
-                    store.clone(),
-                ));
-                // Perform snap sync
-                if !self
-                    .snap_sync(pivot_header.state_root, store.clone())
-                    .await?
-                {
-                    // Snap sync was not completed, abort and resume it on the next cycle
-                    return Ok(());
-                }
-                // Wait for all bodies to be downloaded
-                store_bodies_handle.await??;
-                // For all blocks before the pivot: Store the bodies and fetch the receipts (TODO)
-                // For all blocks after the pivot: Process them fully
-                for hash in &all_block_hashes[pivot_idx + 1..] {
-                    let block = store
-                        .get_block_by_hash(*hash)
-                        .await?
-                        .ok_or(SyncError::CorruptDB)?;
-                    let block_number = block.header.number;
-                    self.blockchain.add_block(&block).await?;
-                    store.set_canonical_block(block_number, *hash).await?;
-                    store.update_latest_block_number(block_number).await?;
-                }
-                self.last_snap_pivot = pivot_header.number;
-                // Finished a sync cycle without aborting halfway, clear current checkpoint
-                store.clear_snap_state().await?;
-                // Next sync will be full-sync
-                self.snap_enabled.store(false, Ordering::Relaxed);
-            }
-            // Full sync stores and executes blocks as it asks for the headers
-            SyncMode::Full => {}
-        }
-        Ok(())
-    }
-
-    /// Attempts to fetch up to 1024 block bodies from peers via P2P, starting from the sync head.
-    /// Executes and stores the retrieved blocks.
-    ///
-    /// Returns an error if execution or validation fails.
-    /// On success, returns the hash of the last successfully executed block body.
-    async fn download_and_run_blocks(
-        &mut self,
-        block_hashes: &[BlockHash],
-        block_headers: &[BlockHeader],
-        sync_head: BlockHash,
-        sync_head_found: bool,
-        store: Store,
-    ) -> Result<Option<H256>, SyncError> {
-        let mut current_chunk_idx = 0;
-        let block_hashes_chunks: Vec<Vec<BlockHash>> = block_hashes
-            .chunks(MAX_BLOCK_BODIES_TO_REQUEST)
-            .map(|chunk| chunk.to_vec())
-            .collect();
-
-        let mut current_block_hashes_chunk = match block_hashes_chunks.get(current_chunk_idx) {
-            Some(res) => res.clone(),
-            None => return Ok(None),
-        };
-        let mut headers_consumed = 0;
-        let mut blocks: Vec<Block> = vec![];
->>>>>>> 7e13253f
 
             // Add block_headers to our current block_headers
             current_headers.extend(block_headers);
@@ -473,11 +362,6 @@
                     let last_block = block_batch.last().cloned().unwrap();
                     let first_block = block_batch.first().cloned().unwrap();
                     let blocks_len = block_batch.len();
-                    // // This step is necessary for full sync because some opcodes depend on previous blocks during execution.
-                    // store
-                    // .add_block_headers(block_hashes.clone(), block_headers.clone())
-                    // .await?;
-                    // Executing blocks is a CPU heavy operation
                     // Spawn a blocking task to not block the tokio runtime
                     // If we found the sync head, run the blocks sequentially to store all the blocks's state
                     if let Err((err, batch_failure)) =
