--- conflicted
+++ resolved
@@ -4,11 +4,7 @@
 
 use super::BlobsBundle;
 
-<<<<<<< HEAD
-#[derive(Clone, Serialize, Default)]
-=======
 #[derive(Clone, Serialize, Deserialize)]
->>>>>>> 7dad0923
 pub struct Batch {
     pub number: u64,
     pub first_block: u64,
