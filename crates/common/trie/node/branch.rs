use ethrex_rlp::structs::Encoder;

use crate::{
    cache::CacheKey, error::TrieError, nibbles::Nibbles, node_hash::NodeHash, state::TrieState,
    ValueRLP,
};

use super::{ExtensionNode, LeafNode, Node};

/// Branch Node of an an Ethereum Compatible Patricia Merkle Trie
/// Contains the node's value and the hash of its children nodes
#[derive(Debug, Clone, PartialEq)]
pub struct BranchNode {
    // TODO: check if switching to hashmap is a better solution
    pub choices: [CacheKey; 16],
    pub value: ValueRLP,
}

impl BranchNode {
    /// Empty choice array for more convenient node-building
    pub const EMPTY_CHOICES: [CacheKey; 16] = [CacheKey::INVALID; 16];

    /// Creates a new branch node given its children, without any stored value
    pub fn new(choices: [CacheKey; 16]) -> Self {
        Self {
            choices,
            value: Default::default(),
        }
    }

    /// Creates a new branch node given its children and value
<<<<<<< HEAD
    pub fn new_with_value(choices: [CacheKey; 16], value: ValueRLP) -> Self {
=======
    pub const fn new_with_value(choices: Box<[NodeHash; 16]>, value: ValueRLP) -> Self {
>>>>>>> df4953a9
        Self { choices, value }
    }

    /// Updates the node's path and value
    pub fn update(&mut self, new_value: ValueRLP) {
        self.value = new_value;
    }

    /// Retrieves a value from the subtrie originating from this node given its path
    pub fn get(&self, state: &TrieState, mut path: Nibbles) -> Result<Option<ValueRLP>, TrieError> {
        // If path is at the end, return to its own value if present.
        // Otherwise, check the corresponding choice and delegate accordingly if present.
        if let Some(choice) = path.next_choice() {
            // Delegate to children if present
<<<<<<< HEAD
            let child_key = self.choices[choice];
            if child_key.is_valid() {
                state[child_key].get(state, path)
=======
            let child_hash = &self.choices[choice];
            if child_hash.is_valid() {
                let child_node = state
                    .get_node(*child_hash)?
                    .ok_or(TrieError::InconsistentTree)?;
                child_node.get(state, path)
>>>>>>> df4953a9
            } else {
                Ok(None)
            }
        } else {
            // Return internal value if present.
            Ok((!self.value.is_empty()).then_some(self.value.clone()))
        }
    }

    /// Inserts a value into the subtrie originating from this node and returns the new root of the subtrie
    pub fn insert(
        mut self,
        state: &mut TrieState,
        mut path: Nibbles,
        value: ValueRLP,
    ) -> Result<Node, TrieError> {
        // If path is at the end, insert or replace its own value.
        // Otherwise, check the corresponding choice and insert or delegate accordingly.
        if let Some(choice) = path.next_choice() {
            let choice_key = &mut self.choices[choice];
            if choice_key.is_valid() {
                // Insert into existing child and then update it
<<<<<<< HEAD
                let child_node = state[*choice_key].clone().insert(state, path, value)?;
                *choice_key = child_node.insert_self(state);
            } else {
                // Create new child (leaf node)
                let new_leaf = LeafNode::new(path, value);
                *choice_key = new_leaf.insert_self(state);
=======
                choice_hash => {
                    let child_node = state
                        .get_node(*choice_hash)?
                        .ok_or(TrieError::InconsistentTree)?;

                    let child_node = child_node.insert(state, path, value)?;
                    *choice_hash = child_node.insert_self(state)?;
                }
>>>>>>> df4953a9
            }
        } else {
            // Insert into self
            self.update(value);
        }

        Ok(self.into())
    }

    /// Removes a value from the subtrie originating from this node given its path
    /// Returns the new root of the subtrie (if any) and the removed value if it existed in the subtrie
    pub fn remove(
        mut self,
        state: &mut TrieState,
        mut path: Nibbles,
    ) -> Result<(Option<Node>, Option<ValueRLP>), TrieError> {
        /* Possible flow paths:
            Step 1: Removal
                Branch { [ ... ] Value } -> Branch { [...], None, None } (remove from self)
                Branch { [ childA, ... ], Value } -> Branch { [childA', ... ], Value } (remove from child)

            Step 2: Restructure
                [0 children]
                Branch { [], Value } -> Leaf { Value } (no children, with value)
                Branch { [], None } -> Branch { [], None } (no children, no value)
                [1 child]
                Branch { [ ExtensionChild], _ , _ } -> Extension { ChoiceIndex+ExtensionChildPrefx, ExtensionChildChild }
                Branch { [ BranchChild ], None } -> Extension { ChoiceIndex, BranchChild }
                Branch { [ LeafChild], None } -> LeafChild
                Branch { [LeafChild], Value } -> Branch { [ LeafChild ], Value }
                [+1 children]
                Branch { [childA, childB, ... ], None } ->   Branch { [childA, childB, ... ], None }
        */

        // Step 1: Remove value
        // Check if the value is located in a child subtrie
        let value = if let Some(choice_index) = path.next_choice() {
            if self.choices[choice_index].is_valid() {
<<<<<<< HEAD
                let child_node = state[self.choices[choice_index]].clone();
=======
                let child_node = state
                    .get_node(self.choices[choice_index])?
                    .ok_or(TrieError::InconsistentTree)?;
>>>>>>> df4953a9
                // Remove value from child node
                let (child_node, old_value) = child_node.remove(state, path.clone())?;
                if let Some(child_node) = child_node {
                    // Update child node
                    self.choices[choice_index] = child_node.insert_self(state);
                } else {
                    // Remove child hash if the child subtrie was removed in the process
                    self.choices[choice_index] = CacheKey::INVALID;
                }
                old_value
            } else {
                None
            }
        } else {
            // Remove own value (if it has one) and return it
            if !self.value.is_empty() {
                let value = self.value;
                self.value = Default::default();

                (!value.is_empty()).then_some(value)
            } else {
                None
            }
        };

        // Step 2: Restructure self
        let children = self
            .choices
            .iter()
            .copied()
            .enumerate()
            .filter(|(_, child)| child.is_valid())
            .collect::<Vec<_>>();
        let new_node = match (children.len(), !self.value.is_empty()) {
            // If this node still has a value but no longer has children, convert it into a leaf node
            (0, true) => LeafNode::new(Nibbles::from_hex(vec![16]), self.value).into(),
            // If this node doesn't have a value and has only one child, replace it with its child node
            (1, false) => {
<<<<<<< HEAD
                let (choice_index, child_key) = children[0];
                let child = state[child_key].clone();
                match child {
                    // Replace self with an extension node leading to the child
                    Node::Branch(_) => ExtensionNode::new(
                        Nibbles::from_hex(vec![choice_index as u8]),
                        child_key.clone(),
                    )
                    .into(),
=======
                let (choice_index, child_hash) = children[0];
                let child = state
                    .get_node(*child_hash)?
                    .ok_or(TrieError::InconsistentTree)?;
                match child {
                    // Replace self with an extension node leading to the child
                    Node::Branch(_) => {
                        ExtensionNode::new(Nibbles::from_hex(vec![choice_index as u8]), *child_hash)
                            .into()
                    }
>>>>>>> df4953a9
                    // Replace self with the child extension node, updating its path in the process
                    Node::Extension(mut extension_node) => {
                        extension_node.prefix.prepend(choice_index as u8);
                        extension_node.into()
                    }
                    Node::Leaf(mut leaf) => {
                        leaf.partial.prepend(choice_index as u8);
                        leaf.into()
                    }
                }
            }
            // Return the updated node
            _ => self.into(),
        };
        Ok((Some(new_node), value))
    }

    /// Computes the node's hash
<<<<<<< HEAD
    pub fn compute_hash(&self, state: &TrieState) -> NodeHash {
        NodeHash::from_encoded_raw(self.encode_raw(state))
=======
    pub fn compute_hash(&self) -> NodeHash {
        NodeHash::from_encoded_raw(&self.encode_raw())
>>>>>>> df4953a9
    }

    /// Encodes the node
    pub fn encode_raw(&self, state: &TrieState) -> Vec<u8> {
        let mut buf = vec![];
        let mut encoder = Encoder::new(&mut buf);
        for child in self.choices.iter().copied() {
            match state[child].compute_hash(state) {
                NodeHash::Hashed(hash) => encoder = encoder.encode_bytes(&hash.0),
<<<<<<< HEAD
                NodeHash::Inline(data) if !data.is_empty() => encoder = encoder.encode_raw(&data),
=======
                NodeHash::Inline(raw) if raw.1 != 0 => encoder = encoder.encode_raw(child.as_ref()),
>>>>>>> df4953a9
                _ => encoder = encoder.encode_bytes(&[]),
            }
        }
        encoder = encoder.encode_bytes(&self.value);
        encoder.finish();
        buf
    }

    /// Inserts the node into the state and returns its hash
<<<<<<< HEAD
    pub fn insert_self(self, state: &mut TrieState) -> CacheKey {
        state.insert_node(todo!(), self.into())
=======
    pub fn insert_self(self, state: &mut TrieState) -> Result<NodeHash, TrieError> {
        let hash = self.compute_hash();
        state.insert_node(self.into(), hash);
        Ok(hash)
>>>>>>> df4953a9
    }

    /// Traverses own subtrie until reaching the node containing `path`
    /// Appends all encoded nodes traversed to `node_path` (including self)
    /// Only nodes with encoded len over or equal to 32 bytes are included
    pub fn get_path(
        &self,
        state: &TrieState,
        mut path: Nibbles,
        node_path: &mut Vec<Vec<u8>>,
    ) -> Result<(), TrieError> {
        // Add self to node_path (if not inlined in parent)
        let encoded = self.encode_raw(state);
        if encoded.len() >= 32 {
            node_path.push(encoded);
        };
        // Check the corresponding choice and delegate accordingly if present.
        if let Some(choice) = path.next_choice() {
            // Continue to child
            let child_hash = self.choices[choice];
            if child_hash.is_valid() {
<<<<<<< HEAD
                let child_node = &state[child_hash];
=======
                let child_node = state
                    .get_node(*child_hash)?
                    .ok_or(TrieError::InconsistentTree)?;
>>>>>>> df4953a9
                child_node.get_path(state, path, node_path)?;
            }
        }
        Ok(())
    }
}

// #[cfg(test)]
// mod test {
//     use ethereum_types::H256;

//     use super::*;

//     use crate::{pmt_node, Trie};

//     #[test]
//     fn new() {
//         let node = BranchNode::new({
//             let mut choices = BranchNode::EMPTY_CHOICES;

//             choices[2] = NodeHash::Hashed(H256([2; 32]));
//             choices[5] = NodeHash::Hashed(H256([5; 32]));

//             Box::new(choices)
//         });

//         assert_eq!(
//             *node.choices,
//             [
//                 Default::default(),
//                 Default::default(),
//                 NodeHash::Hashed(H256([2; 32])),
//                 Default::default(),
//                 Default::default(),
//                 NodeHash::Hashed(H256([5; 32])),
//                 Default::default(),
//                 Default::default(),
//                 Default::default(),
//                 Default::default(),
//                 Default::default(),
//                 Default::default(),
//                 Default::default(),
//                 Default::default(),
//                 Default::default(),
//                 Default::default(),
//             ],
//         );
//     }

//     #[test]
//     fn get_some() {
//         let mut trie = Trie::new_temp();
//         let node = pmt_node! { @(trie)
//             branch {
//                 0 => leaf { vec![0,16] => vec![0x12, 0x34, 0x56, 0x78] },
//                 1 => leaf { vec![0,16] => vec![0x34, 0x56, 0x78, 0x9A] },
//             }
//         };

//         assert_eq!(
//             node.get(&trie.state, Nibbles::from_bytes(&[0x00])).unwrap(),
//             Some(vec![0x12, 0x34, 0x56, 0x78]),
//         );
//         assert_eq!(
//             node.get(&trie.state, Nibbles::from_bytes(&[0x10])).unwrap(),
//             Some(vec![0x34, 0x56, 0x78, 0x9A]),
//         );
//     }

//     #[test]
//     fn get_none() {
//         let mut trie = Trie::new_temp();
//         let node = pmt_node! { @(trie)
//             branch {
//                 0 => leaf { vec![0,16] => vec![0x12, 0x34, 0x56, 0x78] },
//                 1 => leaf { vec![0,16] => vec![0x34, 0x56, 0x78, 0x9A] },
//             }
//         };

//         assert_eq!(
//             node.get(&trie.state, Nibbles::from_bytes(&[0x20])).unwrap(),
//             None,
//         );
//     }

//     #[test]
//     fn insert_self() {
//         let mut trie = Trie::new_temp();
//         let node = pmt_node! { @(trie)
//             branch {
//                 0 => leaf { vec![0, 16] => vec![0x12, 0x34, 0x56, 0x78] },
//                 1 => leaf { vec![0, 16] => vec![0x34, 0x56, 0x78, 0x9A] },
//             }
//         };
//         let path = Nibbles::from_bytes(&[2]);
//         let value = vec![0x3];

//         let node = node
//             .insert(&mut trie.state, path.clone(), value.clone())
//             .unwrap();

//         assert!(matches!(node, Node::Branch(_)));
//         assert_eq!(node.get(&trie.state, path).unwrap(), Some(value));
//     }

//     #[test]
//     fn insert_choice() {
//         let mut trie = Trie::new_temp();
//         let node = pmt_node! { @(trie)
//             branch {
//                 0 => leaf { vec![0, 16] => vec![0x12, 0x34, 0x56, 0x78] },
//                 1 => leaf { vec![0, 16] => vec![0x34, 0x56, 0x78, 0x9A] },
//             }
//         };

//         let path = Nibbles::from_bytes(&[0x20]);
//         let value = vec![0x21];

//         let node = node
//             .insert(&mut trie.state, path.clone(), value.clone())
//             .unwrap();

//         assert!(matches!(node, Node::Branch(_)));
//         assert_eq!(node.get(&trie.state, path).unwrap(), Some(value));
//     }

//     #[test]
//     fn insert_passthrough() {
//         let mut trie = Trie::new_temp();
//         let node = pmt_node! { @(trie)
//             branch {
//                 0 => leaf { vec![0, 16] => vec![0x12, 0x34, 0x56, 0x78] },
//                 1 => leaf { vec![0, 16] => vec![0x34, 0x56, 0x78, 0x9A] },
//             }
//         };

//         // The extension node is ignored since it's irrelevant in this test.
//         let path = Nibbles::from_bytes(&[0x00]).offset(2);
//         let value = vec![0x1];

//         let new_node = node
//             .clone()
//             .insert(&mut trie.state, path.clone(), value.clone())
//             .unwrap();

//         let new_node = match new_node {
//             Node::Branch(x) => x,
//             _ => panic!("expected a branch node"),
//         };

//         assert_eq!(new_node.choices, node.choices);
//         assert_eq!(new_node.value, value);
//     }

//     #[test]
//     fn remove_choice_into_inner() {
//         let mut trie = Trie::new_temp();
//         let node = pmt_node! { @(trie)
//             branch {
//                 0 => leaf { vec![0, 16] => vec![0x00] },
//                 1 => leaf { vec![0, 16] => vec![0x10] },
//             }
//         };

//         let (node, value) = node
//             .remove(&mut trie.state, Nibbles::from_bytes(&[0x00]))
//             .unwrap();

//         assert!(matches!(node, Some(Node::Leaf(_))));
//         assert_eq!(value, Some(vec![0x00]));
//     }

//     #[test]
//     fn remove_choice() {
//         let mut trie = Trie::new_temp();
//         let node = pmt_node! { @(trie)
//             branch {
//                 0 => leaf { vec![0, 16] => vec![0x00] },
//                 1 => leaf { vec![0, 16] => vec![0x10] },
//                 2 => leaf { vec![0, 16] => vec![0x10] },
//             }
//         };

//         let (node, value) = node
//             .remove(&mut trie.state, Nibbles::from_bytes(&[0x00]))
//             .unwrap();

//         assert!(matches!(node, Some(Node::Branch(_))));
//         assert_eq!(value, Some(vec![0x00]));
//     }

//     #[test]
//     fn remove_choice_into_value() {
//         let mut trie = Trie::new_temp();
//         let node = pmt_node! { @(trie)
//             branch {
//                 0 => leaf { vec![0, 16] => vec![0x00] },
//             } with_leaf { &[0x01] => vec![0xFF] }
//         };

//         let (node, value) = node
//             .remove(&mut trie.state, Nibbles::from_bytes(&[0x00]))
//             .unwrap();

//         assert!(matches!(node, Some(Node::Leaf(_))));
//         assert_eq!(value, Some(vec![0x00]));
//     }

//     #[test]
//     fn remove_value_into_inner() {
//         let mut trie = Trie::new_temp();
//         let node = pmt_node! { @(trie)
//             branch {
//                 0 => leaf { vec![0, 16] => vec![0x00] },
//             } with_leaf { &[0x1] => vec![0xFF] }
//         };

//         let (node, value) = node
//             .remove(&mut trie.state, Nibbles::from_bytes(&[]))
//             .unwrap();

//         assert!(matches!(node, Some(Node::Leaf(_))));
//         assert_eq!(value, Some(vec![0xFF]));
//     }

//     #[test]
//     fn remove_value() {
//         let mut trie = Trie::new_temp();
//         let node = pmt_node! { @(trie)
//             branch {
//                 0 => leaf { vec![0, 16] => vec![0x00] },
//                 1 => leaf { vec![0, 16] => vec![0x10] },
//             } with_leaf { &[0x1] => vec![0xFF] }
//         };

//         let (node, value) = node
//             .remove(&mut trie.state, Nibbles::from_bytes(&[]))
//             .unwrap();

//         assert!(matches!(node, Some(Node::Branch(_))));
//         assert_eq!(value, Some(vec![0xFF]));
//     }

//     #[test]
//     fn compute_hash_two_choices() {
//         let mut trie = Trie::new_temp();
//         let node = pmt_node! { @(trie)
//             branch {
//                 2 => leaf { vec![0, 16] => vec![0x20] },
//                 4 => leaf { vec![0, 16] => vec![0x40] },
//             }
//         };

//         assert_eq!(
//             node.compute_hash().as_ref(),
//             &[
//                 0xD5, 0x80, 0x80, 0xC2, 0x30, 0x20, 0x80, 0xC2, 0x30, 0x40, 0x80, 0x80, 0x80, 0x80,
//                 0x80, 0x80, 0x80, 0x80, 0x80, 0x80, 0x80, 0x80,
//             ],
//         );
//     }

//     #[test]
//     fn compute_hash_all_choices() {
//         let mut trie = Trie::new_temp();
//         let node = pmt_node! { @(trie)
//             branch {
//                 0x0 => leaf { vec![0, 16] => vec![0x00] },
//                 0x1 => leaf { vec![0, 16] => vec![0x10] },
//                 0x2 => leaf { vec![0, 16] => vec![0x20] },
//                 0x3 => leaf { vec![0, 16] => vec![0x30] },
//                 0x4 => leaf { vec![0, 16] => vec![0x40] },
//                 0x5 => leaf { vec![0, 16] => vec![0x50] },
//                 0x6 => leaf { vec![0, 16] => vec![0x60] },
//                 0x7 => leaf { vec![0, 16] => vec![0x70] },
//                 0x8 => leaf { vec![0, 16] => vec![0x80] },
//                 0x9 => leaf { vec![0, 16] => vec![0x90] },
//                 0xA => leaf { vec![0, 16] => vec![0xA0] },
//                 0xB => leaf { vec![0, 16] => vec![0xB0] },
//                 0xC => leaf { vec![0, 16] => vec![0xC0] },
//                 0xD => leaf { vec![0, 16] => vec![0xD0] },
//                 0xE => leaf { vec![0, 16] => vec![0xE0] },
//                 0xF => leaf { vec![0, 16] => vec![0xF0] },
//             }
//         };

//         assert_eq!(
//             node.compute_hash().as_ref(),
//             &[
//                 0x0A, 0x3C, 0x06, 0x2D, 0x4A, 0xE3, 0x61, 0xEC, 0xC4, 0x82, 0x07, 0xB3, 0x2A, 0xDB,
//                 0x6A, 0x3A, 0x3F, 0x3E, 0x98, 0x33, 0xC8, 0x9C, 0x9A, 0x71, 0x66, 0x3F, 0x4E, 0xB5,
//                 0x61, 0x72, 0xD4, 0x9D,
//             ],
//         );
//     }

//     #[test]
//     fn compute_hash_one_choice_with_value() {
//         let mut trie = Trie::new_temp();
//         let node = pmt_node! { @(trie)
//             branch {
//                 2 => leaf { vec![0, 16] => vec![0x20] },
//                 4 => leaf { vec![0, 16] => vec![0x40] },
//             } with_leaf { &[0x1] => vec![0x1] }
//         };

//         assert_eq!(
//             node.compute_hash().as_ref(),
//             &[
//                 0xD5, 0x80, 0x80, 0xC2, 0x30, 0x20, 0x80, 0xC2, 0x30, 0x40, 0x80, 0x80, 0x80, 0x80,
//                 0x80, 0x80, 0x80, 0x80, 0x80, 0x80, 0x80, 0x01,
//             ],
//         );
//     }

//     #[test]
//     fn compute_hash_all_choices_with_value() {
//         let mut trie = Trie::new_temp();
//         let node = pmt_node! { @(trie)
//             branch {
//                 0x0 => leaf { vec![0, 16] => vec![0x00] },
//                 0x1 => leaf { vec![0, 16] => vec![0x10] },
//                 0x2 => leaf { vec![0, 16] => vec![0x20] },
//                 0x3 => leaf { vec![0, 16] => vec![0x30] },
//                 0x4 => leaf { vec![0, 16] => vec![0x40] },
//                 0x5 => leaf { vec![0, 16] => vec![0x50] },
//                 0x6 => leaf { vec![0, 16] => vec![0x60] },
//                 0x7 => leaf { vec![0, 16] => vec![0x70] },
//                 0x8 => leaf { vec![0, 16] => vec![0x80] },
//                 0x9 => leaf { vec![0, 16] => vec![0x90] },
//                 0xA => leaf { vec![0, 16] => vec![0xA0] },
//                 0xB => leaf { vec![0, 16] => vec![0xB0] },
//                 0xC => leaf { vec![0, 16] => vec![0xC0] },
//                 0xD => leaf { vec![0, 16] => vec![0xD0] },
//                 0xE => leaf { vec![0, 16] => vec![0xE0] },
//                 0xF => leaf { vec![0, 16] => vec![0xF0] },
//             } with_leaf { &[0x1] => vec![0x1] }
//         };

//         assert_eq!(
//             node.compute_hash().as_ref(),
//             &[
//                 0x2A, 0x85, 0x67, 0xC5, 0x63, 0x4A, 0x87, 0xBA, 0x19, 0x6F, 0x2C, 0x65, 0x15, 0x16,
//                 0x66, 0x37, 0xE0, 0x9A, 0x34, 0xE6, 0xC9, 0xB0, 0x4D, 0xA5, 0x6F, 0xC4, 0x70, 0x4E,
//                 0x38, 0x61, 0x7D, 0x8E
//             ],
//         );
//     }

//     #[test]
//     fn symmetric_encoding_a() {
//         let mut trie = Trie::new_temp();
//         let node: Node = pmt_node! { @(trie)
//             branch {
//                 0 => leaf { vec![0,16] => vec![0x12, 0x34, 0x56, 0x78] },
//                 1 => leaf { vec![0,16] => vec![0x34, 0x56, 0x78, 0x9A] },
//             }
//         }
//         .into();
//         assert_eq!(Node::decode_raw(&node.encode_raw()).unwrap(), node)
//     }

//     #[test]
//     fn symmetric_encoding_b() {
//         let mut trie = Trie::new_temp();
//         let node: Node = pmt_node! { @(trie)
//             branch {
//                 0 => leaf { vec![0, 16] => vec![0x00] },
//                 1 => leaf { vec![0, 16] => vec![0x10] },
//                 3 => extension { [0], branch {
//                     0 => leaf { vec![16] => vec![0x01, 0x00] },
//                     1 => leaf { vec![16] => vec![0x01, 0x01] },
//                 } },
//             }
//         }
//         .into();
//         assert_eq!(Node::decode_raw(&node.encode_raw()).unwrap(), node)
//     }

//     #[test]
//     fn symmetric_encoding_c() {
//         let mut trie = Trie::new_temp();
//         let node: Node = pmt_node! { @(trie)
//             branch {
//                 0x0 => leaf { vec![0, 16] => vec![0x00] },
//                 0x1 => leaf { vec![0, 16] => vec![0x10] },
//                 0x2 => leaf { vec![0, 16] => vec![0x20] },
//                 0x3 => leaf { vec![0, 16] => vec![0x30] },
//                 0x4 => leaf { vec![0, 16] => vec![0x40] },
//                 0x5 => leaf { vec![0, 16] => vec![0x50] },
//                 0x6 => leaf { vec![0, 16] => vec![0x60] },
//                 0x7 => leaf { vec![0, 16] => vec![0x70] },
//                 0x8 => leaf { vec![0, 16] => vec![0x80] },
//                 0x9 => leaf { vec![0, 16] => vec![0x90] },
//                 0xA => leaf { vec![0, 16] => vec![0xA0] },
//                 0xB => leaf { vec![0, 16] => vec![0xB0] },
//                 0xC => leaf { vec![0, 16] => vec![0xC0] },
//                 0xD => leaf { vec![0, 16] => vec![0xD0] },
//                 0xE => leaf { vec![0, 16] => vec![0xE0] },
//                 0xF => leaf { vec![0, 16] => vec![0xF0] },
//             } with_leaf { &[0x1] => vec![0x1] }
//         }
//         .into();
//         assert_eq!(Node::decode_raw(&node.encode_raw()).unwrap(), node)
//     }
// }<|MERGE_RESOLUTION|>--- conflicted
+++ resolved
@@ -29,11 +29,7 @@
     }
 
     /// Creates a new branch node given its children and value
-<<<<<<< HEAD
-    pub fn new_with_value(choices: [CacheKey; 16], value: ValueRLP) -> Self {
-=======
-    pub const fn new_with_value(choices: Box<[NodeHash; 16]>, value: ValueRLP) -> Self {
->>>>>>> df4953a9
+    pub const fn new_with_value(choices: [CacheKey; 16], value: ValueRLP) -> Self {
         Self { choices, value }
     }
 
@@ -48,18 +44,9 @@
         // Otherwise, check the corresponding choice and delegate accordingly if present.
         if let Some(choice) = path.next_choice() {
             // Delegate to children if present
-<<<<<<< HEAD
             let child_key = self.choices[choice];
             if child_key.is_valid() {
                 state[child_key].get(state, path)
-=======
-            let child_hash = &self.choices[choice];
-            if child_hash.is_valid() {
-                let child_node = state
-                    .get_node(*child_hash)?
-                    .ok_or(TrieError::InconsistentTree)?;
-                child_node.get(state, path)
->>>>>>> df4953a9
             } else {
                 Ok(None)
             }
@@ -82,23 +69,12 @@
             let choice_key = &mut self.choices[choice];
             if choice_key.is_valid() {
                 // Insert into existing child and then update it
-<<<<<<< HEAD
                 let child_node = state[*choice_key].clone().insert(state, path, value)?;
                 *choice_key = child_node.insert_self(state);
             } else {
                 // Create new child (leaf node)
                 let new_leaf = LeafNode::new(path, value);
                 *choice_key = new_leaf.insert_self(state);
-=======
-                choice_hash => {
-                    let child_node = state
-                        .get_node(*choice_hash)?
-                        .ok_or(TrieError::InconsistentTree)?;
-
-                    let child_node = child_node.insert(state, path, value)?;
-                    *choice_hash = child_node.insert_self(state)?;
-                }
->>>>>>> df4953a9
             }
         } else {
             // Insert into self
@@ -137,13 +113,7 @@
         // Check if the value is located in a child subtrie
         let value = if let Some(choice_index) = path.next_choice() {
             if self.choices[choice_index].is_valid() {
-<<<<<<< HEAD
                 let child_node = state[self.choices[choice_index]].clone();
-=======
-                let child_node = state
-                    .get_node(self.choices[choice_index])?
-                    .ok_or(TrieError::InconsistentTree)?;
->>>>>>> df4953a9
                 // Remove value from child node
                 let (child_node, old_value) = child_node.remove(state, path.clone())?;
                 if let Some(child_node) = child_node {
@@ -182,7 +152,6 @@
             (0, true) => LeafNode::new(Nibbles::from_hex(vec![16]), self.value).into(),
             // If this node doesn't have a value and has only one child, replace it with its child node
             (1, false) => {
-<<<<<<< HEAD
                 let (choice_index, child_key) = children[0];
                 let child = state[child_key].clone();
                 match child {
@@ -192,18 +161,6 @@
                         child_key.clone(),
                     )
                     .into(),
-=======
-                let (choice_index, child_hash) = children[0];
-                let child = state
-                    .get_node(*child_hash)?
-                    .ok_or(TrieError::InconsistentTree)?;
-                match child {
-                    // Replace self with an extension node leading to the child
-                    Node::Branch(_) => {
-                        ExtensionNode::new(Nibbles::from_hex(vec![choice_index as u8]), *child_hash)
-                            .into()
-                    }
->>>>>>> df4953a9
                     // Replace self with the child extension node, updating its path in the process
                     Node::Extension(mut extension_node) => {
                         extension_node.prefix.prepend(choice_index as u8);
@@ -222,13 +179,8 @@
     }
 
     /// Computes the node's hash
-<<<<<<< HEAD
     pub fn compute_hash(&self, state: &TrieState) -> NodeHash {
         NodeHash::from_encoded_raw(self.encode_raw(state))
-=======
-    pub fn compute_hash(&self) -> NodeHash {
-        NodeHash::from_encoded_raw(&self.encode_raw())
->>>>>>> df4953a9
     }
 
     /// Encodes the node
@@ -238,11 +190,7 @@
         for child in self.choices.iter().copied() {
             match state[child].compute_hash(state) {
                 NodeHash::Hashed(hash) => encoder = encoder.encode_bytes(&hash.0),
-<<<<<<< HEAD
                 NodeHash::Inline(data) if !data.is_empty() => encoder = encoder.encode_raw(&data),
-=======
-                NodeHash::Inline(raw) if raw.1 != 0 => encoder = encoder.encode_raw(child.as_ref()),
->>>>>>> df4953a9
                 _ => encoder = encoder.encode_bytes(&[]),
             }
         }
@@ -252,15 +200,8 @@
     }
 
     /// Inserts the node into the state and returns its hash
-<<<<<<< HEAD
     pub fn insert_self(self, state: &mut TrieState) -> CacheKey {
         state.insert_node(todo!(), self.into())
-=======
-    pub fn insert_self(self, state: &mut TrieState) -> Result<NodeHash, TrieError> {
-        let hash = self.compute_hash();
-        state.insert_node(self.into(), hash);
-        Ok(hash)
->>>>>>> df4953a9
     }
 
     /// Traverses own subtrie until reaching the node containing `path`
@@ -282,13 +223,7 @@
             // Continue to child
             let child_hash = self.choices[choice];
             if child_hash.is_valid() {
-<<<<<<< HEAD
                 let child_node = &state[child_hash];
-=======
-                let child_node = state
-                    .get_node(*child_hash)?
-                    .ok_or(TrieError::InconsistentTree)?;
->>>>>>> df4953a9
                 child_node.get_path(state, path, node_path)?;
             }
         }
