--- conflicted
+++ resolved
@@ -13,11 +13,7 @@
 use ethrex_rlp::constants::RLP_NULL;
 use sha3::{Digest, Keccak256};
 use std::collections::{HashMap, HashSet};
-<<<<<<< HEAD
-use std::sync::Arc;
-=======
 use std::sync::{Arc, Mutex};
->>>>>>> 5134815e
 
 pub use self::db::{InMemoryTrieDB, TrieDB};
 pub use self::logger::{TrieLogger, TrieWitness};
@@ -273,7 +269,7 @@
             .map(|(node_hash, nodes)| (*node_hash, (*nodes).clone()))
             .collect::<HashMap<_, _>>();
         let Some(root) = root else {
-            let in_memory_trie = Box::new(InMemoryTrieDB::new(Arc::new(Mutex::new(nodes))));
+            let in_memory_trie = Arc::new(InMemoryTrieDB::new(Arc::new(Mutex::new(nodes))));
             return Ok(Trie::new(in_memory_trie));
         };
 
@@ -319,7 +315,7 @@
             .into_iter()
             .map(|(node_hash, nodes)| (node_hash, nodes.clone()))
             .collect::<HashMap<_, _>>();
-        let in_memory_trie = Box::new(InMemoryTrieDB::new(Arc::new(Mutex::new(nodes))));
+        let in_memory_trie = Arc::new(InMemoryTrieDB::new(Arc::new(Mutex::new(nodes))));
 
         let mut trie = Trie::new(in_memory_trie);
         trie.root = root;
