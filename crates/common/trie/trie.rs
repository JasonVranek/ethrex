mod cache;
pub mod db;
pub mod error;
mod nibbles;
mod node;
mod node_hash;
mod rlp;
mod state;
#[cfg(test)]
mod test_utils;
mod trie_iter;
mod verify_range;
use ethereum_types::H256;
use ethrex_rlp::constants::RLP_NULL;
use node_hash::NodeHash;
use sha3::{Digest, Keccak256};
use std::collections::HashSet;

pub use self::db::{InMemoryTrieDB, TrieDB};
pub use self::nibbles::Nibbles;
pub use self::verify_range::verify_range;
pub use self::{node::Node, state::TrieState};

pub use self::error::TrieError;
use self::{cache::CacheKey, node::LeafNode, trie_iter::TrieIterator};

use lazy_static::lazy_static;

lazy_static! {
    // Hash value for an empty trie, equal to keccak(RLP_NULL)
    pub static ref EMPTY_TRIE_HASH: H256 = H256::from_slice(
        Keccak256::new()
            .chain_update([RLP_NULL])
            .finalize()
            .as_slice(),
    );
}

/// RLP-encoded trie path
pub type PathRLP = Vec<u8>;
/// RLP-encoded trie value
pub type ValueRLP = Vec<u8>;
/// RLP-encoded trie node
pub type NodeRLP = Vec<u8>;

/// Libmdx-based Ethereum Compatible Merkle Patricia Trie
pub struct Trie {
    /// Hash of the current node
    root: Option<CacheKey>,
    /// Contains the trie's nodes
    pub(crate) state: TrieState,
}

impl Trie {
    /// Creates a new Trie from a clean DB
    pub fn new(db: Box<dyn TrieDB>) -> Self {
        Self {
            state: TrieState::new(db),
            root: None,
        }
    }

    /// Creates a trie from an already-initialized DB and sets root as the root node of the trie
    pub fn open(db: Box<dyn TrieDB>, root: H256) -> Self {
        let root = (root != *EMPTY_TRIE_HASH).then_some(root.into());
        Self {
            state: TrieState::new(db),
            root,
        }
    }

    /// Retrieve an RLP-encoded value from the trie given its RLP-encoded path.
    pub fn get(&self, path: &PathRLP) -> Result<Option<ValueRLP>, TrieError> {
<<<<<<< HEAD
        if let Some(root) = self.root {
            self.state[root].get(&self.state, Nibbles::from_bytes(path))
=======
        if let Some(root) = &self.root {
            let root_node = self
                .state
                .get_node(*root)?
                .ok_or(TrieError::InconsistentTree)?;
            root_node.get(&self.state, Nibbles::from_bytes(path))
>>>>>>> df4953a9
        } else {
            Ok(None)
        }
    }

    /// Insert an RLP-encoded value into the trie.
    pub fn insert(&mut self, path: PathRLP, value: ValueRLP) -> Result<(), TrieError> {
        let root = self.root.take();
        if let Some(root_node) = root.map(|root| self.state[root].clone()) {
            // If the trie is not empty, call the root node's insertion logic
            let root_node = root_node.insert(&mut self.state, Nibbles::from_bytes(&path), value)?;
<<<<<<< HEAD
            self.root = Some(root_node.insert_self(&mut self.state))
=======
            self.root = Some(root_node.insert_self(&mut self.state)?)
>>>>>>> df4953a9
        } else {
            // If the trie is empty, just add a leaf.
            let new_leaf = Node::from(LeafNode::new(Nibbles::from_bytes(&path), value));
            self.root = Some(new_leaf.insert_self(&mut self.state))
        }
        Ok(())
    }

    /// Remove a value from the trie given its RLP-encoded path.
    /// Returns the value if it was succesfully removed or None if it wasn't part of the trie
    pub fn remove(&mut self, path: PathRLP) -> Result<Option<ValueRLP>, TrieError> {
        let root = self.root.take();
        if let Some(root) = root {
            let root_node = self.state[root].clone();
            let (root_node, old_value) =
                root_node.remove(&mut self.state, Nibbles::from_bytes(&path))?;
            self.root = root_node.map(|root| root.insert_self(&mut self.state));
            Ok(old_value)
        } else {
            Ok(None)
        }
    }

    /// Return the hash of the trie's root node.
    /// Returns keccak(RLP_NULL) if the trie is empty
    /// Also commits changes to the DB
    pub fn hash(&mut self) -> Result<H256, TrieError> {
        self.commit()?;
<<<<<<< HEAD
        Ok(self.hash_no_commit())
=======
        Ok(self
            .root
            .as_ref()
            .map(|root| root.finalize())
            .unwrap_or(*EMPTY_TRIE_HASH))
>>>>>>> df4953a9
    }

    /// Return the hash of the trie's root node.
    /// Returns keccak(RLP_NULL) if the trie is empty
    pub fn hash_no_commit(&self) -> H256 {
        self.root
            .as_ref()
            .map(|root| root.finalize())
            .unwrap_or(*EMPTY_TRIE_HASH)
    }

    pub fn commit(&mut self) -> Result<(), TrieError> {
        if let Some(ref root) = self.root {
            self.state.commit(root)?;
        }
        Ok(())
    }

    /// Obtain a merkle proof for the given path.
    /// The proof will contain all the encoded nodes traversed until reaching the node where the path is stored (including this last node).
    /// The proof will still be constructed even if the path is not stored in the trie, proving its absence.
    pub fn get_proof(&self, path: &PathRLP) -> Result<Vec<NodeRLP>, TrieError> {
        // Will store all the encoded nodes traversed until reaching the node containing the path
        let mut node_path = Vec::new();
        let Some(root) = &self.root else {
            return Ok(node_path);
        };
        // If the root is inlined, add it to the node_path
        if let NodeHash::Inline(_) = root {
            node_path.push(root.as_ref().to_vec());
        }
        if let Some(root_node) = self.state.get_node(*root)? {
            root_node.get_path(&self.state, Nibbles::from_bytes(path), &mut node_path)?;
        }
        Ok(node_path)
    }

    /// Obtains all encoded nodes traversed until reaching the node where every path is stored.
    /// The list doesn't include the root node, this is returned separately.
    /// Will still be constructed even if some path is not stored in the trie.
    pub fn get_proofs(
        &self,
        paths: &[PathRLP],
    ) -> Result<(Option<NodeRLP>, Vec<NodeRLP>), TrieError> {
        let Some(root_node) = self
            .root
            .as_ref()
            .map(|root| self.state.get_node(*root))
            .transpose()?
            .flatten()
        else {
            return Ok((None, Vec::new()));
        };

        let mut node_path = Vec::new();
        for path in paths {
            let mut nodes = self.get_proof(path)?;
            nodes.swap_remove(0);
            node_path.extend(nodes); // skip root node
        }

        // dedup
        // TODO: really inefficient, by making the traversing smarter we can avoid having
        // duplicates
        let node_path: HashSet<_> = node_path.into_iter().collect();
        let node_path = Vec::from_iter(node_path);
        Ok((Some(root_node.encode_raw(&self.state)), node_path))
    }

    /// Creates a cached Trie (with [NullTrieDB]) from a list of encoded nodes.
    /// Generally used in conjuction with [Trie::get_proofs].
    pub fn from_nodes(
        root_node: Option<&NodeRLP>,
        other_nodes: &[NodeRLP],
    ) -> Result<Self, TrieError> {
        let mut trie = Trie::stateless();

        if let Some(root_node) = root_node {
            let root_node = Node::decode_raw(root_node)?;
            trie.root = Some(root_node.insert_self(&mut trie.state));
        }

        for node in other_nodes.iter() {
            let node = Node::decode_raw(node)?;
            node.insert_self(&mut trie.state);
        }

        Ok(trie)
    }

    /// Builds an in-memory trie from the given elements and returns its hash
    pub fn compute_hash_from_unsorted_iter(
        iter: impl Iterator<Item = (PathRLP, ValueRLP)>,
    ) -> H256 {
        let mut trie = Trie::stateless();
        for (path, value) in iter {
            // Unwraping here won't panic as our in_memory trie DB won't fail
            trie.insert(path, value).unwrap();
        }
        trie.root
            .as_ref()
            .map(|root| root.finalize())
            .unwrap_or(*EMPTY_TRIE_HASH)
    }

    /// Creates a new stateless trie. This trie won't be able to store any nodes so all data will be lost after calculating the hash
    /// Only use it for proof verification or computing a hash from an iterator
    pub(crate) fn stateless() -> Trie {
        // We will only be using the trie's cache so we don't need a working DB
        struct NullTrieDB;

        impl TrieDB for NullTrieDB {
            fn get(&self, _key: Vec<u8>) -> Result<Option<Vec<u8>>, TrieError> {
                Ok(None)
            }

            fn put(&self, _key: Vec<u8>, _value: Vec<u8>) -> Result<(), TrieError> {
                Ok(())
            }

            fn put_batch(&self, _key_values: Vec<(Vec<u8>, Vec<u8>)>) -> Result<(), TrieError> {
                Ok(())
            }
        }

        Trie::new(Box::new(NullTrieDB))
    }

    /// Obtain the encoded node given its path.
    /// Allows usage of full paths (byte slice of 32 bytes) or compact-encoded nibble slices (with length lower than 32)
    pub fn get_node(&self, partial_path: &PathRLP) -> Result<Vec<u8>, TrieError> {
        // Convert compact-encoded nibbles into a byte slice if necessary
        let partial_path = match partial_path.len() {
            // Compact-encoded nibbles
            n if n < 32 => Nibbles::decode_compact(partial_path),
            // Full path (No conversion needed)
            32 => Nibbles::from_bytes(partial_path),
            // We won't handle paths with length over 32
            _ => return Ok(vec![]),
        };

        // Fetch node
        let Some(root_node) = self
            .root
            .as_ref()
            .map(|root| self.state.get_node(*root))
            .transpose()?
            .flatten()
        else {
            return Ok(vec![]);
        };
        self.get_node_inner(root_node, partial_path)
    }

    fn get_node_inner(&self, node: Node, mut partial_path: Nibbles) -> Result<Vec<u8>, TrieError> {
        // If we reached the end of the partial path, return the current node
        if partial_path.is_empty() {
            return Ok(node.encode_raw(&self.state));
        }
        match node {
            Node::Branch(branch_node) => match partial_path.next_choice() {
                Some(idx) => {
                    let child_hash = &branch_node.choices[idx];
                    if child_hash.is_valid() {
<<<<<<< HEAD
                        let child_node = self.state[child_hash.clone()].clone();
=======
                        let child_node = self
                            .state
                            .get_node(*child_hash)?
                            .ok_or(TrieError::InconsistentTree)?;
>>>>>>> df4953a9
                        self.get_node_inner(child_node, partial_path)
                    } else {
                        Ok(vec![])
                    }
                }
                _ => Ok(vec![]),
            },
            Node::Extension(extension_node) => {
                if partial_path.skip_prefix(&extension_node.prefix)
                    && extension_node.child.is_valid()
                {
<<<<<<< HEAD
                    let child_node = self.state[extension_node.child.clone()].clone();
=======
                    let child_node = self
                        .state
                        .get_node(extension_node.child)?
                        .ok_or(TrieError::InconsistentTree)?;
>>>>>>> df4953a9
                    self.get_node_inner(child_node, partial_path)
                } else {
                    Ok(vec![])
                }
            }
            Node::Leaf(_) => Ok(vec![]),
        }
    }

    /// Returns a mutable reference to the trie's internal node state
    /// [WARNING] This will allow directly manipulating the trie's state and
    /// may lead to inconsistent trie structures if not used resposibly
    pub fn state_mut(&mut self) -> &mut TrieState {
        &mut self.state
    }

    /// Returns a reference to the trie's internal node state
    pub fn state(&mut self) -> &TrieState {
        &self.state
    }

    #[cfg(test)]
    /// Creates a new Trie based on a temporary InMemory DB
    fn new_temp() -> Self {
        use std::collections::HashMap;
        use std::sync::Arc;
        use std::sync::Mutex;

        let hmap: HashMap<Vec<u8>, Vec<u8>> = HashMap::new();
        let map = Arc::new(Mutex::new(hmap));
        let db = InMemoryTrieDB::new(map);
        Trie::new(Box::new(db))
    }
}

impl IntoIterator for Trie {
    type Item = (Nibbles, Node);

    type IntoIter = TrieIterator;

    fn into_iter(self) -> Self::IntoIter {
        TrieIterator::new(self)
    }
}

#[cfg(test)]
mod test {
    use cita_trie::{MemoryDB as CitaMemoryDB, PatriciaTrie as CitaTrie, Trie as CitaTrieTrait};
    use std::sync::Arc;

    use super::*;

    use hasher::HasherKeccak;
    use hex_literal::hex;
    use proptest::{
        collection::{btree_set, vec},
        prelude::*,
        proptest,
    };

    #[test]
    fn compute_hash() {
        let mut trie = Trie::new_temp();
        trie.insert(b"first".to_vec(), b"value".to_vec()).unwrap();
        trie.insert(b"second".to_vec(), b"value".to_vec()).unwrap();

        assert_eq!(
            trie.hash().unwrap().as_ref(),
            hex!("f7537e7f4b313c426440b7fface6bff76f51b3eb0d127356efbe6f2b3c891501")
        );
    }

    #[test]
    fn compute_hash_long() {
        let mut trie = Trie::new_temp();
        trie.insert(b"first".to_vec(), b"value".to_vec()).unwrap();
        trie.insert(b"second".to_vec(), b"value".to_vec()).unwrap();
        trie.insert(b"third".to_vec(), b"value".to_vec()).unwrap();
        trie.insert(b"fourth".to_vec(), b"value".to_vec()).unwrap();

        assert_eq!(
            trie.hash().unwrap().0.to_vec(),
            hex!("e2ff76eca34a96b68e6871c74f2a5d9db58e59f82073276866fdd25e560cedea")
        );
    }

    #[test]
    fn get_insert_words() {
        let mut trie = Trie::new_temp();
        let first_path = b"first".to_vec();
        let first_value = b"value_a".to_vec();
        let second_path = b"second".to_vec();
        let second_value = b"value_b".to_vec();
        // Check that the values dont exist before inserting
        assert!(trie.get(&first_path).unwrap().is_none());
        assert!(trie.get(&second_path).unwrap().is_none());
        // Insert values
        trie.insert(first_path.clone(), first_value.clone())
            .unwrap();
        trie.insert(second_path.clone(), second_value.clone())
            .unwrap();
        // Check values
        assert_eq!(trie.get(&first_path).unwrap(), Some(first_value));
        assert_eq!(trie.get(&second_path).unwrap(), Some(second_value));
    }

    #[test]
    fn get_insert_zero() {
        let mut trie = Trie::new_temp();
        trie.insert(vec![0x0], b"value".to_vec()).unwrap();
        let first = trie.get(&[0x0][..].to_vec()).unwrap();
        assert_eq!(first, Some(b"value".to_vec()));
    }

    #[test]
    fn get_insert_a() {
        let mut trie = Trie::new_temp();
        trie.insert(vec![16], vec![0]).unwrap();
        trie.insert(vec![16, 0], vec![0]).unwrap();

        let item = trie.get(&vec![16]).unwrap();
        assert_eq!(item, Some(vec![0]));

        let item = trie.get(&vec![16, 0]).unwrap();
        assert_eq!(item, Some(vec![0]));
    }

    #[test]
    fn get_insert_b() {
        let mut trie = Trie::new_temp();
        trie.insert(vec![0, 0], vec![0, 0]).unwrap();
        trie.insert(vec![1, 0], vec![1, 0]).unwrap();

        let item = trie.get(&vec![1, 0]).unwrap();
        assert_eq!(item, Some(vec![1, 0]));

        let item = trie.get(&vec![0, 0]).unwrap();
        assert_eq!(item, Some(vec![0, 0]));
    }

    #[test]
    fn get_insert_c() {
        let mut trie = Trie::new_temp();
        let vecs = vec![
            vec![26, 192, 44, 251],
            vec![195, 132, 220, 124, 112, 201, 70, 128, 235],
            vec![126, 138, 25, 245, 146],
            vec![129, 176, 66, 2, 150, 151, 180, 60, 124],
            vec![138, 101, 157],
        ];
        for x in &vecs {
            trie.insert(x.clone(), x.clone()).unwrap();
        }
        for x in &vecs {
            let item = trie.get(x).unwrap();
            assert_eq!(item, Some(x.clone()));
        }
    }

    #[test]
    fn get_insert_d() {
        let mut trie = Trie::new_temp();
        let vecs = vec![
            vec![52, 53, 143, 52, 206, 112],
            vec![14, 183, 34, 39, 113],
            vec![55, 5],
            vec![134, 123, 19],
            vec![0, 59, 240, 89, 83, 167],
            vec![22, 41],
            vec![13, 166, 159, 101, 90, 234, 91],
            vec![31, 180, 161, 122, 115, 51, 37, 61, 101],
            vec![208, 192, 4, 12, 163, 254, 129, 206, 109],
        ];
        for x in &vecs {
            trie.insert(x.clone(), x.clone()).unwrap();
        }
        for x in &vecs {
            let item = trie.get(x).unwrap();
            assert_eq!(item, Some(x.clone()));
        }
    }

    #[test]
    fn get_insert_e() {
        let mut trie = Trie::new_temp();
        trie.insert(vec![0x00], vec![0x00]).unwrap();
        trie.insert(vec![0xC8], vec![0xC8]).unwrap();
        trie.insert(vec![0xC8, 0x00], vec![0xC8, 0x00]).unwrap();

        assert_eq!(trie.get(&vec![0x00]).unwrap(), Some(vec![0x00]));
        assert_eq!(trie.get(&vec![0xC8]).unwrap(), Some(vec![0xC8]));
        assert_eq!(trie.get(&vec![0xC8, 0x00]).unwrap(), Some(vec![0xC8, 0x00]));
    }

    #[test]
    fn get_insert_f() {
        let mut trie = Trie::new_temp();
        trie.insert(vec![0x00], vec![0x00]).unwrap();
        trie.insert(vec![0x01], vec![0x01]).unwrap();
        trie.insert(vec![0x10], vec![0x10]).unwrap();
        trie.insert(vec![0x19], vec![0x19]).unwrap();
        trie.insert(vec![0x19, 0x00], vec![0x19, 0x00]).unwrap();
        trie.insert(vec![0x1A], vec![0x1A]).unwrap();

        assert_eq!(trie.get(&vec![0x00]).unwrap(), Some(vec![0x00]));
        assert_eq!(trie.get(&vec![0x01]).unwrap(), Some(vec![0x01]));
        assert_eq!(trie.get(&vec![0x10]).unwrap(), Some(vec![0x10]));
        assert_eq!(trie.get(&vec![0x19]).unwrap(), Some(vec![0x19]));
        assert_eq!(trie.get(&vec![0x19, 0x00]).unwrap(), Some(vec![0x19, 0x00]));
        assert_eq!(trie.get(&vec![0x1A]).unwrap(), Some(vec![0x1A]));
    }

    #[test]
    fn get_insert_remove_a() {
        let mut trie = Trie::new_temp();
        trie.insert(b"do".to_vec(), b"verb".to_vec()).unwrap();
        trie.insert(b"horse".to_vec(), b"stallion".to_vec())
            .unwrap();
        trie.insert(b"doge".to_vec(), b"coin".to_vec()).unwrap();
        trie.remove(b"horse".to_vec()).unwrap();
        assert_eq!(trie.get(&b"do".to_vec()).unwrap(), Some(b"verb".to_vec()));
        assert_eq!(trie.get(&b"doge".to_vec()).unwrap(), Some(b"coin".to_vec()));
    }

    #[test]
    fn get_insert_remove_b() {
        let mut trie = Trie::new_temp();
        trie.insert(vec![185], vec![185]).unwrap();
        trie.insert(vec![185, 0], vec![185, 0]).unwrap();
        trie.insert(vec![185, 1], vec![185, 1]).unwrap();
        trie.remove(vec![185, 1]).unwrap();
        assert_eq!(trie.get(&vec![185, 0]).unwrap(), Some(vec![185, 0]));
        assert_eq!(trie.get(&vec![185]).unwrap(), Some(vec![185]));
        assert!(trie.get(&vec![185, 1]).unwrap().is_none());
    }

    #[test]
    fn compute_hash_a() {
        let mut trie = Trie::new_temp();
        trie.insert(b"do".to_vec(), b"verb".to_vec()).unwrap();
        trie.insert(b"horse".to_vec(), b"stallion".to_vec())
            .unwrap();
        trie.insert(b"doge".to_vec(), b"coin".to_vec()).unwrap();
        trie.insert(b"dog".to_vec(), b"puppy".to_vec()).unwrap();

        assert_eq!(
            trie.hash().unwrap().0.as_slice(),
            hex!("5991bb8c6514148a29db676a14ac506cd2cd5775ace63c30a4fe457715e9ac84").as_slice()
        );
    }

    #[test]
    fn compute_hash_b() {
        let mut trie = Trie::new_temp();
        assert_eq!(
            trie.hash().unwrap().0.as_slice(),
            hex!("56e81f171bcc55a6ff8345e692c0f86e5b48e01b996cadc001622fb5e363b421").as_slice(),
        );
    }

    #[test]
    fn compute_hash_c() {
        let mut trie = Trie::new_temp();
        let data = [
            (
                hex!("0000000000000000000000000000000000000000000000000000000000000045").to_vec(),
                hex!("22b224a1420a802ab51d326e29fa98e34c4f24ea").to_vec(),
            ),
            (
                hex!("0000000000000000000000000000000000000000000000000000000000000046").to_vec(),
                hex!("67706c2076330000000000000000000000000000000000000000000000000000").to_vec(),
            ),
            (
                hex!("000000000000000000000000697c7b8c961b56f675d570498424ac8de1a918f6").to_vec(),
                hex!("1234567890").to_vec(),
            ),
            (
                hex!("0000000000000000000000007ef9e639e2733cb34e4dfc576d4b23f72db776b2").to_vec(),
                hex!("4655474156000000000000000000000000000000000000000000000000000000").to_vec(),
            ),
            (
                hex!("000000000000000000000000ec4f34c97e43fbb2816cfd95e388353c7181dab1").to_vec(),
                hex!("4e616d6552656700000000000000000000000000000000000000000000000000").to_vec(),
            ),
            (
                hex!("4655474156000000000000000000000000000000000000000000000000000000").to_vec(),
                hex!("7ef9e639e2733cb34e4dfc576d4b23f72db776b2").to_vec(),
            ),
            (
                hex!("4e616d6552656700000000000000000000000000000000000000000000000000").to_vec(),
                hex!("ec4f34c97e43fbb2816cfd95e388353c7181dab1").to_vec(),
            ),
            (
                hex!("000000000000000000000000697c7b8c961b56f675d570498424ac8de1a918f6").to_vec(),
                hex!("6f6f6f6820736f2067726561742c207265616c6c6c793f000000000000000000").to_vec(),
            ),
            (
                hex!("6f6f6f6820736f2067726561742c207265616c6c6c793f000000000000000000").to_vec(),
                hex!("697c7b8c961b56f675d570498424ac8de1a918f6").to_vec(),
            ),
        ];

        for (path, value) in data {
            trie.insert(path, value).unwrap();
        }

        assert_eq!(
            trie.hash().unwrap().0.as_slice(),
            hex!("9f6221ebb8efe7cff60a716ecb886e67dd042014be444669f0159d8e68b42100").as_slice(),
        );
    }

    #[test]
    fn compute_hash_d() {
        let mut trie = Trie::new_temp();

        let data = [
            (
                b"key1aa".to_vec(),
                b"0123456789012345678901234567890123456789xxx".to_vec(),
            ),
            (
                b"key1".to_vec(),
                b"0123456789012345678901234567890123456789Very_Long".to_vec(),
            ),
            (b"key2bb".to_vec(), b"aval3".to_vec()),
            (b"key2".to_vec(), b"short".to_vec()),
            (b"key3cc".to_vec(), b"aval3".to_vec()),
            (
                b"key3".to_vec(),
                b"1234567890123456789012345678901".to_vec(),
            ),
        ];

        for (path, value) in data {
            trie.insert(path, value).unwrap();
        }

        assert_eq!(
            trie.hash().unwrap().0.as_slice(),
            hex!("cb65032e2f76c48b82b5c24b3db8f670ce73982869d38cd39a624f23d62a9e89").as_slice(),
        );
    }

    #[test]
    fn compute_hash_e() {
        let mut trie = Trie::new_temp();
        trie.insert(b"abc".to_vec(), b"123".to_vec()).unwrap();
        trie.insert(b"abcd".to_vec(), b"abcd".to_vec()).unwrap();
        trie.insert(b"abc".to_vec(), b"abc".to_vec()).unwrap();

        assert_eq!(
            trie.hash().unwrap().0.as_slice(),
            hex!("7a320748f780ad9ad5b0837302075ce0eeba6c26e3d8562c67ccc0f1b273298a").as_slice(),
        );
    }

    // Proptests
    proptest! {
        #[test]
        fn proptest_get_insert(data in btree_set(vec(any::<u8>(), 1..100), 1..100)) {
            let mut trie = Trie::new_temp();

            for val in data.iter(){
                trie.insert(val.clone(), val.clone()).unwrap();
            }

            for val in data.iter() {
                let item = trie.get(val).unwrap();
                prop_assert!(item.is_some());
                prop_assert_eq!(&item.unwrap(), val);
            }
        }

        #[test]
        fn proptest_get_insert_with_removals(mut data in vec((vec(any::<u8>(), 5..100), any::<bool>()), 1..100)) {
            let mut trie = Trie::new_temp();
            // Remove duplicate values with different expected status
            data.sort_by_key(|(val, _)| val.clone());
            data.dedup_by_key(|(val, _)| val.clone());
            // Insertions
            for (val, _) in data.iter() {
                trie.insert(val.clone(), val.clone()).unwrap();
            }
            // Removals
            for (val, should_remove) in data.iter() {
                if *should_remove {
                    let removed = trie.remove(val.clone()).unwrap();
                    prop_assert_eq!(removed, Some(val.clone()));
                }
            }
            // Check trie values
            for (val, removed) in data.iter() {
                let item = trie.get(val).unwrap();
                if !removed {
                    prop_assert_eq!(item, Some(val.clone()));
                } else {
                    prop_assert!(item.is_none());
                }
            }
        }

        #[test]
        // The previous test needs to sort the input values in order to get rid of duplicate entries, leading to ordered insertions
        // This check has a fixed way of determining wether a value should be removed but doesn't require ordered insertions
        fn proptest_get_insert_with_removals_unsorted(data in btree_set(vec(any::<u8>(), 5..100), 1..100)) {
            let mut trie = Trie::new_temp();
            // Remove all values that have an odd first value
            let remove = |value: &Vec<u8>| -> bool {
                value.first().is_some_and(|v| v % 2 != 0)
            };
            // Insertions
            for val in data.iter() {
                trie.insert(val.clone(), val.clone()).unwrap();
            }
            // Removals
            for val in data.iter() {
                if remove(val) {
                    let removed = trie.remove(val.clone()).unwrap();
                    prop_assert_eq!(removed, Some(val.clone()));
                }
            }
            // Check trie values
            for val in data.iter() {
                let item = trie.get(val).unwrap();
                if !remove(val) {
                    prop_assert_eq!(item, Some(val.clone()));
                } else {
                    prop_assert!(item.is_none());
                }
            }
        }


        #[test]
        fn proptest_compare_hash(data in btree_set(vec(any::<u8>(), 1..100), 1..100)) {
            let mut trie = Trie::new_temp();
            let mut cita_trie = cita_trie();

            for val in data.iter(){
                trie.insert(val.clone(), val.clone()).unwrap();
                cita_trie.insert(val.clone(), val.clone()).unwrap();
            }

            let hash = trie.hash().unwrap().0.to_vec();
            let cita_hash = cita_trie.root().unwrap();
            prop_assert_eq!(hash, cita_hash);
        }

        #[test]
        fn proptest_compare_hash_with_removals(mut data in vec((vec(any::<u8>(), 5..100), any::<bool>()), 1..100)) {
            let mut trie = Trie::new_temp();
            let mut cita_trie = cita_trie();
            // Remove duplicate values with different expected status
            data.sort_by_key(|(val, _)| val.clone());
            data.dedup_by_key(|(val, _)| val.clone());
            // Insertions
            for (val, _) in data.iter() {
                trie.insert(val.clone(), val.clone()).unwrap();
                cita_trie.insert(val.clone(), val.clone()).unwrap();
            }
            // Removals
            for (val, should_remove) in data.iter() {
                if *should_remove {
                    trie.remove(val.clone()).unwrap();
                    cita_trie.remove(val).unwrap();
                }
            }
            // Compare hashes
            let hash = trie.hash().unwrap().0.to_vec();
            let cita_hash = cita_trie.root().unwrap();
            prop_assert_eq!(hash, cita_hash);
        }

        #[test]
        // The previous test needs to sort the input values in order to get rid of duplicate entries, leading to ordered insertions
        // This check has a fixed way of determining wether a value should be removed but doesn't require ordered insertions
        fn proptest_compare_hash_with_removals_unsorted(data in btree_set(vec(any::<u8>(), 5..100), 1..100)) {
            let mut trie = Trie::new_temp();
            let mut cita_trie = cita_trie();
            // Remove all values that have an odd first value
            let remove = |value: &Vec<u8>| -> bool {
                value.first().is_some_and(|v| v % 2 != 0)
            };
            // Insertions
            for val in data.iter() {
                trie.insert(val.clone(), val.clone()).unwrap();
                cita_trie.insert(val.clone(), val.clone()).unwrap();
            }
            // Removals
            for val in data.iter() {
                if remove(val) {
                    trie.remove(val.clone()).unwrap();
                    cita_trie.remove(val).unwrap();
                }
            }
            // Compare hashes
            let hash = trie.hash().unwrap().0.to_vec();
            let cita_hash = cita_trie.root().unwrap();
            prop_assert_eq!(hash, cita_hash);
        }

        #[test]
        fn proptest_compare_hash_between_inserts(data in btree_set(vec(any::<u8>(), 1..100), 1..100)) {
            let mut trie = Trie::new_temp();
            let mut cita_trie = cita_trie();

            for val in data.iter(){
                trie.insert(val.clone(), val.clone()).unwrap();
                cita_trie.insert(val.clone(), val.clone()).unwrap();
                let hash = trie.hash().unwrap().0.to_vec();
                let cita_hash = cita_trie.root().unwrap();
                prop_assert_eq!(hash, cita_hash);
            }

        }

        #[test]
        fn proptest_compare_proof(data in btree_set(vec(any::<u8>(), 1..100), 1..100)) {
            let mut trie = Trie::new_temp();
            let mut cita_trie = cita_trie();

            for val in data.iter(){
                trie.insert(val.clone(), val.clone()).unwrap();
                cita_trie.insert(val.clone(), val.clone()).unwrap();
            }
            let _ = cita_trie.root();
            for val in data.iter(){
                let proof = trie.get_proof(val).unwrap();
                let cita_proof = cita_trie.get_proof(val).unwrap();
                prop_assert_eq!(proof, cita_proof);
            }
        }

        #[test]
        fn proptest_compare_proof_with_removals(mut data in vec((vec(any::<u8>(), 5..100), any::<bool>()), 1..100)) {
            let mut trie = Trie::new_temp();
            let mut cita_trie = cita_trie();
            // Remove duplicate values with different expected status
            data.sort_by_key(|(val, _)| val.clone());
            data.dedup_by_key(|(val, _)| val.clone());
            // Insertions
            for (val, _) in data.iter() {
                trie.insert(val.clone(), val.clone()).unwrap();
                cita_trie.insert(val.clone(), val.clone()).unwrap();
            }
            // Removals
            for (val, should_remove) in data.iter() {
                if *should_remove {
                    trie.remove(val.clone()).unwrap();
                    cita_trie.remove(val).unwrap();
                }
            }
            // Compare proofs
            let _ = cita_trie.root();
            for (val, _) in data.iter() {
                let proof = trie.get_proof(val).unwrap();
                let cita_proof = cita_trie.get_proof(val).unwrap();
                prop_assert_eq!(proof, cita_proof);
            }
        }


        #[test]
        // The previous test needs to sort the input values in order to get rid of duplicate entries, leading to ordered insertions
        // This check has a fixed way of determining wether a value should be removed but doesn't require ordered insertions
        fn proptest_compare_proof_with_removals_unsorted(data in btree_set(vec(any::<u8>(), 5..100), 1..100)) {
            let mut trie = Trie::new_temp();
            let mut cita_trie = cita_trie();
            // Remove all values that have an odd first value
            let remove = |value: &Vec<u8>| -> bool {
                value.first().is_some_and(|v| v % 2 != 0)
            };
            // Insertions
            for val in data.iter() {
                trie.insert(val.clone(), val.clone()).unwrap();
                cita_trie.insert(val.clone(), val.clone()).unwrap();
            }
            // Removals
            for val in data.iter() {
                if remove(val) {
                    trie.remove(val.clone()).unwrap();
                    cita_trie.remove(val).unwrap();
                }
            }
            // Compare proofs
            let _ = cita_trie.root();
            for val in data.iter() {
                let proof = trie.get_proof(val).unwrap();
                let cita_proof = cita_trie.get_proof(val).unwrap();
                prop_assert_eq!(proof, cita_proof);
            }
        }

    }

    fn cita_trie() -> CitaTrie<CitaMemoryDB, HasherKeccak> {
        let memdb = Arc::new(CitaMemoryDB::new(true));
        let hasher = Arc::new(HasherKeccak::new());

        CitaTrie::new(Arc::clone(&memdb), Arc::clone(&hasher))
    }

    #[test]
    fn get_proof_one_leaf() {
        // Trie -> Leaf["duck"]
        let mut cita_trie = cita_trie();
        let mut trie = Trie::new_temp();
        cita_trie
            .insert(b"duck".to_vec(), b"duckling".to_vec())
            .unwrap();
        trie.insert(b"duck".to_vec(), b"duckling".to_vec()).unwrap();
        let cita_proof = cita_trie.get_proof(b"duck".as_ref()).unwrap();
        let trie_proof = trie.get_proof(&b"duck".to_vec()).unwrap();
        assert_eq!(cita_proof, trie_proof);
    }

    #[test]
    fn get_proof_two_leaves() {
        // Trie -> Extension[Branch[Leaf["duck"] Leaf["goose"]]]
        let mut cita_trie = cita_trie();
        let mut trie = Trie::new_temp();
        cita_trie
            .insert(b"duck".to_vec(), b"duck".to_vec())
            .unwrap();
        cita_trie
            .insert(b"goose".to_vec(), b"goose".to_vec())
            .unwrap();
        trie.insert(b"duck".to_vec(), b"duck".to_vec()).unwrap();
        trie.insert(b"goose".to_vec(), b"goose".to_vec()).unwrap();
        let _ = cita_trie.root();
        let cita_proof = cita_trie.get_proof(b"duck".as_ref()).unwrap();
        let trie_proof = trie.get_proof(&b"duck".to_vec()).unwrap();
        assert_eq!(cita_proof, trie_proof);
    }

    #[test]
    fn get_proof_one_big_leaf() {
        // Trie -> Leaf[[0,0,0,0,0,0,0,0,0,0,0,0,0,0]]
        let val = vec![0, 0, 0, 0, 0, 0, 0, 0, 0, 0, 0, 0, 0, 0];
        let mut cita_trie = cita_trie();
        let mut trie = Trie::new_temp();
        cita_trie.insert(val.clone(), val.clone()).unwrap();
        trie.insert(val.clone(), val.clone()).unwrap();
        let _ = cita_trie.root();
        let cita_proof = cita_trie.get_proof(&val).unwrap();
        let trie_proof = trie.get_proof(&val).unwrap();
        assert_eq!(cita_proof, trie_proof);
    }

    #[test]
    fn get_proof_path_in_branch() {
        // Trie -> Extension[Branch[ [Leaf[[183,0,0,0,0,0]]], [183]]]
        let mut cita_trie = cita_trie();
        let mut trie = Trie::new_temp();
        cita_trie.insert(vec![183], vec![183]).unwrap();
        cita_trie
            .insert(vec![183, 0, 0, 0, 0, 0], vec![183, 0, 0, 0, 0, 0])
            .unwrap();
        trie.insert(vec![183], vec![183]).unwrap();
        trie.insert(vec![183, 0, 0, 0, 0, 0], vec![183, 0, 0, 0, 0, 0])
            .unwrap();
        let _ = cita_trie.root();
        let cita_proof = cita_trie.get_proof(&[183]).unwrap();
        let trie_proof = trie.get_proof(&vec![183]).unwrap();
        assert_eq!(cita_proof, trie_proof);
    }

    #[test]
    fn get_proof_removed_value() {
        let a = vec![5, 0, 0, 0, 0];
        let b = vec![6, 0, 0, 0, 0, 0, 0, 0, 0, 0, 0, 0, 0, 0];
        let mut cita_trie = cita_trie();
        let mut trie = Trie::new_temp();
        cita_trie.insert(a.clone(), a.clone()).unwrap();
        cita_trie.insert(b.clone(), b.clone()).unwrap();
        trie.insert(a.clone(), a.clone()).unwrap();
        trie.insert(b.clone(), b.clone()).unwrap();
        trie.remove(a.clone()).unwrap();
        cita_trie.remove(&a).unwrap();
        let _ = cita_trie.root();
        let cita_proof = cita_trie.get_proof(&a).unwrap();
        let trie_proof = trie.get_proof(&a).unwrap();
        assert_eq!(cita_proof, trie_proof);
    }
}<|MERGE_RESOLUTION|>--- conflicted
+++ resolved
@@ -71,17 +71,8 @@
 
     /// Retrieve an RLP-encoded value from the trie given its RLP-encoded path.
     pub fn get(&self, path: &PathRLP) -> Result<Option<ValueRLP>, TrieError> {
-<<<<<<< HEAD
         if let Some(root) = self.root {
             self.state[root].get(&self.state, Nibbles::from_bytes(path))
-=======
-        if let Some(root) = &self.root {
-            let root_node = self
-                .state
-                .get_node(*root)?
-                .ok_or(TrieError::InconsistentTree)?;
-            root_node.get(&self.state, Nibbles::from_bytes(path))
->>>>>>> df4953a9
         } else {
             Ok(None)
         }
@@ -93,11 +84,7 @@
         if let Some(root_node) = root.map(|root| self.state[root].clone()) {
             // If the trie is not empty, call the root node's insertion logic
             let root_node = root_node.insert(&mut self.state, Nibbles::from_bytes(&path), value)?;
-<<<<<<< HEAD
             self.root = Some(root_node.insert_self(&mut self.state))
-=======
-            self.root = Some(root_node.insert_self(&mut self.state)?)
->>>>>>> df4953a9
         } else {
             // If the trie is empty, just add a leaf.
             let new_leaf = Node::from(LeafNode::new(Nibbles::from_bytes(&path), value));
@@ -126,15 +113,7 @@
     /// Also commits changes to the DB
     pub fn hash(&mut self) -> Result<H256, TrieError> {
         self.commit()?;
-<<<<<<< HEAD
         Ok(self.hash_no_commit())
-=======
-        Ok(self
-            .root
-            .as_ref()
-            .map(|root| root.finalize())
-            .unwrap_or(*EMPTY_TRIE_HASH))
->>>>>>> df4953a9
     }
 
     /// Return the hash of the trie's root node.
@@ -142,7 +121,7 @@
     pub fn hash_no_commit(&self) -> H256 {
         self.root
             .as_ref()
-            .map(|root| root.finalize())
+            .map(|root| root.clone().finalize())
             .unwrap_or(*EMPTY_TRIE_HASH)
     }
 
@@ -163,10 +142,10 @@
             return Ok(node_path);
         };
         // If the root is inlined, add it to the node_path
-        if let NodeHash::Inline(_) = root {
-            node_path.push(root.as_ref().to_vec());
-        }
-        if let Some(root_node) = self.state.get_node(*root)? {
+        if let NodeHash::Inline(node) = root {
+            node_path.push(node.to_vec());
+        }
+        if let Some(root_node) = self.state.get_node(root.clone())? {
             root_node.get_path(&self.state, Nibbles::from_bytes(path), &mut node_path)?;
         }
         Ok(node_path)
@@ -182,7 +161,7 @@
         let Some(root_node) = self
             .root
             .as_ref()
-            .map(|root| self.state.get_node(*root))
+            .map(|root| self.state.get_node(root.clone()))
             .transpose()?
             .flatten()
         else {
@@ -236,7 +215,7 @@
         }
         trie.root
             .as_ref()
-            .map(|root| root.finalize())
+            .map(|root| root.clone().finalize())
             .unwrap_or(*EMPTY_TRIE_HASH)
     }
 
@@ -280,7 +259,7 @@
         let Some(root_node) = self
             .root
             .as_ref()
-            .map(|root| self.state.get_node(*root))
+            .map(|root| self.state.get_node(root.clone()))
             .transpose()?
             .flatten()
         else {
@@ -299,14 +278,7 @@
                 Some(idx) => {
                     let child_hash = &branch_node.choices[idx];
                     if child_hash.is_valid() {
-<<<<<<< HEAD
                         let child_node = self.state[child_hash.clone()].clone();
-=======
-                        let child_node = self
-                            .state
-                            .get_node(*child_hash)?
-                            .ok_or(TrieError::InconsistentTree)?;
->>>>>>> df4953a9
                         self.get_node_inner(child_node, partial_path)
                     } else {
                         Ok(vec![])
@@ -318,14 +290,7 @@
                 if partial_path.skip_prefix(&extension_node.prefix)
                     && extension_node.child.is_valid()
                 {
-<<<<<<< HEAD
                     let child_node = self.state[extension_node.child.clone()].clone();
-=======
-                    let child_node = self
-                        .state
-                        .get_node(extension_node.child)?
-                        .ok_or(TrieError::InconsistentTree)?;
->>>>>>> df4953a9
                     self.get_node_inner(child_node, partial_path)
                 } else {
                     Ok(vec![])
