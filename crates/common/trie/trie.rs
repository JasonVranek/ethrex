pub mod db;
pub mod error;
mod nibbles;
mod node;
mod node_hash;
mod rlp;
#[cfg(test)]
mod test_utils;
mod trie_iter;
mod verify_range;
use ethereum_types::H256;
use ethrex_rlp::constants::RLP_NULL;
use sha3::{Digest, Keccak256};
<<<<<<< HEAD
use std::collections::HashSet;
use std::rc::Rc;
use std::sync::Arc;
=======
use std::collections::{HashMap, HashSet};
>>>>>>> ce5f0517

pub use self::db::{InMemoryTrieDB, TrieDB};
pub use self::nibbles::Nibbles;
pub use self::verify_range::verify_range;
pub use self::{
    node::{Node, NodeRef},
    node_hash::NodeHash,
};

pub use self::error::TrieError;
use self::{node::LeafNode, trie_iter::TrieIterator};

use ethrex_rlp::decode::RLPDecode;
use lazy_static::lazy_static;

lazy_static! {
    // Hash value for an empty trie, equal to keccak(RLP_NULL)
    pub static ref EMPTY_TRIE_HASH: H256 = H256::from_slice(
        Keccak256::new()
            .chain_update([RLP_NULL])
            .finalize()
            .as_slice(),
    );
}

/// RLP-encoded trie path
pub type PathRLP = Vec<u8>;
/// RLP-encoded trie value
pub type ValueRLP = Vec<u8>;
/// RLP-encoded trie node
pub type NodeRLP = Vec<u8>;

/// Libmdx-based Ethereum Compatible Merkle Patricia Trie
pub struct Trie {
    db: Box<dyn TrieDB>,
    root: NodeRef,
}

impl Trie {
    /// Creates a new Trie from a clean DB
    pub fn new(db: Arc<dyn TrieDB>) -> Self {
        Self {
            db,
            root: NodeRef::default(),
        }
    }

    /// Creates a trie from an already-initialized DB and sets root as the root node of the trie
<<<<<<< HEAD
    pub fn open(db: Arc<dyn TrieDB>, root: H256) -> Self {
        let root = (root != *EMPTY_TRIE_HASH).then_some(root.into());
=======
    pub fn open(db: Box<dyn TrieDB>, root: H256) -> Self {
>>>>>>> ce5f0517
        Self {
            db,
            root: (root != *EMPTY_TRIE_HASH)
                .then_some(NodeHash::from(root).into())
                .unwrap_or_default(),
        }
    }

    /// Return a reference to the internal database.
    ///
    /// Warning: All changes made to the db will bypass the trie and may cause the trie to suddenly
    ///   become inconsistent.
    pub fn db(&self) -> &dyn TrieDB {
        self.db.as_ref()
    }

    /// Retrieve an RLP-encoded value from the trie given its RLP-encoded path.
    pub fn get(&self, path: &PathRLP) -> Result<Option<ValueRLP>, TrieError> {
        Ok(match self.root {
            NodeRef::Node(ref node, _) => node.get(self.db.as_ref(), Nibbles::from_bytes(path))?,
            NodeRef::Hash(hash) if hash.is_valid() => {
                Node::decode(&self.db.get(hash)?.ok_or(TrieError::InconsistentTree)?)
                    .map_err(TrieError::RLPDecode)?
                    .get(self.db.as_ref(), Nibbles::from_bytes(path))?
            }
            _ => None,
        })
    }

    /// Insert an RLP-encoded value into the trie.
    pub fn insert(&mut self, path: PathRLP, value: ValueRLP) -> Result<(), TrieError> {
        let path = Nibbles::from_bytes(&path);

        self.root = if self.root.is_valid() {
            // If the trie is not empty, call the root node's insertion logic.
            self.root
                .get_node(self.db.as_ref())?
                .ok_or(TrieError::InconsistentTree)?
                .insert(self.db.as_ref(), path, value)?
                .into()
        } else {
            // If the trie is empty, just add a leaf.
            Node::from(LeafNode::new(path, value)).into()
        };

        Ok(())
    }

    /// Remove a value from the trie given its RLP-encoded path.
    /// Returns the value if it was succesfully removed or None if it wasn't part of the trie
    pub fn remove(&mut self, path: PathRLP) -> Result<Option<ValueRLP>, TrieError> {
        let value;
        (self.root, value) = if self.root.is_valid() {
            // If the trie is not empty, call the root node's removal logic.
            let (node, value) = self
                .root
                .get_node(self.db.as_ref())?
                .ok_or(TrieError::InconsistentTree)?
                .remove(self.db.as_ref(), Nibbles::from_bytes(&path))?;

            (node.map(Into::into).unwrap_or_default(), value)
        } else {
            (NodeRef::default(), None)
        };

        Ok(value)
    }

    /// Return the hash of the trie's root node.
    /// Returns keccak(RLP_NULL) if the trie is empty
    /// Also commits changes to the DB
    pub fn hash(&mut self) -> Result<H256, TrieError> {
        self.commit()?;
        Ok(self.hash_no_commit())
    }

    /// Return the hash of the trie's root node.
    /// Returns keccak(RLP_NULL) if the trie is empty
    pub fn hash_no_commit(&self) -> H256 {
        if self.root.is_valid() {
            self.root.compute_hash().finalize()
        } else {
            *EMPTY_TRIE_HASH
        }
    }

    /// Compute the hash of the root node and flush any changes into the database.
    ///
    /// This method will also compute the hash of all internal nodes indirectly. It will not clear
    /// the cached nodes.
    pub fn commit(&mut self) -> Result<(), TrieError> {
        if self.root.is_valid() {
            let mut acc = Vec::new();
            self.root.commit(&mut acc);
            self.db.put_batch(acc)?;
        }

        Ok(())
    }

    /// Obtain a merkle proof for the given path.
    /// The proof will contain all the encoded nodes traversed until reaching the node where the path is stored (including this last node).
    /// The proof will still be constructed even if the path is not stored in the trie, proving its absence.
    ///
    /// Note: This method has a different behavior in regard to non-existent trie root nodes. Normal
    ///   behavior is to return `Err(InconsistentTrie)`, but this method will return
    ///   `Ok(Vec::new())` instead.
    pub fn get_proof(&self, path: &PathRLP) -> Result<Vec<NodeRLP>, TrieError> {
        if self.root.is_valid() {
            let hash = self.root.compute_hash();

            let mut node_path = Vec::new();
            if let NodeHash::Inline((data, len)) = hash {
                node_path.push(data[..len as usize].to_vec());
            }

            let root = match self.root.get_node(self.db.as_ref())? {
                Some(x) => x,
                None => return Ok(Vec::new()),
            };
            root.get_path(self.db.as_ref(), Nibbles::from_bytes(path), &mut node_path)?;

            Ok(node_path)
        } else {
            Ok(Vec::new())
        }
    }

    /// Obtains all encoded nodes traversed until reaching the node where every path is stored.
    /// The list doesn't include the root node, this is returned separately.
    /// Will still be constructed even if some path is not stored in the trie.
    pub fn get_proofs(
        &self,
        paths: &[PathRLP],
    ) -> Result<(Option<NodeRLP>, Vec<NodeRLP>), TrieError> {
        if self.root.is_valid() {
            let encoded_root = self
                .root
                .get_node(self.db.as_ref())?
                .ok_or(TrieError::InconsistentTree)?
                .encode_raw();

            let mut node_path = HashSet::new();
            for path in paths {
                let mut nodes = self.get_proof(path)?;
                nodes.swap_remove(0);
                node_path.extend(nodes);
            }

            Ok((Some(encoded_root), node_path.into_iter().collect()))
        } else {
            Ok((None, Vec::new()))
        }
    }

    /// Builds a trie from a set of nodes.
    ///
    /// Note: This method will not ensure that all node references are valid. Invalid references
    ///   will cause other methods (including, but not limited to `Trie::get`, `Trie::insert` and
    ///   `Trie::remove`) to return `Err(InconsistentTrie)`.
    /// Note: This method will ignore any dangling nodes. All nodes that are not accessible from the
    ///   root node are considered dangling.
    pub fn from_nodes(root: Option<&NodeRLP>, nodes: &[NodeRLP]) -> Result<Self, TrieError> {
        let Some(root) = root else {
            return Ok(Trie::stateless());
        };

        let mut storage = nodes
            .iter()
            .map(|node| {
                (
                    NodeHash::from_slice(&Keccak256::new_with_prefix(node).finalize()),
                    node,
                )
            })
            .collect::<HashMap<_, _>>();

        fn inner(
            storage: &mut HashMap<NodeHash, &Vec<u8>>,
            node: &NodeRLP,
        ) -> Result<Node, TrieError> {
            Ok(match Node::decode_raw(node)? {
                Node::Branch(mut node) => {
                    for choice in &mut node.choices {
                        let NodeRef::Hash(hash) = *choice else {
                            unreachable!()
                        };

                        if hash.is_valid() {
                            *choice = match storage.remove(&hash) {
                                Some(rlp) => inner(storage, rlp)?.into(),
                                None => hash.into(),
                            };
                        }
                    }

                    node.into()
                }
                Node::Extension(mut node) => {
                    let NodeRef::Hash(hash) = node.child else {
                        unreachable!()
                    };

                    node.child = match storage.remove(&hash) {
                        Some(rlp) => inner(storage, rlp)?.into(),
                        None => hash.into(),
                    };

                    node.into()
                }
                Node::Leaf(node) => node.into(),
            })
        }

        let mut trie = Trie::stateless();
        trie.root = inner(&mut storage, root)?.into();

        Ok(trie)
    }

    /// Builds an in-memory trie from the given elements and returns its hash
    pub fn compute_hash_from_unsorted_iter(
        iter: impl Iterator<Item = (PathRLP, ValueRLP)>,
    ) -> H256 {
        let mut trie = Trie::stateless();
        for (path, value) in iter {
            // Unwraping here won't panic as our in_memory trie DB won't fail
            trie.insert(path, value).unwrap();
        }

        trie.hash_no_commit()
    }

    /// Creates a new stateless trie. This trie won't be able to store any nodes so all data will be lost after calculating the hash
    /// Only use it for proof verification or computing a hash from an iterator
    pub(crate) fn stateless() -> Trie {
        // We will only be using the trie's cache so we don't need a working DB
        struct NullTrieDB;

        impl TrieDB for NullTrieDB {
            fn get(&self, _key: NodeHash) -> Result<Option<Vec<u8>>, TrieError> {
                Ok(None)
            }

            fn put(&self, _key: NodeHash, _value: Vec<u8>) -> Result<(), TrieError> {
                Ok(())
            }

            fn put_batch(&self, _key_values: Vec<(NodeHash, Vec<u8>)>) -> Result<(), TrieError> {
                Ok(())
            }
        }

        Trie::new(Arc::new(NullTrieDB))
    }

    /// Obtain the encoded node given its path.
    /// Allows usage of full paths (byte slice of 32 bytes) or compact-encoded nibble slices (with length lower than 32)
    pub fn get_node(&self, partial_path: &PathRLP) -> Result<Vec<u8>, TrieError> {
        // Convert compact-encoded nibbles into a byte slice if necessary
        let partial_path = match partial_path.len() {
            // Compact-encoded nibbles
            n if n < 32 => Nibbles::decode_compact(partial_path),
            // Full path (No conversion needed)
            32 => Nibbles::from_bytes(partial_path),
            // We won't handle paths with length over 32
            _ => return Ok(vec![]),
        };

        fn get_node_inner(
            db: &dyn TrieDB,
            node: Node,
            mut partial_path: Nibbles,
        ) -> Result<Vec<u8>, TrieError> {
            // If we reached the end of the partial path, return the current node
            if partial_path.is_empty() {
                return Ok(node.encode_raw());
            }
            match node {
                Node::Branch(branch_node) => match partial_path.next_choice() {
                    Some(idx) => {
                        let child_ref = &branch_node.choices[idx];
                        if child_ref.is_valid() {
                            let child_node =
                                child_ref.get_node(db)?.ok_or(TrieError::InconsistentTree)?;
                            get_node_inner(db, child_node, partial_path)
                        } else {
                            Ok(vec![])
                        }
                    }
                    _ => Ok(vec![]),
                },
                Node::Extension(extension_node) => {
                    if partial_path.skip_prefix(&extension_node.prefix)
                        && extension_node.child.is_valid()
                    {
                        let child_node = extension_node
                            .child
                            .get_node(db)?
                            .ok_or(TrieError::InconsistentTree)?;
                        get_node_inner(db, child_node, partial_path)
                    } else {
                        Ok(vec![])
                    }
                }
                Node::Leaf(_) => Ok(vec![]),
            }
        }

        // Fetch node
        if self.root.is_valid() {
            get_node_inner(
                self.db.as_ref(),
                self.root
                    .get_node(self.db.as_ref())?
                    .ok_or(TrieError::InconsistentTree)?,
                partial_path,
            )
        } else {
            Ok(Vec::new())
        }
    }

    #[cfg(test)]
    /// Creates a new Trie based on a temporary InMemory DB
    fn new_temp() -> Self {
        use std::collections::HashMap;
        use std::sync::Arc;
        use std::sync::Mutex;

        let hmap: HashMap<NodeHash, Vec<u8>> = HashMap::new();
        let map = Arc::new(Mutex::new(hmap));
        let db = InMemoryTrieDB::new(map);
        Trie::new(Arc::new(db))
    }
}

impl IntoIterator for Trie {
    type Item = (Nibbles, Node);

    type IntoIter = TrieIterator;

    fn into_iter(self) -> Self::IntoIter {
        TrieIterator::new(self)
    }
}

pub struct ProofTrie(Trie);

impl ProofTrie {
    pub fn insert(
        &mut self,
        partial_path: Nibbles,
        external_ref: NodeHash,
    ) -> Result<(), TrieError> {
        self.0.root = if self.0.root.is_valid() {
            // If the trie is not empty, call the root node's insertion logic.
            self.0
                .root
                .get_node(self.0.db.as_ref())?
                .ok_or(TrieError::InconsistentTree)?
                .insert(self.0.db.as_ref(), partial_path, external_ref)?
                .into()
        } else {
            external_ref.into()
        };

        Ok(())
    }

    pub fn hash(&self) -> H256 {
        self.0.hash_no_commit()
    }
}

impl From<Trie> for ProofTrie {
    fn from(value: Trie) -> Self {
        Self(value)
    }
}

#[cfg(test)]
mod test {
    use cita_trie::{MemoryDB as CitaMemoryDB, PatriciaTrie as CitaTrie, Trie as CitaTrieTrait};
    use std::sync::Arc;

    use super::*;

    use hasher::HasherKeccak;
    use hex_literal::hex;
    use proptest::{
        collection::{btree_set, vec},
        prelude::*,
        proptest,
    };

    #[test]
    fn compute_hash() {
        let mut trie = Trie::new_temp();
        trie.insert(b"first".to_vec(), b"value".to_vec()).unwrap();
        trie.insert(b"second".to_vec(), b"value".to_vec()).unwrap();

        assert_eq!(
            trie.hash().unwrap().as_ref(),
            hex!("f7537e7f4b313c426440b7fface6bff76f51b3eb0d127356efbe6f2b3c891501")
        );
    }

    #[test]
    fn compute_hash_long() {
        let mut trie = Trie::new_temp();
        trie.insert(b"first".to_vec(), b"value".to_vec()).unwrap();
        trie.insert(b"second".to_vec(), b"value".to_vec()).unwrap();
        trie.insert(b"third".to_vec(), b"value".to_vec()).unwrap();
        trie.insert(b"fourth".to_vec(), b"value".to_vec()).unwrap();

        assert_eq!(
            trie.hash().unwrap().0.to_vec(),
            hex!("e2ff76eca34a96b68e6871c74f2a5d9db58e59f82073276866fdd25e560cedea")
        );
    }

    #[test]
    fn get_insert_words() {
        let mut trie = Trie::new_temp();
        let first_path = b"first".to_vec();
        let first_value = b"value_a".to_vec();
        let second_path = b"second".to_vec();
        let second_value = b"value_b".to_vec();
        // Check that the values dont exist before inserting
        assert!(trie.get(&first_path).unwrap().is_none());
        assert!(trie.get(&second_path).unwrap().is_none());
        // Insert values
        trie.insert(first_path.clone(), first_value.clone())
            .unwrap();
        trie.insert(second_path.clone(), second_value.clone())
            .unwrap();
        // Check values
        assert_eq!(trie.get(&first_path).unwrap(), Some(first_value));
        assert_eq!(trie.get(&second_path).unwrap(), Some(second_value));
    }

    #[test]
    fn get_insert_zero() {
        let mut trie = Trie::new_temp();
        trie.insert(vec![0x0], b"value".to_vec()).unwrap();
        let first = trie.get(&[0x0][..].to_vec()).unwrap();
        assert_eq!(first, Some(b"value".to_vec()));
    }

    #[test]
    fn get_insert_a() {
        let mut trie = Trie::new_temp();
        trie.insert(vec![16], vec![0]).unwrap();
        trie.insert(vec![16, 0], vec![0]).unwrap();

        let item = trie.get(&vec![16]).unwrap();
        assert_eq!(item, Some(vec![0]));

        let item = trie.get(&vec![16, 0]).unwrap();
        assert_eq!(item, Some(vec![0]));
    }

    #[test]
    fn get_insert_b() {
        let mut trie = Trie::new_temp();
        trie.insert(vec![0, 0], vec![0, 0]).unwrap();
        trie.insert(vec![1, 0], vec![1, 0]).unwrap();

        let item = trie.get(&vec![1, 0]).unwrap();
        assert_eq!(item, Some(vec![1, 0]));

        let item = trie.get(&vec![0, 0]).unwrap();
        assert_eq!(item, Some(vec![0, 0]));
    }

    #[test]
    fn get_insert_c() {
        let mut trie = Trie::new_temp();
        let vecs = vec![
            vec![26, 192, 44, 251],
            vec![195, 132, 220, 124, 112, 201, 70, 128, 235],
            vec![126, 138, 25, 245, 146],
            vec![129, 176, 66, 2, 150, 151, 180, 60, 124],
            vec![138, 101, 157],
        ];
        for x in &vecs {
            trie.insert(x.clone(), x.clone()).unwrap();
        }
        for x in &vecs {
            let item = trie.get(x).unwrap();
            assert_eq!(item, Some(x.clone()));
        }
    }

    #[test]
    fn get_insert_d() {
        let mut trie = Trie::new_temp();
        let vecs = vec![
            vec![52, 53, 143, 52, 206, 112],
            vec![14, 183, 34, 39, 113],
            vec![55, 5],
            vec![134, 123, 19],
            vec![0, 59, 240, 89, 83, 167],
            vec![22, 41],
            vec![13, 166, 159, 101, 90, 234, 91],
            vec![31, 180, 161, 122, 115, 51, 37, 61, 101],
            vec![208, 192, 4, 12, 163, 254, 129, 206, 109],
        ];
        for x in &vecs {
            trie.insert(x.clone(), x.clone()).unwrap();
        }
        for x in &vecs {
            let item = trie.get(x).unwrap();
            assert_eq!(item, Some(x.clone()));
        }
    }

    #[test]
    fn get_insert_e() {
        let mut trie = Trie::new_temp();
        trie.insert(vec![0x00], vec![0x00]).unwrap();
        trie.insert(vec![0xC8], vec![0xC8]).unwrap();
        trie.insert(vec![0xC8, 0x00], vec![0xC8, 0x00]).unwrap();

        assert_eq!(trie.get(&vec![0x00]).unwrap(), Some(vec![0x00]));
        assert_eq!(trie.get(&vec![0xC8]).unwrap(), Some(vec![0xC8]));
        assert_eq!(trie.get(&vec![0xC8, 0x00]).unwrap(), Some(vec![0xC8, 0x00]));
    }

    #[test]
    fn get_insert_f() {
        let mut trie = Trie::new_temp();
        trie.insert(vec![0x00], vec![0x00]).unwrap();
        trie.insert(vec![0x01], vec![0x01]).unwrap();
        trie.insert(vec![0x10], vec![0x10]).unwrap();
        trie.insert(vec![0x19], vec![0x19]).unwrap();
        trie.insert(vec![0x19, 0x00], vec![0x19, 0x00]).unwrap();
        trie.insert(vec![0x1A], vec![0x1A]).unwrap();

        assert_eq!(trie.get(&vec![0x00]).unwrap(), Some(vec![0x00]));
        assert_eq!(trie.get(&vec![0x01]).unwrap(), Some(vec![0x01]));
        assert_eq!(trie.get(&vec![0x10]).unwrap(), Some(vec![0x10]));
        assert_eq!(trie.get(&vec![0x19]).unwrap(), Some(vec![0x19]));
        assert_eq!(trie.get(&vec![0x19, 0x00]).unwrap(), Some(vec![0x19, 0x00]));
        assert_eq!(trie.get(&vec![0x1A]).unwrap(), Some(vec![0x1A]));
    }

    #[test]
    fn get_insert_remove_a() {
        let mut trie = Trie::new_temp();
        trie.insert(b"do".to_vec(), b"verb".to_vec()).unwrap();
        trie.insert(b"horse".to_vec(), b"stallion".to_vec())
            .unwrap();
        trie.insert(b"doge".to_vec(), b"coin".to_vec()).unwrap();
        trie.remove(b"horse".to_vec()).unwrap();
        assert_eq!(trie.get(&b"do".to_vec()).unwrap(), Some(b"verb".to_vec()));
        assert_eq!(trie.get(&b"doge".to_vec()).unwrap(), Some(b"coin".to_vec()));
    }

    #[test]
    fn get_insert_remove_b() {
        let mut trie = Trie::new_temp();
        trie.insert(vec![185], vec![185]).unwrap();
        trie.insert(vec![185, 0], vec![185, 0]).unwrap();
        trie.insert(vec![185, 1], vec![185, 1]).unwrap();
        trie.remove(vec![185, 1]).unwrap();
        assert_eq!(trie.get(&vec![185, 0]).unwrap(), Some(vec![185, 0]));
        assert_eq!(trie.get(&vec![185]).unwrap(), Some(vec![185]));
        assert!(trie.get(&vec![185, 1]).unwrap().is_none());
    }

    #[test]
    fn compute_hash_a() {
        let mut trie = Trie::new_temp();
        trie.insert(b"do".to_vec(), b"verb".to_vec()).unwrap();
        trie.insert(b"horse".to_vec(), b"stallion".to_vec())
            .unwrap();
        trie.insert(b"doge".to_vec(), b"coin".to_vec()).unwrap();
        trie.insert(b"dog".to_vec(), b"puppy".to_vec()).unwrap();

        assert_eq!(
            trie.hash().unwrap().0.as_slice(),
            hex!("5991bb8c6514148a29db676a14ac506cd2cd5775ace63c30a4fe457715e9ac84").as_slice()
        );
    }

    #[test]
    fn compute_hash_b() {
        let mut trie = Trie::new_temp();
        assert_eq!(
            trie.hash().unwrap().0.as_slice(),
            hex!("56e81f171bcc55a6ff8345e692c0f86e5b48e01b996cadc001622fb5e363b421").as_slice(),
        );
    }

    #[test]
    fn compute_hash_c() {
        let mut trie = Trie::new_temp();
        let data = [
            (
                hex!("0000000000000000000000000000000000000000000000000000000000000045").to_vec(),
                hex!("22b224a1420a802ab51d326e29fa98e34c4f24ea").to_vec(),
            ),
            (
                hex!("0000000000000000000000000000000000000000000000000000000000000046").to_vec(),
                hex!("67706c2076330000000000000000000000000000000000000000000000000000").to_vec(),
            ),
            (
                hex!("000000000000000000000000697c7b8c961b56f675d570498424ac8de1a918f6").to_vec(),
                hex!("1234567890").to_vec(),
            ),
            (
                hex!("0000000000000000000000007ef9e639e2733cb34e4dfc576d4b23f72db776b2").to_vec(),
                hex!("4655474156000000000000000000000000000000000000000000000000000000").to_vec(),
            ),
            (
                hex!("000000000000000000000000ec4f34c97e43fbb2816cfd95e388353c7181dab1").to_vec(),
                hex!("4e616d6552656700000000000000000000000000000000000000000000000000").to_vec(),
            ),
            (
                hex!("4655474156000000000000000000000000000000000000000000000000000000").to_vec(),
                hex!("7ef9e639e2733cb34e4dfc576d4b23f72db776b2").to_vec(),
            ),
            (
                hex!("4e616d6552656700000000000000000000000000000000000000000000000000").to_vec(),
                hex!("ec4f34c97e43fbb2816cfd95e388353c7181dab1").to_vec(),
            ),
            (
                hex!("000000000000000000000000697c7b8c961b56f675d570498424ac8de1a918f6").to_vec(),
                hex!("6f6f6f6820736f2067726561742c207265616c6c6c793f000000000000000000").to_vec(),
            ),
            (
                hex!("6f6f6f6820736f2067726561742c207265616c6c6c793f000000000000000000").to_vec(),
                hex!("697c7b8c961b56f675d570498424ac8de1a918f6").to_vec(),
            ),
        ];

        for (path, value) in data {
            trie.insert(path, value).unwrap();
        }

        assert_eq!(
            trie.hash().unwrap().0.as_slice(),
            hex!("9f6221ebb8efe7cff60a716ecb886e67dd042014be444669f0159d8e68b42100").as_slice(),
        );
    }

    #[test]
    fn compute_hash_d() {
        let mut trie = Trie::new_temp();

        let data = [
            (
                b"key1aa".to_vec(),
                b"0123456789012345678901234567890123456789xxx".to_vec(),
            ),
            (
                b"key1".to_vec(),
                b"0123456789012345678901234567890123456789Very_Long".to_vec(),
            ),
            (b"key2bb".to_vec(), b"aval3".to_vec()),
            (b"key2".to_vec(), b"short".to_vec()),
            (b"key3cc".to_vec(), b"aval3".to_vec()),
            (
                b"key3".to_vec(),
                b"1234567890123456789012345678901".to_vec(),
            ),
        ];

        for (path, value) in data {
            trie.insert(path, value).unwrap();
        }

        assert_eq!(
            trie.hash().unwrap().0.as_slice(),
            hex!("cb65032e2f76c48b82b5c24b3db8f670ce73982869d38cd39a624f23d62a9e89").as_slice(),
        );
    }

    #[test]
    fn compute_hash_e() {
        let mut trie = Trie::new_temp();
        trie.insert(b"abc".to_vec(), b"123".to_vec()).unwrap();
        trie.insert(b"abcd".to_vec(), b"abcd".to_vec()).unwrap();
        trie.insert(b"abc".to_vec(), b"abc".to_vec()).unwrap();

        assert_eq!(
            trie.hash().unwrap().0.as_slice(),
            hex!("7a320748f780ad9ad5b0837302075ce0eeba6c26e3d8562c67ccc0f1b273298a").as_slice(),
        );
    }

    // Proptests
    proptest! {
        #[test]
        fn proptest_get_insert(data in btree_set(vec(any::<u8>(), 1..100), 1..100)) {
            let mut trie = Trie::new_temp();

            for val in data.iter(){
                trie.insert(val.clone(), val.clone()).unwrap();
            }

            for val in data.iter() {
                let item = trie.get(val).unwrap();
                prop_assert!(item.is_some());
                prop_assert_eq!(&item.unwrap(), val);
            }
        }

        #[test]
        fn proptest_get_insert_with_removals(mut data in vec((vec(any::<u8>(), 5..100), any::<bool>()), 1..100)) {
            let mut trie = Trie::new_temp();
            // Remove duplicate values with different expected status
            data.sort_by_key(|(val, _)| val.clone());
            data.dedup_by_key(|(val, _)| val.clone());
            // Insertions
            for (val, _) in data.iter() {
                trie.insert(val.clone(), val.clone()).unwrap();
            }
            // Removals
            for (val, should_remove) in data.iter() {
                if *should_remove {
                    let removed = trie.remove(val.clone()).unwrap();
                    prop_assert_eq!(removed, Some(val.clone()));
                }
            }
            // Check trie values
            for (val, removed) in data.iter() {
                let item = trie.get(val).unwrap();
                if !removed {
                    prop_assert_eq!(item, Some(val.clone()));
                } else {
                    prop_assert!(item.is_none());
                }
            }
        }

        #[test]
        // The previous test needs to sort the input values in order to get rid of duplicate entries, leading to ordered insertions
        // This check has a fixed way of determining whether a value should be removed but doesn't require ordered insertions
        fn proptest_get_insert_with_removals_unsorted(data in btree_set(vec(any::<u8>(), 5..100), 1..100)) {
            let mut trie = Trie::new_temp();
            // Remove all values that have an odd first value
            let remove = |value: &Vec<u8>| -> bool {
                value.first().is_some_and(|v| v % 2 != 0)
            };
            // Insertions
            for val in data.iter() {
                trie.insert(val.clone(), val.clone()).unwrap();
            }
            // Removals
            for val in data.iter() {
                if remove(val) {
                    let removed = trie.remove(val.clone()).unwrap();
                    prop_assert_eq!(removed, Some(val.clone()));
                }
            }
            // Check trie values
            for val in data.iter() {
                let item = trie.get(val).unwrap();
                if !remove(val) {
                    prop_assert_eq!(item, Some(val.clone()));
                } else {
                    prop_assert!(item.is_none());
                }
            }
        }

        #[test]
        fn proptest_compare_hash(data in btree_set(vec(any::<u8>(), 1..100), 1..100)) {
            let mut trie = Trie::new_temp();
            let mut cita_trie = cita_trie();

            for val in data.iter(){
                trie.insert(val.clone(), val.clone()).unwrap();
                cita_trie.insert(val.clone(), val.clone()).unwrap();
            }

            let hash = trie.hash().unwrap().0.to_vec();
            let cita_hash = cita_trie.root().unwrap();
            prop_assert_eq!(hash, cita_hash);
        }

        #[test]
        fn proptest_compare_hash_with_removals(mut data in vec((vec(any::<u8>(), 5..100), any::<bool>()), 1..100)) {
            let mut trie = Trie::new_temp();
            let mut cita_trie = cita_trie();
            // Remove duplicate values with different expected status
            data.sort_by_key(|(val, _)| val.clone());
            data.dedup_by_key(|(val, _)| val.clone());
            // Insertions
            for (val, _) in data.iter() {
                trie.insert(val.clone(), val.clone()).unwrap();
                cita_trie.insert(val.clone(), val.clone()).unwrap();
            }
            // Removals
            for (val, should_remove) in data.iter() {
                if *should_remove {
                    trie.remove(val.clone()).unwrap();
                    cita_trie.remove(val).unwrap();
                }
            }
            // Compare hashes
            let hash = trie.hash().unwrap().0.to_vec();
            let cita_hash = cita_trie.root().unwrap();
            prop_assert_eq!(hash, cita_hash);
        }

        #[test]
        // The previous test needs to sort the input values in order to get rid of duplicate entries, leading to ordered insertions
        // This check has a fixed way of determining whether a value should be removed but doesn't require ordered insertions
        fn proptest_compare_hash_with_removals_unsorted(data in btree_set(vec(any::<u8>(), 5..100), 1..100)) {
            let mut trie = Trie::new_temp();
            let mut cita_trie = cita_trie();
            // Remove all values that have an odd first value
            let remove = |value: &Vec<u8>| -> bool {
                value.first().is_some_and(|v| v % 2 != 0)
            };
            // Insertions
            for val in data.iter() {
                trie.insert(val.clone(), val.clone()).unwrap();
                cita_trie.insert(val.clone(), val.clone()).unwrap();
            }
            // Removals
            for val in data.iter() {
                if remove(val) {
                    trie.remove(val.clone()).unwrap();
                    cita_trie.remove(val).unwrap();
                }
            }
            // Compare hashes
            let hash = trie.hash().unwrap().0.to_vec();
            let cita_hash = cita_trie.root().unwrap();
            prop_assert_eq!(hash, cita_hash);
        }

        #[test]
        fn proptest_compare_hash_between_inserts(data in btree_set(vec(any::<u8>(), 1..100), 1..100)) {
            let mut trie = Trie::new_temp();
            let mut cita_trie = cita_trie();

            for val in data.iter(){
                trie.insert(val.clone(), val.clone()).unwrap();
                cita_trie.insert(val.clone(), val.clone()).unwrap();
                let hash = trie.hash().unwrap().0.to_vec();
                let cita_hash = cita_trie.root().unwrap();
                prop_assert_eq!(hash, cita_hash);
            }

        }

        #[test]
        fn proptest_compare_proof(data in btree_set(vec(any::<u8>(), 1..100), 1..100)) {
            let mut trie = Trie::new_temp();
            let mut cita_trie = cita_trie();

            for val in data.iter(){
                trie.insert(val.clone(), val.clone()).unwrap();
                cita_trie.insert(val.clone(), val.clone()).unwrap();
            }
            let _ = cita_trie.root();
            for val in data.iter(){
                let proof = trie.get_proof(val).unwrap();
                let cita_proof = cita_trie.get_proof(val).unwrap();
                prop_assert_eq!(proof, cita_proof);
            }
        }

        #[test]
        fn proptest_compare_proof_with_removals(mut data in vec((vec(any::<u8>(), 5..100), any::<bool>()), 1..100)) {
            let mut trie = Trie::new_temp();
            let mut cita_trie = cita_trie();
            // Remove duplicate values with different expected status
            data.sort_by_key(|(val, _)| val.clone());
            data.dedup_by_key(|(val, _)| val.clone());
            // Insertions
            for (val, _) in data.iter() {
                trie.insert(val.clone(), val.clone()).unwrap();
                cita_trie.insert(val.clone(), val.clone()).unwrap();
            }
            // Removals
            for (val, should_remove) in data.iter() {
                if *should_remove {
                    trie.remove(val.clone()).unwrap();
                    cita_trie.remove(val).unwrap();
                }
            }
            // Compare proofs
            let _ = cita_trie.root();
            for (val, _) in data.iter() {
                let proof = trie.get_proof(val).unwrap();
                let cita_proof = cita_trie.get_proof(val).unwrap();
                prop_assert_eq!(proof, cita_proof);
            }
        }

        #[test]
        // The previous test needs to sort the input values in order to get rid of duplicate entries, leading to ordered insertions
        // This check has a fixed way of determining whether a value should be removed but doesn't require ordered insertions
        fn proptest_compare_proof_with_removals_unsorted(data in btree_set(vec(any::<u8>(), 5..100), 1..100)) {
            let mut trie = Trie::new_temp();
            let mut cita_trie = cita_trie();
            // Remove all values that have an odd first value
            let remove = |value: &Vec<u8>| -> bool {
                value.first().is_some_and(|v| v % 2 != 0)
            };
            // Insertions
            for val in data.iter() {
                trie.insert(val.clone(), val.clone()).unwrap();
                cita_trie.insert(val.clone(), val.clone()).unwrap();
            }
            // Removals
            for val in data.iter() {
                if remove(val) {
                    trie.remove(val.clone()).unwrap();
                    cita_trie.remove(val).unwrap();
                }
            }
            // Compare proofs
            let _ = cita_trie.root();
            for val in data.iter() {
                let proof = trie.get_proof(val).unwrap();
                let cita_proof = cita_trie.get_proof(val).unwrap();
                prop_assert_eq!(proof, cita_proof);
            }
        }

    }

    fn cita_trie() -> CitaTrie<CitaMemoryDB, HasherKeccak> {
        let memdb = Arc::new(CitaMemoryDB::new(true));
        let hasher = Arc::new(HasherKeccak::new());

        CitaTrie::new(Arc::clone(&memdb), Arc::clone(&hasher))
    }

    #[test]
    fn get_proof_one_leaf() {
        // Trie -> Leaf["duck"]
        let mut cita_trie = cita_trie();
        let mut trie = Trie::new_temp();
        cita_trie
            .insert(b"duck".to_vec(), b"duckling".to_vec())
            .unwrap();
        trie.insert(b"duck".to_vec(), b"duckling".to_vec()).unwrap();
        let cita_proof = cita_trie.get_proof(b"duck".as_ref()).unwrap();
        let trie_proof = trie.get_proof(&b"duck".to_vec()).unwrap();
        assert_eq!(cita_proof, trie_proof);
    }

    #[test]
    fn get_proof_two_leaves() {
        // Trie -> Extension[Branch[Leaf["duck"] Leaf["goose"]]]
        let mut cita_trie = cita_trie();
        let mut trie = Trie::new_temp();
        cita_trie
            .insert(b"duck".to_vec(), b"duck".to_vec())
            .unwrap();
        cita_trie
            .insert(b"goose".to_vec(), b"goose".to_vec())
            .unwrap();
        trie.insert(b"duck".to_vec(), b"duck".to_vec()).unwrap();
        trie.insert(b"goose".to_vec(), b"goose".to_vec()).unwrap();
        let _ = cita_trie.root();
        let cita_proof = cita_trie.get_proof(b"duck".as_ref()).unwrap();
        let trie_proof = trie.get_proof(&b"duck".to_vec()).unwrap();
        assert_eq!(cita_proof, trie_proof);
    }

    #[test]
    fn get_proof_one_big_leaf() {
        // Trie -> Leaf[[0,0,0,0,0,0,0,0,0,0,0,0,0,0]]
        let val = vec![0, 0, 0, 0, 0, 0, 0, 0, 0, 0, 0, 0, 0, 0];
        let mut cita_trie = cita_trie();
        let mut trie = Trie::new_temp();
        cita_trie.insert(val.clone(), val.clone()).unwrap();
        trie.insert(val.clone(), val.clone()).unwrap();
        let _ = cita_trie.root();
        let cita_proof = cita_trie.get_proof(&val).unwrap();
        let trie_proof = trie.get_proof(&val).unwrap();
        assert_eq!(cita_proof, trie_proof);
    }

    #[test]
    fn get_proof_path_in_branch() {
        // Trie -> Extension[Branch[ [Leaf[[183,0,0,0,0,0]]], [183]]]
        let mut cita_trie = cita_trie();
        let mut trie = Trie::new_temp();
        cita_trie.insert(vec![183], vec![183]).unwrap();
        cita_trie
            .insert(vec![183, 0, 0, 0, 0, 0], vec![183, 0, 0, 0, 0, 0])
            .unwrap();
        trie.insert(vec![183], vec![183]).unwrap();
        trie.insert(vec![183, 0, 0, 0, 0, 0], vec![183, 0, 0, 0, 0, 0])
            .unwrap();
        let _ = cita_trie.root();
        let cita_proof = cita_trie.get_proof(&[183]).unwrap();
        let trie_proof = trie.get_proof(&vec![183]).unwrap();
        assert_eq!(cita_proof, trie_proof);
    }

    #[test]
    fn get_proof_removed_value() {
        let a = vec![5, 0, 0, 0, 0];
        let b = vec![6, 0, 0, 0, 0, 0, 0, 0, 0, 0, 0, 0, 0, 0];
        let mut cita_trie = cita_trie();
        let mut trie = Trie::new_temp();
        cita_trie.insert(a.clone(), a.clone()).unwrap();
        cita_trie.insert(b.clone(), b.clone()).unwrap();
        trie.insert(a.clone(), a.clone()).unwrap();
        trie.insert(b.clone(), b.clone()).unwrap();
        trie.remove(a.clone()).unwrap();
        cita_trie.remove(&a).unwrap();
        let _ = cita_trie.root();
        let cita_proof = cita_trie.get_proof(&a).unwrap();
        let trie_proof = trie.get_proof(&a).unwrap();
        assert_eq!(cita_proof, trie_proof);
    }
}<|MERGE_RESOLUTION|>--- conflicted
+++ resolved
@@ -11,13 +11,9 @@
 use ethereum_types::H256;
 use ethrex_rlp::constants::RLP_NULL;
 use sha3::{Digest, Keccak256};
-<<<<<<< HEAD
-use std::collections::HashSet;
+use std::collections::{HashMap, HashSet};
 use std::rc::Rc;
 use std::sync::Arc;
-=======
-use std::collections::{HashMap, HashSet};
->>>>>>> ce5f0517
 
 pub use self::db::{InMemoryTrieDB, TrieDB};
 pub use self::nibbles::Nibbles;
@@ -66,12 +62,7 @@
     }
 
     /// Creates a trie from an already-initialized DB and sets root as the root node of the trie
-<<<<<<< HEAD
     pub fn open(db: Arc<dyn TrieDB>, root: H256) -> Self {
-        let root = (root != *EMPTY_TRIE_HASH).then_some(root.into());
-=======
-    pub fn open(db: Box<dyn TrieDB>, root: H256) -> Self {
->>>>>>> ce5f0517
         Self {
             db,
             root: (root != *EMPTY_TRIE_HASH)
