pub mod db;
pub mod error;
mod nibbles;
mod node;
mod node_hash;
mod rlp;
#[cfg(test)]
mod test_utils;
mod trie_iter;
mod verify_range;
use ethereum_types::H256;
use ethrex_rlp::constants::RLP_NULL;
use sha3::{Digest, Keccak256};
use std::collections::{HashMap, HashSet};

pub use self::db::{InMemoryTrieDB, TrieDB};
pub use self::nibbles::Nibbles;
pub use self::verify_range::verify_range;
pub use self::{
    node::{Node, NodeRef},
    node_hash::NodeHash,
};

pub use self::error::TrieError;
use self::{node::LeafNode, trie_iter::TrieIterator};

use ethrex_rlp::decode::RLPDecode;
use lazy_static::lazy_static;

lazy_static! {
    // Hash value for an empty trie, equal to keccak(RLP_NULL)
    pub static ref EMPTY_TRIE_HASH: H256 = H256::from_slice(
        Keccak256::new()
            .chain_update([RLP_NULL])
            .finalize()
            .as_slice(),
    );
}

/// RLP-encoded trie path
pub type PathRLP = Vec<u8>;
/// RLP-encoded trie value
pub type ValueRLP = Vec<u8>;
/// RLP-encoded trie node
pub type NodeRLP = Vec<u8>;

/// Libmdx-based Ethereum Compatible Merkle Patricia Trie
pub struct Trie {
    db: Box<dyn TrieDB>,
    root: NodeRef,
}

impl Trie {
    /// Creates a new Trie from a clean DB
    pub fn new(db: Box<dyn TrieDB>) -> Self {
        Self {
            db,
            root: NodeRef::default(),
        }
    }

    /// Creates a trie from an already-initialized DB and sets root as the root node of the trie
    pub fn open(db: Box<dyn TrieDB>, root: H256) -> Self {
        Self {
            db,
            root: (root != *EMPTY_TRIE_HASH)
                .then_some(NodeHash::from(root).into())
                .unwrap_or_default(),
        }
    }

    /// Return a reference to the internal database.
    ///
    /// Warning: All changes made to the db will bypass the trie and may cause the trie to suddenly
    ///   become inconsistent.
    pub fn db(&self) -> &dyn TrieDB {
        self.db.as_ref()
    }

    /// Retrieve an RLP-encoded value from the trie given its RLP-encoded path.
    pub fn get(&self, path: &PathRLP) -> Result<Option<ValueRLP>, TrieError> {
        Ok(match self.root {
            NodeRef::Node(ref node, _) => node.get(self.db.as_ref(), Nibbles::from_bytes(path))?,
            NodeRef::Hash(hash) if hash.is_valid() => {
                Node::decode(&self.db.get(hash)?.ok_or(TrieError::InconsistentTree)?)
                    .map_err(TrieError::RLPDecode)?
                    .get(self.db.as_ref(), Nibbles::from_bytes(path))?
            }
            _ => None,
        })
    }

    /// Insert an RLP-encoded value into the trie.
    pub fn insert(&mut self, path: PathRLP, value: ValueRLP) -> Result<(), TrieError> {
        let path = Nibbles::from_bytes(&path);

        self.root = if self.root.is_valid() {
            // If the trie is not empty, call the root node's insertion logic.
            self.root
                .get_node(self.db.as_ref())?
                .ok_or(TrieError::InconsistentTree)?
                .insert(self.db.as_ref(), path, value)?
                .into()
        } else {
            // If the trie is empty, just add a leaf.
            Node::from(LeafNode::new(path, value)).into()
        };

        Ok(())
    }

    /// Remove a value from the trie given its RLP-encoded path.
    /// Returns the value if it was succesfully removed or None if it wasn't part of the trie
    pub fn remove(&mut self, path: PathRLP) -> Result<Option<ValueRLP>, TrieError> {
        if !self.root.is_valid() {
            return Ok(None);
        }
<<<<<<< HEAD

=======
>>>>>>> deb9dd91
        // If the trie is not empty, call the root node's removal logic.
        let (node, value) = self
            .root
            .get_node(self.db.as_ref())?
            .ok_or(TrieError::InconsistentTree)?
            .remove(self.db.as_ref(), Nibbles::from_bytes(&path))?;
        self.root = node.map(Into::into).unwrap_or_default();

        Ok(value)
    }

    /// Return the hash of the trie's root node.
    /// Returns keccak(RLP_NULL) if the trie is empty
    /// Also commits changes to the DB
    pub fn hash(&mut self) -> Result<H256, TrieError> {
        self.commit()?;
        Ok(self.hash_no_commit())
    }

    /// Return the hash of the trie's root node.
    /// Returns keccak(RLP_NULL) if the trie is empty
    pub fn hash_no_commit(&self) -> H256 {
        if self.root.is_valid() {
            self.root.compute_hash().finalize()
        } else {
            *EMPTY_TRIE_HASH
        }
    }

    pub fn hash_prepare_batch(&mut self) -> (H256, Vec<(NodeHash, Vec<u8>)>) {
        let query_plan = self.commit_vec_aka_state_diff();
        let ret_hash = self.hash_no_commit();
        (ret_hash, query_plan)
    }

    /// Compute the hash of the root node and flush any changes into the database.
    ///
    /// This method will also compute the hash of all internal nodes indirectly. It will not clear
    /// the cached nodes.
    pub fn commit(&mut self) -> Result<(), TrieError> {
        if self.root.is_valid() {
            let mut acc = Vec::new();
            self.root.commit(&mut acc);
            self.db.put_batch(acc)?; // we'll try to avoid calling this for every commit
        }

        Ok(())
    }

    pub fn commit_vec_aka_state_diff(&mut self) -> Vec<(NodeHash, Vec<u8>)> {
        let mut acc = Vec::new();
        if self.root.is_valid() {
            self.root.commit(&mut acc);
        }

        acc
    }

    /// Obtain a merkle proof for the given path.
    /// The proof will contain all the encoded nodes traversed until reaching the node where the path is stored (including this last node).
    /// The proof will still be constructed even if the path is not stored in the trie, proving its absence.
    ///
    /// Note: This method has a different behavior in regard to non-existent trie root nodes. Normal
    ///   behavior is to return `Err(InconsistentTrie)`, but this method will return
    ///   `Ok(Vec::new())` instead.
    pub fn get_proof(&self, path: &PathRLP) -> Result<Vec<NodeRLP>, TrieError> {
        if self.root.is_valid() {
            let hash = self.root.compute_hash();

            let mut node_path = Vec::new();
            if let NodeHash::Inline((data, len)) = hash {
                node_path.push(data[..len as usize].to_vec());
            }

            let root = match self.root.get_node(self.db.as_ref())? {
                Some(x) => x,
                None => return Ok(Vec::new()),
            };
            root.get_path(self.db.as_ref(), Nibbles::from_bytes(path), &mut node_path)?;

            Ok(node_path)
        } else {
            Ok(Vec::new())
        }
    }

    /// Obtains all encoded nodes traversed until reaching the node where every path is stored.
    /// The list doesn't include the root node, this is returned separately.
    /// Will still be constructed even if some path is not stored in the trie.
    pub fn get_proofs(
        &self,
        paths: &[PathRLP],
    ) -> Result<(Option<NodeRLP>, Vec<NodeRLP>), TrieError> {
        if self.root.is_valid() {
            let encoded_root = self
                .root
                .get_node(self.db.as_ref())?
                .ok_or(TrieError::InconsistentTree)?
                .encode_raw();

            let mut node_path = HashSet::new();
            for path in paths {
                let mut nodes = self.get_proof(path)?;
                nodes.swap_remove(0);
                node_path.extend(nodes);
            }

            Ok((Some(encoded_root), node_path.into_iter().collect()))
        } else {
            Ok((None, Vec::new()))
        }
    }

    /// Builds a trie from a set of nodes.
    ///
    /// Note: This method will not ensure that all node references are valid. Invalid references
    ///   will cause other methods (including, but not limited to `Trie::get`, `Trie::insert` and
    ///   `Trie::remove`) to return `Err(InconsistentTrie)`.
    /// Note: This method will ignore any dangling nodes. All nodes that are not accessible from the
    ///   root node are considered dangling.
    pub fn from_nodes(root: Option<&NodeRLP>, nodes: &[NodeRLP]) -> Result<Self, TrieError> {
        let Some(root) = root else {
            return Ok(Trie::stateless());
        };

        let mut storage = nodes
            .iter()
            .map(|node| {
                (
                    NodeHash::from_slice(&Keccak256::new_with_prefix(node).finalize()),
                    node,
                )
            })
            .collect::<HashMap<_, _>>();

        fn inner(
            storage: &mut HashMap<NodeHash, &Vec<u8>>,
            node: &NodeRLP,
        ) -> Result<Node, TrieError> {
            Ok(match Node::decode_raw(node)? {
                Node::Branch(mut node) => {
                    for choice in &mut node.choices {
                        let NodeRef::Hash(hash) = *choice else {
                            unreachable!()
                        };

                        if hash.is_valid() {
                            *choice = match storage.remove(&hash) {
                                Some(rlp) => inner(storage, rlp)?.into(),
                                None => hash.into(),
                            };
                        }
                    }

                    node.into()
                }
                Node::Extension(mut node) => {
                    let NodeRef::Hash(hash) = node.child else {
                        unreachable!()
                    };

                    node.child = match storage.remove(&hash) {
                        Some(rlp) => inner(storage, rlp)?.into(),
                        None => hash.into(),
                    };

                    node.into()
                }
                Node::Leaf(node) => node.into(),
            })
        }

        let mut trie = Trie::stateless();
        trie.root = inner(&mut storage, root)?.into();

        Ok(trie)
    }

    /// Builds an in-memory trie from the given elements and returns its hash
    pub fn compute_hash_from_unsorted_iter(
        iter: impl Iterator<Item = (PathRLP, ValueRLP)>,
    ) -> H256 {
        let mut trie = Trie::stateless();
        for (path, value) in iter {
            // Unwraping here won't panic as our in_memory trie DB won't fail
            trie.insert(path, value).unwrap();
        }

        trie.hash_no_commit()
    }

    /// Creates a new stateless trie. This trie won't be able to store any nodes so all data will be lost after calculating the hash
    /// Only use it for proof verification or computing a hash from an iterator
    pub(crate) fn stateless() -> Trie {
        // We will only be using the trie's cache so we don't need a working DB
        struct NullTrieDB;

        impl TrieDB for NullTrieDB {
            fn get(&self, _key: NodeHash) -> Result<Option<Vec<u8>>, TrieError> {
                Ok(None)
            }

            fn put_batch(&self, _key_values: Vec<(NodeHash, Vec<u8>)>) -> Result<(), TrieError> {
                Ok(())
            }
        }

        Trie::new(Box::new(NullTrieDB))
    }

    /// Obtain the encoded node given its path.
    /// Allows usage of full paths (byte slice of 32 bytes) or compact-encoded nibble slices (with length lower than 32)
    pub fn get_node(&self, partial_path: &PathRLP) -> Result<Vec<u8>, TrieError> {
        // Convert compact-encoded nibbles into a byte slice if necessary
        let partial_path = match partial_path.len() {
            // Compact-encoded nibbles
            n if n < 32 => Nibbles::decode_compact(partial_path),
            // Full path (No conversion needed)
            32 => Nibbles::from_bytes(partial_path),
            // We won't handle paths with length over 32
            _ => return Ok(vec![]),
        };

        fn get_node_inner(
            db: &dyn TrieDB,
            node: Node,
            mut partial_path: Nibbles,
        ) -> Result<Vec<u8>, TrieError> {
            // If we reached the end of the partial path, return the current node
            if partial_path.is_empty() {
                return Ok(node.encode_raw());
            }
            match node {
                Node::Branch(branch_node) => match partial_path.next_choice() {
                    Some(idx) => {
                        let child_ref = &branch_node.choices[idx];
                        if child_ref.is_valid() {
                            let child_node =
                                child_ref.get_node(db)?.ok_or(TrieError::InconsistentTree)?;
                            get_node_inner(db, child_node, partial_path)
                        } else {
                            Ok(vec![])
                        }
                    }
                    _ => Ok(vec![]),
                },
                Node::Extension(extension_node) => {
                    if partial_path.skip_prefix(&extension_node.prefix)
                        && extension_node.child.is_valid()
                    {
                        let child_node = extension_node
                            .child
                            .get_node(db)?
                            .ok_or(TrieError::InconsistentTree)?;
                        get_node_inner(db, child_node, partial_path)
                    } else {
                        Ok(vec![])
                    }
                }
                Node::Leaf(_) => Ok(vec![]),
            }
        }

        // Fetch node
        if self.root.is_valid() {
            get_node_inner(
                self.db.as_ref(),
                self.root
                    .get_node(self.db.as_ref())?
                    .ok_or(TrieError::InconsistentTree)?,
                partial_path,
            )
        } else {
            Ok(Vec::new())
        }
    }

    #[cfg(test)]
    /// Creates a new Trie based on a temporary InMemory DB
    fn new_temp() -> Self {
        use std::collections::HashMap;
        use std::sync::Arc;
        use std::sync::Mutex;

        let hmap: HashMap<NodeHash, Vec<u8>> = HashMap::new();
        let map = Arc::new(Mutex::new(hmap));
        let db = InMemoryTrieDB::new(map);
        Trie::new(Box::new(db))
    }
}

impl IntoIterator for Trie {
    type Item = (Nibbles, Node);

    type IntoIter = TrieIterator;

    fn into_iter(self) -> Self::IntoIter {
        TrieIterator::new(self)
    }
}

pub struct ProofTrie(Trie);

impl ProofTrie {
    pub fn insert(
        &mut self,
        partial_path: Nibbles,
        external_ref: NodeHash,
    ) -> Result<(), TrieError> {
        self.0.root = if self.0.root.is_valid() {
            // If the trie is not empty, call the root node's insertion logic.
            self.0
                .root
                .get_node(self.0.db.as_ref())?
                .ok_or(TrieError::InconsistentTree)?
                .insert(self.0.db.as_ref(), partial_path, external_ref)?
                .into()
        } else {
            external_ref.into()
        };

        Ok(())
    }

    pub fn hash(&self) -> H256 {
        self.0.hash_no_commit()
    }
}

impl From<Trie> for ProofTrie {
    fn from(value: Trie) -> Self {
        Self(value)
    }
}

#[cfg(test)]
mod test {
    use cita_trie::{MemoryDB as CitaMemoryDB, PatriciaTrie as CitaTrie, Trie as CitaTrieTrait};
    use std::sync::Arc;

    use super::*;

    use hasher::HasherKeccak;
    use hex_literal::hex;
    use proptest::{
        collection::{btree_set, vec},
        prelude::*,
        proptest,
    };

    #[test]
    fn compute_hash() {
        let mut trie = Trie::new_temp();
        trie.insert(b"first".to_vec(), b"value".to_vec()).unwrap();
        trie.insert(b"second".to_vec(), b"value".to_vec()).unwrap();

        assert_eq!(
            trie.hash().unwrap().as_ref(),
            hex!("f7537e7f4b313c426440b7fface6bff76f51b3eb0d127356efbe6f2b3c891501")
        );
    }

    #[test]
    fn compute_hash_long() {
        let mut trie = Trie::new_temp();
        trie.insert(b"first".to_vec(), b"value".to_vec()).unwrap();
        trie.insert(b"second".to_vec(), b"value".to_vec()).unwrap();
        trie.insert(b"third".to_vec(), b"value".to_vec()).unwrap();
        trie.insert(b"fourth".to_vec(), b"value".to_vec()).unwrap();

        assert_eq!(
            trie.hash().unwrap().0.to_vec(),
            hex!("e2ff76eca34a96b68e6871c74f2a5d9db58e59f82073276866fdd25e560cedea")
        );
    }

    #[test]
    fn get_insert_words() {
        let mut trie = Trie::new_temp();
        let first_path = b"first".to_vec();
        let first_value = b"value_a".to_vec();
        let second_path = b"second".to_vec();
        let second_value = b"value_b".to_vec();
        // Check that the values dont exist before inserting
        assert!(trie.get(&first_path).unwrap().is_none());
        assert!(trie.get(&second_path).unwrap().is_none());
        // Insert values
        trie.insert(first_path.clone(), first_value.clone())
            .unwrap();
        trie.insert(second_path.clone(), second_value.clone())
            .unwrap();
        // Check values
        assert_eq!(trie.get(&first_path).unwrap(), Some(first_value));
        assert_eq!(trie.get(&second_path).unwrap(), Some(second_value));
    }

    #[test]
    fn get_insert_zero() {
        let mut trie = Trie::new_temp();
        trie.insert(vec![0x0], b"value".to_vec()).unwrap();
        let first = trie.get(&[0x0][..].to_vec()).unwrap();
        assert_eq!(first, Some(b"value".to_vec()));
    }

    #[test]
    fn get_insert_a() {
        let mut trie = Trie::new_temp();
        trie.insert(vec![16], vec![0]).unwrap();
        trie.insert(vec![16, 0], vec![0]).unwrap();

        let item = trie.get(&vec![16]).unwrap();
        assert_eq!(item, Some(vec![0]));

        let item = trie.get(&vec![16, 0]).unwrap();
        assert_eq!(item, Some(vec![0]));
    }

    #[test]
    fn get_insert_b() {
        let mut trie = Trie::new_temp();
        trie.insert(vec![0, 0], vec![0, 0]).unwrap();
        trie.insert(vec![1, 0], vec![1, 0]).unwrap();

        let item = trie.get(&vec![1, 0]).unwrap();
        assert_eq!(item, Some(vec![1, 0]));

        let item = trie.get(&vec![0, 0]).unwrap();
        assert_eq!(item, Some(vec![0, 0]));
    }

    #[test]
    fn get_insert_c() {
        let mut trie = Trie::new_temp();
        let vecs = vec![
            vec![26, 192, 44, 251],
            vec![195, 132, 220, 124, 112, 201, 70, 128, 235],
            vec![126, 138, 25, 245, 146],
            vec![129, 176, 66, 2, 150, 151, 180, 60, 124],
            vec![138, 101, 157],
        ];
        for x in &vecs {
            trie.insert(x.clone(), x.clone()).unwrap();
        }
        for x in &vecs {
            let item = trie.get(x).unwrap();
            assert_eq!(item, Some(x.clone()));
        }
    }

    #[test]
    fn get_insert_d() {
        let mut trie = Trie::new_temp();
        let vecs = vec![
            vec![52, 53, 143, 52, 206, 112],
            vec![14, 183, 34, 39, 113],
            vec![55, 5],
            vec![134, 123, 19],
            vec![0, 59, 240, 89, 83, 167],
            vec![22, 41],
            vec![13, 166, 159, 101, 90, 234, 91],
            vec![31, 180, 161, 122, 115, 51, 37, 61, 101],
            vec![208, 192, 4, 12, 163, 254, 129, 206, 109],
        ];
        for x in &vecs {
            trie.insert(x.clone(), x.clone()).unwrap();
        }
        for x in &vecs {
            let item = trie.get(x).unwrap();
            assert_eq!(item, Some(x.clone()));
        }
    }

    #[test]
    fn get_insert_e() {
        let mut trie = Trie::new_temp();
        trie.insert(vec![0x00], vec![0x00]).unwrap();
        trie.insert(vec![0xC8], vec![0xC8]).unwrap();
        trie.insert(vec![0xC8, 0x00], vec![0xC8, 0x00]).unwrap();

        assert_eq!(trie.get(&vec![0x00]).unwrap(), Some(vec![0x00]));
        assert_eq!(trie.get(&vec![0xC8]).unwrap(), Some(vec![0xC8]));
        assert_eq!(trie.get(&vec![0xC8, 0x00]).unwrap(), Some(vec![0xC8, 0x00]));
    }

    #[test]
    fn get_insert_f() {
        let mut trie = Trie::new_temp();
        trie.insert(vec![0x00], vec![0x00]).unwrap();
        trie.insert(vec![0x01], vec![0x01]).unwrap();
        trie.insert(vec![0x10], vec![0x10]).unwrap();
        trie.insert(vec![0x19], vec![0x19]).unwrap();
        trie.insert(vec![0x19, 0x00], vec![0x19, 0x00]).unwrap();
        trie.insert(vec![0x1A], vec![0x1A]).unwrap();

        assert_eq!(trie.get(&vec![0x00]).unwrap(), Some(vec![0x00]));
        assert_eq!(trie.get(&vec![0x01]).unwrap(), Some(vec![0x01]));
        assert_eq!(trie.get(&vec![0x10]).unwrap(), Some(vec![0x10]));
        assert_eq!(trie.get(&vec![0x19]).unwrap(), Some(vec![0x19]));
        assert_eq!(trie.get(&vec![0x19, 0x00]).unwrap(), Some(vec![0x19, 0x00]));
        assert_eq!(trie.get(&vec![0x1A]).unwrap(), Some(vec![0x1A]));
    }

    #[test]
    fn get_insert_remove_a() {
        let mut trie = Trie::new_temp();
        trie.insert(b"do".to_vec(), b"verb".to_vec()).unwrap();
        trie.insert(b"horse".to_vec(), b"stallion".to_vec())
            .unwrap();
        trie.insert(b"doge".to_vec(), b"coin".to_vec()).unwrap();
        trie.remove(b"horse".to_vec()).unwrap();
        assert_eq!(trie.get(&b"do".to_vec()).unwrap(), Some(b"verb".to_vec()));
        assert_eq!(trie.get(&b"doge".to_vec()).unwrap(), Some(b"coin".to_vec()));
    }

    #[test]
    fn get_insert_remove_b() {
        let mut trie = Trie::new_temp();
        trie.insert(vec![185], vec![185]).unwrap();
        trie.insert(vec![185, 0], vec![185, 0]).unwrap();
        trie.insert(vec![185, 1], vec![185, 1]).unwrap();
        trie.remove(vec![185, 1]).unwrap();
        assert_eq!(trie.get(&vec![185, 0]).unwrap(), Some(vec![185, 0]));
        assert_eq!(trie.get(&vec![185]).unwrap(), Some(vec![185]));
        assert!(trie.get(&vec![185, 1]).unwrap().is_none());
    }

    #[test]
    fn compute_hash_a() {
        let mut trie = Trie::new_temp();
        trie.insert(b"do".to_vec(), b"verb".to_vec()).unwrap();
        trie.insert(b"horse".to_vec(), b"stallion".to_vec())
            .unwrap();
        trie.insert(b"doge".to_vec(), b"coin".to_vec()).unwrap();
        trie.insert(b"dog".to_vec(), b"puppy".to_vec()).unwrap();

        assert_eq!(
            trie.hash().unwrap().0.as_slice(),
            hex!("5991bb8c6514148a29db676a14ac506cd2cd5775ace63c30a4fe457715e9ac84").as_slice()
        );
    }

    #[test]
    fn compute_hash_b() {
        let mut trie = Trie::new_temp();
        assert_eq!(
            trie.hash().unwrap().0.as_slice(),
            hex!("56e81f171bcc55a6ff8345e692c0f86e5b48e01b996cadc001622fb5e363b421").as_slice(),
        );
    }

    #[test]
    fn compute_hash_c() {
        let mut trie = Trie::new_temp();
        let data = [
            (
                hex!("0000000000000000000000000000000000000000000000000000000000000045").to_vec(),
                hex!("22b224a1420a802ab51d326e29fa98e34c4f24ea").to_vec(),
            ),
            (
                hex!("0000000000000000000000000000000000000000000000000000000000000046").to_vec(),
                hex!("67706c2076330000000000000000000000000000000000000000000000000000").to_vec(),
            ),
            (
                hex!("000000000000000000000000697c7b8c961b56f675d570498424ac8de1a918f6").to_vec(),
                hex!("1234567890").to_vec(),
            ),
            (
                hex!("0000000000000000000000007ef9e639e2733cb34e4dfc576d4b23f72db776b2").to_vec(),
                hex!("4655474156000000000000000000000000000000000000000000000000000000").to_vec(),
            ),
            (
                hex!("000000000000000000000000ec4f34c97e43fbb2816cfd95e388353c7181dab1").to_vec(),
                hex!("4e616d6552656700000000000000000000000000000000000000000000000000").to_vec(),
            ),
            (
                hex!("4655474156000000000000000000000000000000000000000000000000000000").to_vec(),
                hex!("7ef9e639e2733cb34e4dfc576d4b23f72db776b2").to_vec(),
            ),
            (
                hex!("4e616d6552656700000000000000000000000000000000000000000000000000").to_vec(),
                hex!("ec4f34c97e43fbb2816cfd95e388353c7181dab1").to_vec(),
            ),
            (
                hex!("000000000000000000000000697c7b8c961b56f675d570498424ac8de1a918f6").to_vec(),
                hex!("6f6f6f6820736f2067726561742c207265616c6c6c793f000000000000000000").to_vec(),
            ),
            (
                hex!("6f6f6f6820736f2067726561742c207265616c6c6c793f000000000000000000").to_vec(),
                hex!("697c7b8c961b56f675d570498424ac8de1a918f6").to_vec(),
            ),
        ];

        for (path, value) in data {
            trie.insert(path, value).unwrap();
        }

        assert_eq!(
            trie.hash().unwrap().0.as_slice(),
            hex!("9f6221ebb8efe7cff60a716ecb886e67dd042014be444669f0159d8e68b42100").as_slice(),
        );
    }

    #[test]
    fn compute_hash_d() {
        let mut trie = Trie::new_temp();

        let data = [
            (
                b"key1aa".to_vec(),
                b"0123456789012345678901234567890123456789xxx".to_vec(),
            ),
            (
                b"key1".to_vec(),
                b"0123456789012345678901234567890123456789Very_Long".to_vec(),
            ),
            (b"key2bb".to_vec(), b"aval3".to_vec()),
            (b"key2".to_vec(), b"short".to_vec()),
            (b"key3cc".to_vec(), b"aval3".to_vec()),
            (
                b"key3".to_vec(),
                b"1234567890123456789012345678901".to_vec(),
            ),
        ];

        for (path, value) in data {
            trie.insert(path, value).unwrap();
        }

        assert_eq!(
            trie.hash().unwrap().0.as_slice(),
            hex!("cb65032e2f76c48b82b5c24b3db8f670ce73982869d38cd39a624f23d62a9e89").as_slice(),
        );
    }

    #[test]
    fn compute_hash_e() {
        let mut trie = Trie::new_temp();
        trie.insert(b"abc".to_vec(), b"123".to_vec()).unwrap();
        trie.insert(b"abcd".to_vec(), b"abcd".to_vec()).unwrap();
        trie.insert(b"abc".to_vec(), b"abc".to_vec()).unwrap();

        assert_eq!(
            trie.hash().unwrap().0.as_slice(),
            hex!("7a320748f780ad9ad5b0837302075ce0eeba6c26e3d8562c67ccc0f1b273298a").as_slice(),
        );
    }

    // Proptests
    proptest! {
        #[test]
        fn proptest_get_insert(data in btree_set(vec(any::<u8>(), 1..100), 1..100)) {
            let mut trie = Trie::new_temp();

            for val in data.iter(){
                trie.insert(val.clone(), val.clone()).unwrap();
            }

            for val in data.iter() {
                let item = trie.get(val).unwrap();
                prop_assert!(item.is_some());
                prop_assert_eq!(&item.unwrap(), val);
            }
        }

        #[test]
        fn proptest_get_insert_with_removals(mut data in vec((vec(any::<u8>(), 5..100), any::<bool>()), 1..100)) {
            let mut trie = Trie::new_temp();
            // Remove duplicate values with different expected status
            data.sort_by_key(|(val, _)| val.clone());
            data.dedup_by_key(|(val, _)| val.clone());
            // Insertions
            for (val, _) in data.iter() {
                trie.insert(val.clone(), val.clone()).unwrap();
            }
            // Removals
            for (val, should_remove) in data.iter() {
                if *should_remove {
                    let removed = trie.remove(val.clone()).unwrap();
                    prop_assert_eq!(removed, Some(val.clone()));
                }
            }
            // Check trie values
            for (val, removed) in data.iter() {
                let item = trie.get(val).unwrap();
                if !removed {
                    prop_assert_eq!(item, Some(val.clone()));
                } else {
                    prop_assert!(item.is_none());
                }
            }
        }

        #[test]
        // The previous test needs to sort the input values in order to get rid of duplicate entries, leading to ordered insertions
        // This check has a fixed way of determining whether a value should be removed but doesn't require ordered insertions
        fn proptest_get_insert_with_removals_unsorted(data in btree_set(vec(any::<u8>(), 5..100), 1..100)) {
            let mut trie = Trie::new_temp();
            // Remove all values that have an odd first value
            let remove = |value: &Vec<u8>| -> bool {
                value.first().is_some_and(|v| v % 2 != 0)
            };
            // Insertions
            for val in data.iter() {
                trie.insert(val.clone(), val.clone()).unwrap();
            }
            // Removals
            for val in data.iter() {
                if remove(val) {
                    let removed = trie.remove(val.clone()).unwrap();
                    prop_assert_eq!(removed, Some(val.clone()));
                }
            }
            // Check trie values
            for val in data.iter() {
                let item = trie.get(val).unwrap();
                if !remove(val) {
                    prop_assert_eq!(item, Some(val.clone()));
                } else {
                    prop_assert!(item.is_none());
                }
            }
        }

        #[test]
        fn proptest_compare_hash(data in btree_set(vec(any::<u8>(), 1..100), 1..100)) {
            let mut trie = Trie::new_temp();
            let mut cita_trie = cita_trie();

            for val in data.iter(){
                trie.insert(val.clone(), val.clone()).unwrap();
                cita_trie.insert(val.clone(), val.clone()).unwrap();
            }

            let hash = trie.hash().unwrap().0.to_vec();
            let cita_hash = cita_trie.root().unwrap();
            prop_assert_eq!(hash, cita_hash);
        }

        #[test]
        fn proptest_compare_hash_with_removals(mut data in vec((vec(any::<u8>(), 5..100), any::<bool>()), 1..100)) {
            let mut trie = Trie::new_temp();
            let mut cita_trie = cita_trie();
            // Remove duplicate values with different expected status
            data.sort_by_key(|(val, _)| val.clone());
            data.dedup_by_key(|(val, _)| val.clone());
            // Insertions
            for (val, _) in data.iter() {
                trie.insert(val.clone(), val.clone()).unwrap();
                cita_trie.insert(val.clone(), val.clone()).unwrap();
            }
            // Removals
            for (val, should_remove) in data.iter() {
                if *should_remove {
                    trie.remove(val.clone()).unwrap();
                    cita_trie.remove(val).unwrap();
                }
            }
            // Compare hashes
            let hash = trie.hash().unwrap().0.to_vec();
            let cita_hash = cita_trie.root().unwrap();
            prop_assert_eq!(hash, cita_hash);
        }

        #[test]
        // The previous test needs to sort the input values in order to get rid of duplicate entries, leading to ordered insertions
        // This check has a fixed way of determining whether a value should be removed but doesn't require ordered insertions
        fn proptest_compare_hash_with_removals_unsorted(data in btree_set(vec(any::<u8>(), 5..100), 1..100)) {
            let mut trie = Trie::new_temp();
            let mut cita_trie = cita_trie();
            // Remove all values that have an odd first value
            let remove = |value: &Vec<u8>| -> bool {
                value.first().is_some_and(|v| v % 2 != 0)
            };
            // Insertions
            for val in data.iter() {
                trie.insert(val.clone(), val.clone()).unwrap();
                cita_trie.insert(val.clone(), val.clone()).unwrap();
            }
            // Removals
            for val in data.iter() {
                if remove(val) {
                    trie.remove(val.clone()).unwrap();
                    cita_trie.remove(val).unwrap();
                }
            }
            // Compare hashes
            let hash = trie.hash().unwrap().0.to_vec();
            let cita_hash = cita_trie.root().unwrap();
            prop_assert_eq!(hash, cita_hash);
        }

        #[test]
        fn proptest_compare_hash_between_inserts(data in btree_set(vec(any::<u8>(), 1..100), 1..100)) {
            let mut trie = Trie::new_temp();
            let mut cita_trie = cita_trie();

            for val in data.iter(){
                trie.insert(val.clone(), val.clone()).unwrap();
                cita_trie.insert(val.clone(), val.clone()).unwrap();
                let hash = trie.hash().unwrap().0.to_vec();
                let cita_hash = cita_trie.root().unwrap();
                prop_assert_eq!(hash, cita_hash);
            }

        }

        #[test]
        fn proptest_compare_proof(data in btree_set(vec(any::<u8>(), 1..100), 1..100)) {
            let mut trie = Trie::new_temp();
            let mut cita_trie = cita_trie();

            for val in data.iter(){
                trie.insert(val.clone(), val.clone()).unwrap();
                cita_trie.insert(val.clone(), val.clone()).unwrap();
            }
            let _ = cita_trie.root();
            for val in data.iter(){
                let proof = trie.get_proof(val).unwrap();
                let cita_proof = cita_trie.get_proof(val).unwrap();
                prop_assert_eq!(proof, cita_proof);
            }
        }

        #[test]
        fn proptest_compare_proof_with_removals(mut data in vec((vec(any::<u8>(), 5..100), any::<bool>()), 1..100)) {
            let mut trie = Trie::new_temp();
            let mut cita_trie = cita_trie();
            // Remove duplicate values with different expected status
            data.sort_by_key(|(val, _)| val.clone());
            data.dedup_by_key(|(val, _)| val.clone());
            // Insertions
            for (val, _) in data.iter() {
                trie.insert(val.clone(), val.clone()).unwrap();
                cita_trie.insert(val.clone(), val.clone()).unwrap();
            }
            // Removals
            for (val, should_remove) in data.iter() {
                if *should_remove {
                    trie.remove(val.clone()).unwrap();
                    cita_trie.remove(val).unwrap();
                }
            }
            // Compare proofs
            let _ = cita_trie.root();
            for (val, _) in data.iter() {
                let proof = trie.get_proof(val).unwrap();
                let cita_proof = cita_trie.get_proof(val).unwrap();
                prop_assert_eq!(proof, cita_proof);
            }
        }

        #[test]
        // The previous test needs to sort the input values in order to get rid of duplicate entries, leading to ordered insertions
        // This check has a fixed way of determining whether a value should be removed but doesn't require ordered insertions
        fn proptest_compare_proof_with_removals_unsorted(data in btree_set(vec(any::<u8>(), 5..100), 1..100)) {
            let mut trie = Trie::new_temp();
            let mut cita_trie = cita_trie();
            // Remove all values that have an odd first value
            let remove = |value: &Vec<u8>| -> bool {
                value.first().is_some_and(|v| v % 2 != 0)
            };
            // Insertions
            for val in data.iter() {
                trie.insert(val.clone(), val.clone()).unwrap();
                cita_trie.insert(val.clone(), val.clone()).unwrap();
            }
            // Removals
            for val in data.iter() {
                if remove(val) {
                    trie.remove(val.clone()).unwrap();
                    cita_trie.remove(val).unwrap();
                }
            }
            // Compare proofs
            let _ = cita_trie.root();
            for val in data.iter() {
                let proof = trie.get_proof(val).unwrap();
                let cita_proof = cita_trie.get_proof(val).unwrap();
                prop_assert_eq!(proof, cita_proof);
            }
        }

    }

    fn cita_trie() -> CitaTrie<CitaMemoryDB, HasherKeccak> {
        let memdb = Arc::new(CitaMemoryDB::new(true));
        let hasher = Arc::new(HasherKeccak::new());

        CitaTrie::new(Arc::clone(&memdb), Arc::clone(&hasher))
    }

    #[test]
    fn get_proof_one_leaf() {
        // Trie -> Leaf["duck"]
        let mut cita_trie = cita_trie();
        let mut trie = Trie::new_temp();
        cita_trie
            .insert(b"duck".to_vec(), b"duckling".to_vec())
            .unwrap();
        trie.insert(b"duck".to_vec(), b"duckling".to_vec()).unwrap();
        let cita_proof = cita_trie.get_proof(b"duck".as_ref()).unwrap();
        let trie_proof = trie.get_proof(&b"duck".to_vec()).unwrap();
        assert_eq!(cita_proof, trie_proof);
    }

    #[test]
    fn get_proof_two_leaves() {
        // Trie -> Extension[Branch[Leaf["duck"] Leaf["goose"]]]
        let mut cita_trie = cita_trie();
        let mut trie = Trie::new_temp();
        cita_trie
            .insert(b"duck".to_vec(), b"duck".to_vec())
            .unwrap();
        cita_trie
            .insert(b"goose".to_vec(), b"goose".to_vec())
            .unwrap();
        trie.insert(b"duck".to_vec(), b"duck".to_vec()).unwrap();
        trie.insert(b"goose".to_vec(), b"goose".to_vec()).unwrap();
        let _ = cita_trie.root();
        let cita_proof = cita_trie.get_proof(b"duck".as_ref()).unwrap();
        let trie_proof = trie.get_proof(&b"duck".to_vec()).unwrap();
        assert_eq!(cita_proof, trie_proof);
    }

    #[test]
    fn get_proof_one_big_leaf() {
        // Trie -> Leaf[[0,0,0,0,0,0,0,0,0,0,0,0,0,0]]
        let val = vec![0, 0, 0, 0, 0, 0, 0, 0, 0, 0, 0, 0, 0, 0];
        let mut cita_trie = cita_trie();
        let mut trie = Trie::new_temp();
        cita_trie.insert(val.clone(), val.clone()).unwrap();
        trie.insert(val.clone(), val.clone()).unwrap();
        let _ = cita_trie.root();
        let cita_proof = cita_trie.get_proof(&val).unwrap();
        let trie_proof = trie.get_proof(&val).unwrap();
        assert_eq!(cita_proof, trie_proof);
    }

    #[test]
    fn get_proof_path_in_branch() {
        // Trie -> Extension[Branch[ [Leaf[[183,0,0,0,0,0]]], [183]]]
        let mut cita_trie = cita_trie();
        let mut trie = Trie::new_temp();
        cita_trie.insert(vec![183], vec![183]).unwrap();
        cita_trie
            .insert(vec![183, 0, 0, 0, 0, 0], vec![183, 0, 0, 0, 0, 0])
            .unwrap();
        trie.insert(vec![183], vec![183]).unwrap();
        trie.insert(vec![183, 0, 0, 0, 0, 0], vec![183, 0, 0, 0, 0, 0])
            .unwrap();
        let _ = cita_trie.root();
        let cita_proof = cita_trie.get_proof(&[183]).unwrap();
        let trie_proof = trie.get_proof(&vec![183]).unwrap();
        assert_eq!(cita_proof, trie_proof);
    }

    #[test]
    fn get_proof_removed_value() {
        let a = vec![5, 0, 0, 0, 0];
        let b = vec![6, 0, 0, 0, 0, 0, 0, 0, 0, 0, 0, 0, 0, 0];
        let mut cita_trie = cita_trie();
        let mut trie = Trie::new_temp();
        cita_trie.insert(a.clone(), a.clone()).unwrap();
        cita_trie.insert(b.clone(), b.clone()).unwrap();
        trie.insert(a.clone(), a.clone()).unwrap();
        trie.insert(b.clone(), b.clone()).unwrap();
        trie.remove(a.clone()).unwrap();
        cita_trie.remove(&a).unwrap();
        let _ = cita_trie.root();
        let cita_proof = cita_trie.get_proof(&a).unwrap();
        let trie_proof = trie.get_proof(&a).unwrap();
        assert_eq!(cita_proof, trie_proof);
    }
}<|MERGE_RESOLUTION|>--- conflicted
+++ resolved
@@ -115,10 +115,7 @@
         if !self.root.is_valid() {
             return Ok(None);
         }
-<<<<<<< HEAD
-
-=======
->>>>>>> deb9dd91
+
         // If the trie is not empty, call the root node's removal logic.
         let (node, value) = self
             .root
