use bytes::Bytes;
use ethereum_types::{H256, U256};
use ethrex_common::types::{
    payload::PayloadBundle, AccountState, Block, BlockBody, BlockHash, BlockHeader, BlockNumber,
    ChainConfig, Index, Receipt, Transaction,
};
<<<<<<< HEAD
use ethrex_common::types::{AccountInfo, AccountUpdate};
use ethrex_common::Address;
=======
>>>>>>> 2ca9ac46
use std::{fmt::Debug, panic::RefUnwindSafe};

use crate::UpdateBatch;
use crate::{error::StoreError, store::STATE_TRIE_SEGMENTS};
use ethrex_trie::{Nibbles, Trie};

// FIXME: these definitions should come from elsewhere

// We need async_trait because the stabilized feature lacks support for object safety
// (i.e. dyn StoreEngine)
#[async_trait::async_trait]
pub trait StoreEngine: Debug + Send + Sync + RefUnwindSafe {
    /// Store changes in a batch from a vec of blocks
<<<<<<< HEAD
    async fn store_changes_batch(
        &self,
        update_batch: UpdateBatch,
        account_updates: &[AccountUpdate],
    ) -> Result<(), StoreError>;
=======
    async fn apply_updates(&self, update_batch: UpdateBatch) -> Result<(), StoreError>;
>>>>>>> 2ca9ac46

    /// Add a batch of blocks in a single transaction.
    /// This will store -> BlockHeader, BlockBody, BlockTransactions, BlockNumber.
    async fn add_blocks(&self, blocks: Vec<Block>) -> Result<(), StoreError>;

    /// Sets the blocks as part of the canonical chain
    async fn mark_chain_as_canonical(&self, blocks: &[Block]) -> Result<(), StoreError>;

    /// Add block header
    async fn add_block_header(
        &self,
        block_hash: BlockHash,
        block_header: BlockHeader,
    ) -> Result<(), StoreError>;

    /// Add a batch of block headers
    async fn add_block_headers(
        &self,
        block_hashes: Vec<BlockHash>,
        block_headers: Vec<BlockHeader>,
    ) -> Result<(), StoreError>;

    /// Obtain canonical block header
    fn get_block_header(
        &self,
        block_number: BlockNumber,
    ) -> Result<Option<BlockHeader>, StoreError>;

    /// Add block body
    async fn add_block_body(
        &self,
        block_hash: BlockHash,
        block_body: BlockBody,
    ) -> Result<(), StoreError>;

    /// Obtain canonical block body
    async fn get_block_body(
        &self,
        block_number: BlockNumber,
    ) -> Result<Option<BlockBody>, StoreError>;

    /// Obtain canonical block bodies in from..=to
    async fn get_block_bodies(
        &self,
        from: BlockNumber,
        to: BlockNumber,
    ) -> Result<Vec<BlockBody>, StoreError>;

    /// Obtain block bodies from a list of hashes
    async fn get_block_bodies_by_hash(
        &self,
        hashes: Vec<BlockHash>,
    ) -> Result<Vec<BlockBody>, StoreError>;

    /// Obtain any block body using the hash
    async fn get_block_body_by_hash(
        &self,
        block_hash: BlockHash,
    ) -> Result<Option<BlockBody>, StoreError>;

    fn get_block_header_by_hash(
        &self,
        block_hash: BlockHash,
    ) -> Result<Option<BlockHeader>, StoreError>;

    async fn add_pending_block(&self, block: Block) -> Result<(), StoreError>;
    async fn get_pending_block(&self, block_hash: BlockHash) -> Result<Option<Block>, StoreError>;

    /// Add block number for a given hash
    async fn add_block_number(
        &self,
        block_hash: BlockHash,
        block_number: BlockNumber,
    ) -> Result<(), StoreError>;

    /// Obtain block number for a given hash
    async fn get_block_number(
        &self,
        block_hash: BlockHash,
    ) -> Result<Option<BlockNumber>, StoreError>;

    /// Store transaction location (block number and index of the transaction within the block)
    async fn add_transaction_location(
        &self,
        transaction_hash: H256,
        block_number: BlockNumber,
        block_hash: BlockHash,
        index: Index,
    ) -> Result<(), StoreError>;

    /// Store transaction locations in batch (one db transaction for all)
    async fn add_transaction_locations(
        &self,
        locations: Vec<(H256, BlockNumber, BlockHash, Index)>,
    ) -> Result<(), StoreError>;

    /// Obtain transaction location (block hash and index)
    async fn get_transaction_location(
        &self,
        transaction_hash: H256,
    ) -> Result<Option<(BlockNumber, BlockHash, Index)>, StoreError>;

    /// Add receipt
    async fn add_receipt(
        &self,
        block_hash: BlockHash,
        index: Index,
        receipt: Receipt,
    ) -> Result<(), StoreError>;

    /// Add receipts
    async fn add_receipts(
        &self,
        block_hash: BlockHash,
        receipts: Vec<Receipt>,
    ) -> Result<(), StoreError>;

    /// Obtain receipt for a canonical block represented by the block number.
    async fn get_receipt(
        &self,
        block_number: BlockNumber,
        index: Index,
    ) -> Result<Option<Receipt>, StoreError>;

    /// Add account code
    async fn add_account_code(&self, code_hash: H256, code: Bytes) -> Result<(), StoreError>;

    /// Obtain account code via code hash
    fn get_account_code(&self, code_hash: H256) -> Result<Option<Bytes>, StoreError>;

    async fn get_transaction_by_hash(
        &self,
        transaction_hash: H256,
    ) -> Result<Option<Transaction>, StoreError> {
        let (_block_number, block_hash, index) =
            match self.get_transaction_location(transaction_hash).await? {
                Some(location) => location,
                None => return Ok(None),
            };
        self.get_transaction_by_location(block_hash, index).await
    }

    async fn get_transaction_by_location(
        &self,
        block_hash: H256,
        index: u64,
    ) -> Result<Option<Transaction>, StoreError> {
        let block_body = match self.get_block_body_by_hash(block_hash).await? {
            Some(body) => body,
            None => return Ok(None),
        };
        Ok(index
            .try_into()
            .ok()
            .and_then(|index: usize| block_body.transactions.get(index).cloned()))
    }

    async fn get_block_by_hash(&self, block_hash: BlockHash) -> Result<Option<Block>, StoreError> {
        let header = match self.get_block_header_by_hash(block_hash)? {
            Some(header) => header,
            None => return Ok(None),
        };
        let body = match self.get_block_body_by_hash(block_hash).await? {
            Some(body) => body,
            None => return Ok(None),
        };
        Ok(Some(Block::new(header, body)))
    }

    async fn get_block_by_number(
        &self,
        block_number: BlockNumber,
    ) -> Result<Option<Block>, StoreError> {
        let Some(block_hash) = self.get_canonical_block_hash(block_number).await? else {
            return Ok(None);
        };
        self.get_block_by_hash(block_hash).await
    }

    // Get the canonical block hash for a given block number.
    async fn get_canonical_block_hash(
        &self,
        block_number: BlockNumber,
    ) -> Result<Option<BlockHash>, StoreError>;

    /// Stores the chain configuration values, should only be called once after reading the genesis file
    /// Ignores previously stored values if present
    async fn set_chain_config(&self, chain_config: &ChainConfig) -> Result<(), StoreError>;

    /// Returns the stored chain configuration
    fn get_chain_config(&self) -> Result<ChainConfig, StoreError>;

    /// Update earliest block number
    async fn update_earliest_block_number(
        &self,
        block_number: BlockNumber,
    ) -> Result<(), StoreError>;

    /// Obtain earliest block number
    async fn get_earliest_block_number(&self) -> Result<Option<BlockNumber>, StoreError>;

    /// Update finalized block number
    async fn update_finalized_block_number(
        &self,
        block_number: BlockNumber,
    ) -> Result<(), StoreError>;

    /// Obtain finalized block number
    async fn get_finalized_block_number(&self) -> Result<Option<BlockNumber>, StoreError>;

    /// Update safe block number
    async fn update_safe_block_number(&self, block_number: BlockNumber) -> Result<(), StoreError>;

    /// Obtain safe block number
    async fn get_safe_block_number(&self) -> Result<Option<BlockNumber>, StoreError>;

    /// Update latest block number
    async fn update_latest_block_number(&self, block_number: BlockNumber)
        -> Result<(), StoreError>;

    /// Obtain latest block number
    async fn get_latest_block_number(&self) -> Result<Option<BlockNumber>, StoreError>;

    /// Update pending block number
    async fn update_pending_block_number(
        &self,
        block_number: BlockNumber,
    ) -> Result<(), StoreError>;

    /// Obtain pending block number
    async fn get_pending_block_number(&self) -> Result<Option<BlockNumber>, StoreError>;

    /// Obtain a storage trie from the given address and storage_root
    /// Doesn't check if the account is stored
    /// Used for internal store operations
    fn open_storage_trie(
        &self,
        hashed_address: H256,
        storage_root: H256,
    ) -> Result<Trie, StoreError>;

    /// Obtain a state trie from the given state root
    /// Doesn't check if the state root is valid
    /// Used for internal store operations
    fn open_state_trie(&self, state_root: H256) -> Result<Trie, StoreError>;

    /// Set the canonical block hash for a given block number.
    async fn set_canonical_block(
        &self,
        number: BlockNumber,
        hash: BlockHash,
    ) -> Result<(), StoreError>;

    /// Unsets canonical block for a block number.
    async fn unset_canonical_block(&self, number: BlockNumber) -> Result<(), StoreError>;

    async fn add_payload(&self, payload_id: u64, block: Block) -> Result<(), StoreError>;

    async fn get_payload(&self, payload_id: u64) -> Result<Option<PayloadBundle>, StoreError>;

    async fn update_payload(
        &self,
        payload_id: u64,
        payload: PayloadBundle,
    ) -> Result<(), StoreError>;

    fn get_receipts_for_block(&self, block_hash: &BlockHash) -> Result<Vec<Receipt>, StoreError>;

    // Snap State methods

    /// Sets the hash of the last header downloaded during a snap sync
    async fn set_header_download_checkpoint(&self, block_hash: BlockHash)
        -> Result<(), StoreError>;

    /// Gets the hash of the last header downloaded during a snap sync
    async fn get_header_download_checkpoint(&self) -> Result<Option<BlockHash>, StoreError>;

    /// Sets the last key fetched from the state trie being fetched during snap sync
    async fn set_state_trie_key_checkpoint(
        &self,
        last_keys: [H256; STATE_TRIE_SEGMENTS],
    ) -> Result<(), StoreError>;

    /// Gets the last key fetched from the state trie being fetched during snap sync
    async fn get_state_trie_key_checkpoint(
        &self,
    ) -> Result<Option<[H256; STATE_TRIE_SEGMENTS]>, StoreError>;

    async fn setup_genesis_flat_account_storage(
        &self,
        genesis_accounts: &[(Address, H256, U256)],
    ) -> Result<(), StoreError>;
    async fn setup_genesis_flat_account_info(
        &self,
        genesis_accounts: &[(Address, u64, U256, H256, bool)],
    ) -> Result<(), StoreError>;

    async fn update_flat_storage(
        &self,
        updates: &[(Address, H256, U256)],
    ) -> Result<(), StoreError>;
    async fn update_flat_account_info(
        &self,
        updates: &[(Address, u64, U256, H256, bool)],
    ) -> Result<(), StoreError>;

    fn get_current_storage(&self, address: Address, key: H256) -> Result<Option<U256>, StoreError>;
    fn get_current_account_info(&self, address: Address)
        -> Result<Option<AccountInfo>, StoreError>;

    /// Sets storage trie paths in need of healing, grouped by hashed address
    /// This will overwite previously stored paths for the received storages but will not remove other storage's paths
    async fn set_storage_heal_paths(
        &self,
        accounts: Vec<(H256, Vec<Nibbles>)>,
    ) -> Result<(), StoreError>;

    /// Gets the storage trie paths in need of healing, grouped by hashed address
    /// Gets paths from at most `limit` storage tries and removes them from the store
    #[allow(clippy::type_complexity)]
    async fn take_storage_heal_paths(
        &self,
        limit: usize,
    ) -> Result<Vec<(H256, Vec<Nibbles>)>, StoreError>;

    /// Sets the state trie paths in need of healing
    async fn set_state_heal_paths(&self, paths: Vec<Nibbles>) -> Result<(), StoreError>;

    /// Gets the state trie paths in need of healing
    async fn get_state_heal_paths(&self) -> Result<Option<Vec<Nibbles>>, StoreError>;

    /// Clears all checkpoint data created during the last snap sync
    async fn clear_snap_state(&self) -> Result<(), StoreError>;

    /// Write an account batch into the current state snapshot
    async fn write_snapshot_account_batch(
        &self,
        account_hashes: Vec<H256>,
        account_states: Vec<AccountState>,
    ) -> Result<(), StoreError>;

    /// Write a storage batch into the current storage snapshot
    async fn write_snapshot_storage_batch(
        &self,
        account_hash: H256,
        storage_keys: Vec<H256>,
        storage_values: Vec<U256>,
    ) -> Result<(), StoreError>;

    /// Write multiple storage batches belonging to different accounts into the current storage snapshot
    async fn write_snapshot_storage_batches(
        &self,
        account_hashes: Vec<H256>,
        storage_keys: Vec<Vec<H256>>,
        storage_values: Vec<Vec<U256>>,
    ) -> Result<(), StoreError>;

    /// Set the latest root of the rebuilt state trie and the last downloaded hashes from each segment
    async fn set_state_trie_rebuild_checkpoint(
        &self,
        checkpoint: (H256, [H256; STATE_TRIE_SEGMENTS]),
    ) -> Result<(), StoreError>;

    /// Get the latest root of the rebuilt state trie and the last downloaded hashes from each segment
    async fn get_state_trie_rebuild_checkpoint(
        &self,
    ) -> Result<Option<(H256, [H256; STATE_TRIE_SEGMENTS])>, StoreError>;

    /// Get the accont hashes and roots of the storage tries awaiting rebuild
    async fn set_storage_trie_rebuild_pending(
        &self,
        pending: Vec<(H256, H256)>,
    ) -> Result<(), StoreError>;

    /// Get the accont hashes and roots of the storage tries awaiting rebuild
    async fn get_storage_trie_rebuild_pending(
        &self,
    ) -> Result<Option<Vec<(H256, H256)>>, StoreError>;

    /// Clears the state and storage snapshots
    async fn clear_snapshot(&self) -> Result<(), StoreError>;

    /// Reads the next `MAX_SNAPSHOT_READS` accounts from the state snapshot as from the `start` hash
    fn read_account_snapshot(&self, start: H256) -> Result<Vec<(H256, AccountState)>, StoreError>;

    /// Reads the next `MAX_SNAPSHOT_READS` elements from the storage snapshot as from the `start` storage key
    async fn read_storage_snapshot(
        &self,
        start: H256,
        account_hash: H256,
    ) -> Result<Vec<(H256, U256)>, StoreError>;

    /// The `forkchoice_update` and `new_payload` methods require the `latest_valid_hash`
    /// when processing an invalid payload. To provide this, we must track invalid chains.
    ///
    /// We only store the last known valid head upon encountering a bad block,
    /// rather than tracking every subsequent invalid block.
    async fn set_latest_valid_ancestor(
        &self,
        bad_block: BlockHash,
        latest_valid: BlockHash,
    ) -> Result<(), StoreError>;

    /// Returns the latest valid ancestor hash for a given invalid block hash.
    /// Used to provide `latest_valid_hash` in the Engine API when processing invalid payloads.
    async fn get_latest_valid_ancestor(
        &self,
        block: BlockHash,
    ) -> Result<Option<BlockHash>, StoreError>;

    /// Obtain block number for a given hash
    fn get_block_number_sync(
        &self,
        block_hash: BlockHash,
    ) -> Result<Option<BlockNumber>, StoreError>;

    /// Get the canonical block hash for a given block number.
    fn get_canonical_block_hash_sync(
        &self,
        block_number: BlockNumber,
    ) -> Result<Option<BlockHash>, StoreError>;
}<|MERGE_RESOLUTION|>--- conflicted
+++ resolved
@@ -4,11 +4,8 @@
     payload::PayloadBundle, AccountState, Block, BlockBody, BlockHash, BlockHeader, BlockNumber,
     ChainConfig, Index, Receipt, Transaction,
 };
-<<<<<<< HEAD
 use ethrex_common::types::{AccountInfo, AccountUpdate};
 use ethrex_common::Address;
-=======
->>>>>>> 2ca9ac46
 use std::{fmt::Debug, panic::RefUnwindSafe};
 
 use crate::UpdateBatch;
@@ -22,15 +19,11 @@
 #[async_trait::async_trait]
 pub trait StoreEngine: Debug + Send + Sync + RefUnwindSafe {
     /// Store changes in a batch from a vec of blocks
-<<<<<<< HEAD
-    async fn store_changes_batch(
+    async fn apply_updates(
         &self,
         update_batch: UpdateBatch,
         account_updates: &[AccountUpdate],
     ) -> Result<(), StoreError>;
-=======
-    async fn apply_updates(&self, update_batch: UpdateBatch) -> Result<(), StoreError>;
->>>>>>> 2ca9ac46
 
     /// Add a batch of blocks in a single transaction.
     /// This will store -> BlockHeader, BlockBody, BlockTransactions, BlockNumber.
