--- conflicted
+++ resolved
@@ -250,7 +250,6 @@
 
     fn get_receipts_for_block(&self, block_hash: &BlockHash) -> Result<Vec<Receipt>, StoreError>;
 
-<<<<<<< HEAD
     // Snap State methods
 
     /// Sets the hash of the last header downloaded during a snap sync
@@ -288,9 +287,8 @@
 
     /// Clears the list of account hashes whose storage needs healing
     fn clear_pending_storage_heal_accounts(&self) -> Result<(), StoreError>;
-=======
+    
     fn is_synced(&self) -> Result<bool, StoreError>;
 
     fn update_sync_status(&self, status: bool) -> Result<(), StoreError>;
->>>>>>> 042c24f7
 }