use super::api::StoreEngine;
use super::utils::{ChainDataIndex, SnapStateIndex};
use crate::error::StoreError;
use crate::rlp::{
    AccountCodeHashRLP, AccountCodeRLP, BlockBodyRLP, BlockHashRLP, BlockHeaderRLP, BlockRLP,
    BlockTotalDifficultyRLP, ReceiptRLP, Rlp, TransactionHashRLP, TupleRLP,
};
use anyhow::Result;
use bytes::Bytes;
use ethereum_types::{H256, U256};
use ethrex_core::types::{
    BlobsBundle, Block, BlockBody, BlockHash, BlockHeader, BlockNumber, ChainConfig, Index,
    Receipt, Transaction,
};
use ethrex_rlp::decode::RLPDecode;
use ethrex_rlp::encode::RLPEncode;
use ethrex_trie::{LibmdbxDupsortTrieDB, LibmdbxTrieDB, Trie};
use libmdbx::orm::{Decodable, Encodable, Table};
use libmdbx::{
    dupsort,
    orm::{table, Database},
    table_info,
};
use libmdbx::{DatabaseOptions, Mode, ReadWriteOptions};
use serde_json;
use std::fmt::{Debug, Formatter};
use std::path::Path;
use std::sync::Arc;

pub struct Store {
    db: Arc<Database>,
}
impl Store {
    pub fn new(path: &str) -> Result<Self, StoreError> {
        Ok(Self {
            db: Arc::new(init_db(Some(path))),
        })
    }

    // Helper method to write into a libmdbx table
    fn write<T: Table>(&self, key: T::Key, value: T::Value) -> Result<(), StoreError> {
        let txn = self
            .db
            .begin_readwrite()
            .map_err(StoreError::LibmdbxError)?;
        txn.upsert::<T>(key, value)
            .map_err(StoreError::LibmdbxError)?;
        txn.commit().map_err(StoreError::LibmdbxError)
    }

    // Helper method to write into a libmdbx table in batch
    fn write_batch<T: Table>(
        &self,
        key_values: impl Iterator<Item = (T::Key, T::Value)>,
    ) -> Result<(), StoreError> {
        let txn = self
            .db
            .begin_readwrite()
            .map_err(StoreError::LibmdbxError)?;

        for (key, value) in key_values {
            txn.upsert::<T>(key, value)
                .map_err(StoreError::LibmdbxError)?;
        }

        txn.commit().map_err(StoreError::LibmdbxError)
    }

    // Helper method to read from a libmdbx table
    fn read<T: Table>(&self, key: T::Key) -> Result<Option<T::Value>, StoreError> {
        let txn = self.db.begin_read().map_err(StoreError::LibmdbxError)?;
        txn.get::<T>(key).map_err(StoreError::LibmdbxError)
    }

    // Helper method to remove a value from a libmdbx table
    fn delete<T: Table>(&self, key: T::Key) -> Result<(), StoreError> {
        let txn = self
            .db
            .begin_readwrite()
            .map_err(StoreError::LibmdbxError)?;
        txn.delete::<T>(key, None)
            .map_err(StoreError::LibmdbxError)?;
        txn.commit().map_err(StoreError::LibmdbxError)
    }

    fn get_block_hash_by_block_number(
        &self,
        number: BlockNumber,
    ) -> Result<Option<BlockHash>, StoreError> {
        Ok(self.read::<CanonicalBlockHashes>(number)?.map(|a| a.to()))
    }
}

impl StoreEngine for Store {
    fn add_block_header(
        &self,
        block_hash: BlockHash,
        block_header: BlockHeader,
    ) -> Result<(), StoreError> {
        self.write::<Headers>(block_hash.into(), block_header.into())
    }

    fn add_block_headers(
        &self,
        block_hashes: Vec<BlockHash>,
        block_headers: Vec<BlockHeader>,
    ) -> Result<(), StoreError> {
        let hashes_and_headers = block_hashes
            .into_iter()
            .zip(block_headers)
            .map(|(hash, header)| (hash.into(), header.into()));
        self.write_batch::<Headers>(hashes_and_headers)
    }

    fn get_block_header(
        &self,
        block_number: BlockNumber,
    ) -> Result<Option<BlockHeader>, StoreError> {
        if let Some(hash) = self.get_block_hash_by_block_number(block_number)? {
            Ok(self.read::<Headers>(hash.into())?.map(|b| b.to()))
        } else {
            Ok(None)
        }
    }

    fn add_block_body(
        &self,
        block_hash: BlockHash,
        block_body: BlockBody,
    ) -> Result<(), StoreError> {
        self.write::<Bodies>(block_hash.into(), block_body.into())
    }

    fn get_block_body(&self, block_number: BlockNumber) -> Result<Option<BlockBody>, StoreError> {
        if let Some(hash) = self.get_block_hash_by_block_number(block_number)? {
            self.get_block_body_by_hash(hash)
        } else {
            Ok(None)
        }
    }

    fn get_block_body_by_hash(
        &self,
        block_hash: BlockHash,
    ) -> Result<Option<BlockBody>, StoreError> {
        Ok(self.read::<Bodies>(block_hash.into())?.map(|b| b.to()))
    }

    fn get_block_header_by_hash(
        &self,
        block_hash: BlockHash,
    ) -> Result<Option<BlockHeader>, StoreError> {
        Ok(self.read::<Headers>(block_hash.into())?.map(|b| b.to()))
    }

    fn add_block_number(
        &self,
        block_hash: BlockHash,
        block_number: BlockNumber,
    ) -> Result<(), StoreError> {
        self.write::<BlockNumbers>(block_hash.into(), block_number)
    }

    fn get_block_number(&self, block_hash: BlockHash) -> Result<Option<BlockNumber>, StoreError> {
        self.read::<BlockNumbers>(block_hash.into())
    }
    fn add_block_total_difficulty(
        &self,
        block_hash: BlockHash,
        block_total_difficulty: U256,
    ) -> Result<(), StoreError> {
        self.write::<BlockTotalDifficulties>(block_hash.into(), block_total_difficulty.into())
    }

    fn get_block_total_difficulty(
        &self,
        block_hash: BlockHash,
    ) -> Result<Option<U256>, StoreError> {
        Ok(self
            .read::<BlockTotalDifficulties>(block_hash.into())?
            .map(|b| b.to()))
    }

    fn add_account_code(&self, code_hash: H256, code: Bytes) -> Result<(), StoreError> {
        self.write::<AccountCodes>(code_hash.into(), code.into())
    }

    fn get_account_code(&self, code_hash: H256) -> Result<Option<Bytes>, StoreError> {
        Ok(self.read::<AccountCodes>(code_hash.into())?.map(|b| b.to()))
    }

    fn add_receipt(
        &self,
        block_hash: BlockHash,
        index: Index,
        receipt: Receipt,
    ) -> Result<(), StoreError> {
        self.write::<Receipts>((block_hash, index).into(), receipt.into())
    }

    fn get_receipt(
        &self,
        block_number: BlockNumber,
        index: Index,
    ) -> Result<Option<Receipt>, StoreError> {
        if let Some(hash) = self.get_block_hash_by_block_number(block_number)? {
            Ok(self.read::<Receipts>((hash, index).into())?.map(|b| b.to()))
        } else {
            Ok(None)
        }
    }

    fn add_transaction_location(
        &self,
        transaction_hash: H256,
        block_number: BlockNumber,
        block_hash: BlockHash,
        index: Index,
    ) -> Result<(), StoreError> {
        self.write::<TransactionLocations>(
            transaction_hash.into(),
            (block_number, block_hash, index).into(),
        )
    }

    fn get_transaction_location(
        &self,
        transaction_hash: H256,
    ) -> Result<Option<(BlockNumber, BlockHash, Index)>, StoreError> {
        let txn = self.db.begin_read().map_err(StoreError::LibmdbxError)?;
        let cursor = txn
            .cursor::<TransactionLocations>()
            .map_err(StoreError::LibmdbxError)?;
        Ok(cursor
            .walk_key(transaction_hash.into(), None)
            .map_while(|res| res.ok().map(|t| t.to()))
            .find(|(number, hash, _index)| {
                self.get_block_hash_by_block_number(*number)
                    .is_ok_and(|o| o == Some(*hash))
            }))
    }

    /// Stores the chain config serialized as json
    fn set_chain_config(&self, chain_config: &ChainConfig) -> Result<(), StoreError> {
        self.write::<ChainData>(
            ChainDataIndex::ChainConfig,
            serde_json::to_string(chain_config)
                .map_err(|_| StoreError::DecodeError)?
                .into_bytes(),
        )
    }

    fn get_chain_config(&self) -> Result<ChainConfig, StoreError> {
        match self.read::<ChainData>(ChainDataIndex::ChainConfig)? {
            None => Err(StoreError::Custom("Chain config not found".to_string())),
            Some(bytes) => {
                let json = String::from_utf8(bytes).map_err(|_| StoreError::DecodeError)?;
                let chain_config: ChainConfig =
                    serde_json::from_str(&json).map_err(|_| StoreError::DecodeError)?;
                Ok(chain_config)
            }
        }
    }

    fn update_earliest_block_number(&self, block_number: BlockNumber) -> Result<(), StoreError> {
        self.write::<ChainData>(
            ChainDataIndex::EarliestBlockNumber,
            block_number.encode_to_vec(),
        )
    }

    fn get_earliest_block_number(&self) -> Result<Option<BlockNumber>, StoreError> {
        match self.read::<ChainData>(ChainDataIndex::EarliestBlockNumber)? {
            None => Ok(None),
            Some(ref rlp) => RLPDecode::decode(rlp)
                .map(Some)
                .map_err(|_| StoreError::DecodeError),
        }
    }

    fn update_finalized_block_number(&self, block_number: BlockNumber) -> Result<(), StoreError> {
        self.write::<ChainData>(
            ChainDataIndex::FinalizedBlockNumber,
            block_number.encode_to_vec(),
        )
    }

    fn get_finalized_block_number(&self) -> Result<Option<BlockNumber>, StoreError> {
        match self.read::<ChainData>(ChainDataIndex::FinalizedBlockNumber)? {
            None => Ok(None),
            Some(ref rlp) => RLPDecode::decode(rlp)
                .map(Some)
                .map_err(|_| StoreError::DecodeError),
        }
    }

    fn update_safe_block_number(&self, block_number: BlockNumber) -> Result<(), StoreError> {
        self.write::<ChainData>(
            ChainDataIndex::SafeBlockNumber,
            block_number.encode_to_vec(),
        )
    }

    fn get_safe_block_number(&self) -> Result<Option<BlockNumber>, StoreError> {
        match self.read::<ChainData>(ChainDataIndex::SafeBlockNumber)? {
            None => Ok(None),
            Some(ref rlp) => RLPDecode::decode(rlp)
                .map(Some)
                .map_err(|_| StoreError::DecodeError),
        }
    }

    fn update_latest_block_number(&self, block_number: BlockNumber) -> Result<(), StoreError> {
        self.write::<ChainData>(
            ChainDataIndex::LatestBlockNumber,
            block_number.encode_to_vec(),
        )
    }

    fn get_latest_block_number(&self) -> Result<Option<BlockNumber>, StoreError> {
        match self.read::<ChainData>(ChainDataIndex::LatestBlockNumber)? {
            None => Ok(None),
            Some(ref rlp) => RLPDecode::decode(rlp)
                .map(Some)
                .map_err(|_| StoreError::DecodeError),
        }
    }

    fn update_latest_total_difficulty(
        &self,
        latest_total_difficulty: U256,
    ) -> Result<(), StoreError> {
        self.write::<ChainData>(
            ChainDataIndex::LatestTotalDifficulty,
            latest_total_difficulty.encode_to_vec(),
        )
    }

    fn get_latest_total_difficulty(&self) -> Result<Option<U256>, StoreError> {
        match self.read::<ChainData>(ChainDataIndex::LatestTotalDifficulty)? {
            None => Ok(None),
            Some(ref rlp) => RLPDecode::decode(rlp)
                .map(Some)
                .map_err(|_| StoreError::DecodeError),
        }
    }

    fn update_pending_block_number(&self, block_number: BlockNumber) -> Result<(), StoreError> {
        self.write::<ChainData>(
            ChainDataIndex::PendingBlockNumber,
            block_number.encode_to_vec(),
        )
    }

    fn get_pending_block_number(&self) -> Result<Option<BlockNumber>, StoreError> {
        match self.read::<ChainData>(ChainDataIndex::PendingBlockNumber)? {
            None => Ok(None),
            Some(ref rlp) => RLPDecode::decode(rlp)
                .map(Some)
                .map_err(|_| StoreError::DecodeError),
        }
    }

    fn open_storage_trie(&self, hashed_address: H256, storage_root: H256) -> Trie {
        let db = Box::new(LibmdbxDupsortTrieDB::<StorageTriesNodes, [u8; 32]>::new(
            self.db.clone(),
            hashed_address.0,
        ));
        Trie::open(db, storage_root)
    }

    fn open_state_trie(&self, state_root: H256) -> Trie {
        let db = Box::new(LibmdbxTrieDB::<StateTrieNodes>::new(self.db.clone()));
        Trie::open(db, state_root)
    }

    fn set_canonical_block(&self, number: BlockNumber, hash: BlockHash) -> Result<(), StoreError> {
        self.write::<CanonicalBlockHashes>(number, hash.into())
    }

    fn get_canonical_block_hash(
        &self,
        number: BlockNumber,
    ) -> Result<Option<BlockHash>, StoreError> {
        self.read::<CanonicalBlockHashes>(number)
            .map(|o| o.map(|hash_rlp| hash_rlp.to()))
    }

    fn add_payload(&self, payload_id: u64, block: Block) -> Result<(), StoreError> {
        self.write::<Payloads>(
            payload_id,
            (block, U256::zero(), BlobsBundle::empty(), false).into(),
        )
    }

    fn get_payload(
        &self,
        payload_id: u64,
    ) -> Result<Option<(Block, U256, BlobsBundle, bool)>, StoreError> {
        Ok(self.read::<Payloads>(payload_id)?.map(|b| b.to()))
    }

    fn update_payload(
        &self,
        payload_id: u64,
        block: Block,
        block_value: U256,
        blobs_bundle: BlobsBundle,
        completed: bool,
    ) -> Result<(), StoreError> {
        self.write::<Payloads>(
            payload_id,
            (block, block_value, blobs_bundle, completed).into(),
        )
    }

    fn get_transaction_by_hash(
        &self,
        transaction_hash: H256,
    ) -> Result<Option<Transaction>, StoreError> {
        let (_block_number, block_hash, index) =
            match self.get_transaction_location(transaction_hash)? {
                Some(location) => location,
                None => return Ok(None),
            };
        self.get_transaction_by_location(block_hash, index)
    }

    fn get_transaction_by_location(
        &self,
        block_hash: H256,
        index: u64,
    ) -> Result<Option<Transaction>, StoreError> {
        let block_body = match self.get_block_body_by_hash(block_hash)? {
            Some(body) => body,
            None => return Ok(None),
        };
        Ok(index
            .try_into()
            .ok()
            .and_then(|index: usize| block_body.transactions.get(index).cloned()))
    }

    fn get_block_by_hash(&self, block_hash: BlockHash) -> Result<Option<Block>, StoreError> {
        let header = match self.get_block_header_by_hash(block_hash)? {
            Some(header) => header,
            None => return Ok(None),
        };
        let body = match self.get_block_body_by_hash(block_hash)? {
            Some(body) => body,
            None => return Ok(None),
        };
        Ok(Some(Block::new(header, body)))
    }

    fn unset_canonical_block(&self, number: BlockNumber) -> Result<(), StoreError> {
        self.db
            .begin_readwrite()
            .map_err(StoreError::LibmdbxError)?
            .delete::<CanonicalBlockHashes>(number, None)
            .map(|_| ())
            .map_err(StoreError::LibmdbxError)
    }

    fn add_pending_block(&self, block: Block) -> Result<(), StoreError> {
        self.write::<PendingBlocks>(block.header.compute_block_hash().into(), block.into())
    }

    fn get_pending_block(&self, block_hash: BlockHash) -> Result<Option<Block>, StoreError> {
        Ok(self
            .read::<PendingBlocks>(block_hash.into())?
            .map(|b| b.to()))
    }

    fn add_transaction_locations(
        &self,
        locations: Vec<(H256, BlockNumber, BlockHash, Index)>,
    ) -> Result<(), StoreError> {
        #[allow(clippy::type_complexity)]
        let key_values = locations
            .into_iter()
            .map(|(tx_hash, block_number, block_hash, index)| {
                (tx_hash.into(), (block_number, block_hash, index).into())
            });

        self.write_batch::<TransactionLocations>(key_values)
    }

    fn add_receipts(
        &self,
        block_hash: BlockHash,
        receipts: Vec<Receipt>,
    ) -> Result<(), StoreError> {
        let key_values = receipts.into_iter().enumerate().map(|(index, receipt)| {
            (
                <(H256, u64) as Into<TupleRLP<BlockHash, Index>>>::into((block_hash, index as u64)),
                <Receipt as Into<ReceiptRLP>>::into(receipt),
            )
        });

        self.write_batch::<Receipts>(key_values)
    }

    fn get_receipts_for_block(&self, block_hash: &BlockHash) -> Result<Vec<Receipt>, StoreError> {
        let mut receipts = vec![];
        let mut receipt_index = 0;
        let mut key: TupleRLP<BlockHash, Index> = (*block_hash, 0).into();
        let txn = self.db.begin_read().map_err(|_| StoreError::ReadError)?;
        let mut cursor = txn
            .cursor::<Receipts>()
            .map_err(|_| StoreError::CursorError("Receipts".to_owned()))?;

        // We're searching receipts for a block, the keys
        // for the receipt table are of the kind: rlp((BlockHash, Index)).
        // So we search for values in the db that match with this kind
        // of key, until we reach an Index that returns None
        // and we stop the search.
        while let Some((_, encoded_receipt)) =
            cursor.seek_exact(key).map_err(|_| StoreError::ReadError)?
        {
            receipts.push(encoded_receipt);
            receipt_index += 1;
            key = (*block_hash, receipt_index).into();
        }

        Ok(receipts.into_iter().map(|receipt| receipt.to()).collect())
    }
<<<<<<< HEAD

    fn set_header_download_checkpoint(&self, block_hash: BlockHash) -> Result<(), StoreError> {
        self.write::<SnapState>(
            SnapStateIndex::HeaderDownloadCheckpoint,
            block_hash.encode_to_vec(),
        )
    }

    fn get_header_download_checkpoint(&self) -> Result<Option<BlockHash>, StoreError> {
        self.read::<SnapState>(SnapStateIndex::HeaderDownloadCheckpoint)?
            .map(|ref h| BlockHash::decode(h))
            .transpose()
            .map_err(StoreError::RLPDecode)
    }

    fn clear_header_download_checkpoint(&self) -> Result<(), StoreError> {
        self.delete::<SnapState>(SnapStateIndex::HeaderDownloadCheckpoint)
    }

    fn set_state_trie_root_checkpoint(&self, current_root: H256) -> Result<(), StoreError> {
        self.write::<SnapState>(
            SnapStateIndex::StateTrieRootCheckpoint,
            current_root.encode_to_vec(),
        )
    }

    fn get_state_trie_root_checkpoint(&self) -> Result<Option<H256>, StoreError> {
        self.read::<SnapState>(SnapStateIndex::StateTrieRootCheckpoint)?
            .map(|ref h| H256::decode(h))
            .transpose()
            .map_err(StoreError::RLPDecode)
    }

    fn clear_state_trie_root_checkpoint(&self) -> Result<(), StoreError> {
        self.delete::<SnapState>(SnapStateIndex::StateTrieRootCheckpoint)
    }

    fn set_state_trie_key_checkpoint(&self, last_key: H256) -> Result<(), StoreError> {
        self.write::<SnapState>(
            SnapStateIndex::StateTrieRootCheckpoint,
            last_key.encode_to_vec(),
        )
    }

    fn get_state_trie_key_checkpoint(&self) -> Result<Option<H256>, StoreError> {
        self.read::<SnapState>(SnapStateIndex::StateTrieRootCheckpoint)?
            .map(|ref h| H256::decode(h))
            .transpose()
            .map_err(StoreError::RLPDecode)
    }

    fn clear_state_trie_key_checkpoint(&self) -> Result<(), StoreError> {
        self.delete::<SnapState>(SnapStateIndex::StateTrieRootCheckpoint)
    }

    fn set_pending_storage_heal_accounts(&self, accounts: Vec<H256>) -> Result<(), StoreError> {
        self.write::<SnapState>(
            SnapStateIndex::PendingStorageHealAccounts,
            accounts.encode_to_vec(),
        )
    }

    fn get_pending_storage_heal_accounts(&self) -> Result<Option<Vec<H256>>, StoreError> {
        self.read::<SnapState>(SnapStateIndex::PendingStorageHealAccounts)?
            .map(|ref h| <Vec<H256>>::decode(h))
            .transpose()
            .map_err(StoreError::RLPDecode)
    }

    fn clear_pending_storage_heal_accounts(&self) -> Result<(), StoreError> {
        self.delete::<SnapState>(SnapStateIndex::PendingStorageHealAccounts)
=======
    fn is_synced(&self) -> Result<bool, StoreError> {
        match self.read::<ChainData>(ChainDataIndex::IsSynced)? {
            None => Err(StoreError::Custom("Sync status not found".to_string())),
            Some(ref rlp) => RLPDecode::decode(rlp).map_err(|_| StoreError::DecodeError),
        }
    }
    fn update_sync_status(&self, status: bool) -> Result<(), StoreError> {
        self.write::<ChainData>(ChainDataIndex::IsSynced, status.encode_to_vec())
>>>>>>> 042c24f7
    }
}

impl Debug for Store {
    fn fmt(&self, f: &mut Formatter<'_>) -> std::fmt::Result {
        f.debug_struct("Libmdbx Store").finish()
    }
}

// Define tables

table!(
    /// The canonical block hash for each block number. It represents the canonical chain.
    ( CanonicalBlockHashes ) BlockNumber => BlockHashRLP
);

table!(
    /// Block hash to number table.
    ( BlockNumbers ) BlockHashRLP => BlockNumber
);

// TODO (#307): Remove TotalDifficulty.
table!(
    /// Block hash to total difficulties table.
    ( BlockTotalDifficulties ) BlockHashRLP => BlockTotalDifficultyRLP
);

table!(
    /// Block headers table.
    ( Headers ) BlockHashRLP => BlockHeaderRLP
);
table!(
    /// Block bodies table.
    ( Bodies ) BlockHashRLP => BlockBodyRLP
);
table!(
    /// Account codes table.
    ( AccountCodes ) AccountCodeHashRLP => AccountCodeRLP
);

dupsort!(
    /// Receipts table.
    ( Receipts ) TupleRLP<BlockHash, Index>[Index] => ReceiptRLP
);

dupsort!(
    /// Table containing all storage trie's nodes
    /// Each node is stored by hashed account address and node hash in order to keep different storage trie's nodes separate
    ( StorageTriesNodes ) ([u8;32], [u8;33])[[u8;32]] => Vec<u8>
);

dupsort!(
    /// Transaction locations table.
    ( TransactionLocations ) TransactionHashRLP => Rlp<(BlockNumber, BlockHash, Index)>
);

table!(
    /// Stores chain data, each value is unique and stored as its rlp encoding
    /// See [ChainDataIndex] for available chain values
    ( ChainData ) ChainDataIndex => Vec<u8>
);

table!(
    /// Stores snap state, each value is unique and stored as its rlp encoding
    /// See [SnapStateIndex] for available values
    ( SnapState ) SnapStateIndex => Vec<u8>
);

// Trie storages

table!(
    /// state trie nodes
    ( StateTrieNodes ) Vec<u8> => Vec<u8>
);

// Local Blocks

table!(
    /// payload id to payload table
    ( Payloads ) u64 => Rlp<(Block, U256, BlobsBundle, bool)>
);

table!(
    /// Stores blocks that are pending validation.
    ( PendingBlocks ) BlockHashRLP => BlockRLP
);

// Storage values are stored as bytes instead of using their rlp encoding
// As they are stored in a dupsort table, they need to have a fixed size, and encoding them doesn't preserve their size
pub struct AccountStorageKeyBytes(pub [u8; 32]);
pub struct AccountStorageValueBytes(pub [u8; 32]);

impl Encodable for AccountStorageKeyBytes {
    type Encoded = [u8; 32];

    fn encode(self) -> Self::Encoded {
        self.0
    }
}

impl Decodable for AccountStorageKeyBytes {
    fn decode(b: &[u8]) -> anyhow::Result<Self> {
        Ok(AccountStorageKeyBytes(b.try_into()?))
    }
}

impl Encodable for AccountStorageValueBytes {
    type Encoded = [u8; 32];

    fn encode(self) -> Self::Encoded {
        self.0
    }
}

impl Decodable for AccountStorageValueBytes {
    fn decode(b: &[u8]) -> anyhow::Result<Self> {
        Ok(AccountStorageValueBytes(b.try_into()?))
    }
}

impl From<H256> for AccountStorageKeyBytes {
    fn from(value: H256) -> Self {
        AccountStorageKeyBytes(value.0)
    }
}

impl From<U256> for AccountStorageValueBytes {
    fn from(value: U256) -> Self {
        AccountStorageValueBytes(value.to_big_endian())
    }
}

impl From<AccountStorageKeyBytes> for H256 {
    fn from(value: AccountStorageKeyBytes) -> Self {
        H256(value.0)
    }
}

impl From<AccountStorageValueBytes> for U256 {
    fn from(value: AccountStorageValueBytes) -> Self {
        U256::from_big_endian(&value.0)
    }
}

impl Encodable for ChainDataIndex {
    type Encoded = [u8; 4];

    fn encode(self) -> Self::Encoded {
        (self as u32).encode()
    }
}

impl Encodable for SnapStateIndex {
    type Encoded = [u8; 4];

    fn encode(self) -> Self::Encoded {
        (self as u32).encode()
    }
}
/// Initializes a new database with the provided path. If the path is `None`, the database
/// will be temporary.
pub fn init_db(path: Option<impl AsRef<Path>>) -> Database {
    let tables = [
        table_info!(BlockNumbers),
        // TODO (#307): Remove TotalDifficulty.
        table_info!(BlockTotalDifficulties),
        table_info!(Headers),
        table_info!(Bodies),
        table_info!(AccountCodes),
        table_info!(Receipts),
        table_info!(TransactionLocations),
        table_info!(ChainData),
        table_info!(StateTrieNodes),
        table_info!(StorageTriesNodes),
        table_info!(CanonicalBlockHashes),
        table_info!(Payloads),
        table_info!(PendingBlocks),
        table_info!(SnapState),
    ]
    .into_iter()
    .collect();
    let path = path.map(|p| p.as_ref().to_path_buf());
    let options = DatabaseOptions {
        mode: Mode::ReadWrite(ReadWriteOptions {
            // Set max DB size to 1TB
            max_size: Some(1024_isize.pow(4)),
            ..Default::default()
        }),
        ..Default::default()
    };
    Database::create_with_options(path, options, &tables).unwrap()
}

#[cfg(test)]
mod tests {
    use libmdbx::{
        dupsort,
        orm::{table, Database, Decodable, Encodable},
        table_info,
    };

    #[test]
    fn mdbx_smoke_test() {
        // Declare tables used for the smoke test
        table!(
            /// Example table.
            ( Example ) String => String
        );

        // Assemble database chart
        let tables = [table_info!(Example)].into_iter().collect();

        let key = "Hello".to_string();
        let value = "World!".to_string();

        let db = Database::create(None, &tables).unwrap();

        // Write values
        {
            let txn = db.begin_readwrite().unwrap();
            txn.upsert::<Example>(key.clone(), value.clone()).unwrap();
            txn.commit().unwrap();
        }
        // Read written values
        let read_value = {
            let txn = db.begin_read().unwrap();
            txn.get::<Example>(key).unwrap()
        };
        assert_eq!(read_value, Some(value));
    }

    #[test]
    fn mdbx_structs_smoke_test() {
        #[derive(Clone, Copy, Debug, PartialEq, Eq)]
        pub struct ExampleKey([u8; 32]);

        impl Encodable for ExampleKey {
            type Encoded = [u8; 32];

            fn encode(self) -> Self::Encoded {
                Encodable::encode(self.0)
            }
        }

        #[derive(Clone, Copy, Debug, PartialEq, Eq)]
        pub struct ExampleValue {
            x: u64,
            y: [u8; 32],
        }

        impl Encodable for ExampleValue {
            type Encoded = [u8; 40];

            fn encode(self) -> Self::Encoded {
                let mut encoded = [0u8; 40];
                encoded[..8].copy_from_slice(&self.x.to_ne_bytes());
                encoded[8..].copy_from_slice(&self.y);
                encoded
            }
        }

        impl Decodable for ExampleValue {
            fn decode(b: &[u8]) -> anyhow::Result<Self> {
                let x = u64::from_ne_bytes(b[..8].try_into()?);
                let y = b[8..].try_into()?;
                Ok(Self { x, y })
            }
        }

        // Declare tables used for the smoke test
        table!(
            /// Example table.
            ( StructsExample ) ExampleKey => ExampleValue
        );

        // Assemble database chart
        let tables = [table_info!(StructsExample)].into_iter().collect();
        let key = ExampleKey([151; 32]);
        let value = ExampleValue { x: 42, y: [42; 32] };

        let db = Database::create(None, &tables).unwrap();

        // Write values
        {
            let txn = db.begin_readwrite().unwrap();
            txn.upsert::<StructsExample>(key, value).unwrap();
            txn.commit().unwrap();
        }
        // Read written values
        let read_value = {
            let txn = db.begin_read().unwrap();
            txn.get::<StructsExample>(key).unwrap()
        };
        assert_eq!(read_value, Some(value));
    }

    #[test]
    fn mdbx_dupsort_smoke_test() {
        #[derive(Clone, Copy, Debug, PartialEq, Eq)]
        pub struct ExampleKey(u8);

        impl Encodable for ExampleKey {
            type Encoded = [u8; 1];

            fn encode(self) -> Self::Encoded {
                [self.0]
            }
        }
        impl Decodable for ExampleKey {
            fn decode(b: &[u8]) -> anyhow::Result<Self> {
                if b.len() != 1 {
                    anyhow::bail!("Invalid length");
                }
                Ok(Self(b[0]))
            }
        }

        #[derive(Clone, Copy, Debug, PartialEq, Eq)]
        pub struct ExampleValue {
            x: u64,
            y: [u8; 32],
        }

        impl Encodable for ExampleValue {
            type Encoded = [u8; 40];

            fn encode(self) -> Self::Encoded {
                let mut encoded = [0u8; 40];
                encoded[..8].copy_from_slice(&self.x.to_ne_bytes());
                encoded[8..].copy_from_slice(&self.y);
                encoded
            }
        }

        impl Decodable for ExampleValue {
            fn decode(b: &[u8]) -> anyhow::Result<Self> {
                let x = u64::from_ne_bytes(b[..8].try_into()?);
                let y = b[8..].try_into()?;
                Ok(Self { x, y })
            }
        }

        // Declare tables used for the smoke test
        dupsort!(
            /// Example table.
            ( DupsortExample ) ExampleKey => (ExampleKey, ExampleValue) [ExampleKey]
        );

        // Assemble database chart
        let tables = [table_info!(DupsortExample)].into_iter().collect();
        let key = ExampleKey(151);
        let subkey1 = ExampleKey(16);
        let subkey2 = ExampleKey(42);
        let value = ExampleValue { x: 42, y: [42; 32] };

        let db = Database::create(None, &tables).unwrap();

        // Write values
        {
            let txn = db.begin_readwrite().unwrap();
            txn.upsert::<DupsortExample>(key, (subkey1, value)).unwrap();
            txn.upsert::<DupsortExample>(key, (subkey2, value)).unwrap();
            txn.commit().unwrap();
        }
        // Read written values
        {
            let txn = db.begin_read().unwrap();
            let mut cursor = txn.cursor::<DupsortExample>().unwrap();
            let value1 = cursor.seek_exact(key).unwrap().unwrap();
            assert_eq!(value1, (key, (subkey1, value)));
            let value2 = cursor.seek_value(key, subkey2).unwrap().unwrap();
            assert_eq!(value2, (subkey2, value));
        };

        // Walk through duplicates
        {
            let txn = db.begin_read().unwrap();
            let cursor = txn.cursor::<DupsortExample>().unwrap();
            let mut acc = 0;
            for key in cursor.walk_key(key, None).map(|r| r.unwrap().0 .0) {
                acc += key;
            }

            assert_eq!(acc, 58);
        }
    }
}<|MERGE_RESOLUTION|>--- conflicted
+++ resolved
@@ -525,7 +525,6 @@
 
         Ok(receipts.into_iter().map(|receipt| receipt.to()).collect())
     }
-<<<<<<< HEAD
 
     fn set_header_download_checkpoint(&self, block_hash: BlockHash) -> Result<(), StoreError> {
         self.write::<SnapState>(
@@ -597,7 +596,8 @@
 
     fn clear_pending_storage_heal_accounts(&self) -> Result<(), StoreError> {
         self.delete::<SnapState>(SnapStateIndex::PendingStorageHealAccounts)
-=======
+    }
+    
     fn is_synced(&self) -> Result<bool, StoreError> {
         match self.read::<ChainData>(ChainDataIndex::IsSynced)? {
             None => Err(StoreError::Custom("Sync status not found".to_string())),
@@ -606,7 +606,6 @@
     }
     fn update_sync_status(&self, status: bool) -> Result<(), StoreError> {
         self.write::<ChainData>(ChainDataIndex::IsSynced, status.encode_to_vec())
->>>>>>> 042c24f7
     }
 }
 
