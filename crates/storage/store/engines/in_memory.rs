--- conflicted
+++ resolved
@@ -440,7 +440,6 @@
         Ok(())
     }
 
-<<<<<<< HEAD
     fn set_header_download_checkpoint(&self, block_hash: BlockHash) -> Result<(), StoreError> {
         self.inner().snap_state.header_download_checkpoint = Some(block_hash);
         Ok(())
@@ -498,14 +497,15 @@
 
     fn clear_pending_storage_heal_accounts(&self) -> Result<(), StoreError> {
         self.inner().snap_state.pending_storage_heal_accounts = None;
-=======
+        Ok(())
+    }
+
     fn is_synced(&self) -> Result<bool, StoreError> {
         Ok(self.inner().chain_data.is_synced)
     }
 
     fn update_sync_status(&self, status: bool) -> Result<(), StoreError> {
         self.inner().chain_data.is_synced = status;
->>>>>>> 042c24f7
         Ok(())
     }
 }
