--- conflicted
+++ resolved
@@ -1000,30 +1000,6 @@
             .is_some())
     }
 
-<<<<<<< HEAD
-    pub fn set_latest_downloaded_header(&self, block_hash: BlockHash) -> Result<(), StoreError> {
-        self.engine.set_latest_downloaded_header(block_hash)
-    }
-
-    pub fn get_latest_downloaded_header(&self) -> Result<Option<BlockHash>, StoreError> {
-        self.engine.get_latest_downloaded_header()
-    }
-
-    pub fn clear_latest_downloaded_header(&self) -> Result<(), StoreError> {
-        self.engine.clear_latest_downloaded_header()
-    }
-
-    pub fn set_latest_downloaded_body(&self, block_hash: BlockHash) -> Result<(), StoreError> {
-        self.engine.set_latest_downloaded_body(block_hash)
-    }
-
-    pub fn get_latest_downloaded_body(&self) -> Result<Option<BlockHash>, StoreError> {
-        self.engine.get_latest_downloaded_body()
-    }
-
-    pub fn clear_latest_downloaded_body(&self) -> Result<(), StoreError> {
-        self.engine.clear_latest_downloaded_body()
-=======
     pub fn set_header_download_checkpoint(&self, block_hash: BlockHash) -> Result<(), StoreError> {
         self.engine.set_header_download_checkpoint(block_hash)
     }
@@ -1034,7 +1010,6 @@
 
     pub fn clear_header_download_checkpoint(&self) -> Result<(), StoreError> {
         self.engine.clear_header_download_checkpoint()
->>>>>>> d580dc23
     }
 }
 
