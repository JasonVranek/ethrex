--- conflicted
+++ resolved
@@ -36,11 +36,8 @@
     storage_trie_nodes: HashMap<Address, NodeMap>,
     // TODO (#307): Remove TotalDifficulty.
     block_total_difficulties: HashMap<BlockHash, U256>,
-<<<<<<< HEAD
     // Stores local blocks by payload id
     local_blocks: HashMap<u64, Block>,
-=======
->>>>>>> 42afa4f1
 }
 
 #[derive(Default, Debug)]
@@ -342,25 +339,20 @@
         Ok(())
     }
 
-<<<<<<< HEAD
-    fn get_canonical_block(&self, number: BlockNumber) -> Result<Option<BlockHash>, StoreError> {
-        Ok(self.inner().canonical_hashes.get(&number).cloned())
-    }
-
-    fn add_local_block(&self, payload_id: u64, block: Block) -> Result<(), StoreError> {
-        self.inner().local_blocks.insert(payload_id, block);
-        Ok(())
-    }
-
-    fn get_local_block(&self, payload_id: u64) -> Result<Option<Block>, StoreError> {
-        Ok(self.inner().local_blocks.get(&payload_id).cloned())
-=======
     fn get_canonical_block_hash(
         &self,
         block_number: BlockNumber,
     ) -> Result<Option<BlockHash>, StoreError> {
         Ok(self.inner().canonical_hashes.get(&block_number).cloned())
->>>>>>> 42afa4f1
+    }
+
+    fn add_local_block(&self, payload_id: u64, block: Block) -> Result<(), StoreError> {
+        self.inner().local_blocks.insert(payload_id, block);
+        Ok(())
+    }
+
+    fn get_local_block(&self, payload_id: u64) -> Result<Option<Block>, StoreError> {
+        Ok(self.inner().local_blocks.get(&payload_id).cloned())
     }
 }
 
