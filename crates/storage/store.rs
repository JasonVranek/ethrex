use crate::api::StoreEngine;
use crate::error::StoreError;
use crate::store_db::in_memory::Store as InMemoryStore;
#[cfg(feature = "libmdbx")]
use crate::store_db::libmdbx::Store as LibmdbxStore;
#[cfg(feature = "redb")]
use crate::store_db::redb::RedBStore;
use bytes::Bytes;

use ethereum_types::{Address, H256, U256};
use ethrex_common::types::{
    code_hash, payload::PayloadBundle, AccountInfo, AccountState, AccountUpdate, Block, BlockBody,
    BlockHash, BlockHeader, BlockNumber, ChainConfig, ForkId, Genesis, GenesisAccount, Index,
    Receipt, Transaction, EMPTY_TRIE_HASH,
};
use ethrex_common::H160;
use ethrex_rlp::decode::RLPDecode;
use ethrex_rlp::encode::RLPEncode;
use ethrex_trie::{Nibbles, NodeHash, Trie, TrieNode};
use sha3::{Digest as _, Keccak256};
use std::collections::BTreeMap;
use std::fmt::Debug;
use std::sync::Arc;
use tracing::info;
/// Number of state trie segments to fetch concurrently during state sync
pub const STATE_TRIE_SEGMENTS: usize = 2;
// Maximum amount of reads from the snapshot in a single transaction to avoid performance hits due to long-living reads
// This will always be the amount yielded by snapshot reads unless there are less elements left
pub const MAX_SNAPSHOT_READS: usize = 100;

#[derive(Debug, Clone)]
pub struct Store {
    engine: Arc<dyn StoreEngine>,
}

#[allow(dead_code)]
#[derive(Debug, Clone, Copy, PartialEq, Eq)]
pub enum EngineType {
    InMemory,
    #[cfg(feature = "libmdbx")]
    Libmdbx,
    #[cfg(feature = "redb")]
    RedB,
}

pub struct UpdateBatch {
    /// Nodes to be added to the state trie
    pub account_updates: Vec<TrieNode>,
    /// Storage tries updated and their new nodes
    pub storage_updates: Vec<(H256, Vec<TrieNode>)>,
    /// Blocks to be added
    pub blocks: Vec<Block>,
    /// Receipts added per block
    pub receipts: Vec<(H256, Vec<Receipt>)>,
}

impl UpdateBatch {
    pub async fn apply_to_store(self, store: Store) -> Result<(), StoreError> {
        store.store_changes(self).await
    }
}

impl Store {
    pub async fn store_changes(&self, update_batch: UpdateBatch) -> Result<(), StoreError> {
        self.engine.store_changes_batch(update_batch).await
    }

    pub fn new(_path: &str, engine_type: EngineType) -> Result<Self, StoreError> {
        info!("Starting storage engine ({engine_type:?})");
        let store = match engine_type {
            #[cfg(feature = "libmdbx")]
            EngineType::Libmdbx => Self {
                engine: Arc::new(LibmdbxStore::new(_path)?),
            },
            EngineType::InMemory => Self {
                engine: Arc::new(InMemoryStore::new()),
            },
            #[cfg(feature = "redb")]
            EngineType::RedB => Self {
                engine: Arc::new(RedBStore::new()?),
            },
        };
        info!("Started store engine");
        Ok(store)
    }

    pub async fn new_from_genesis(
        store_path: &str,
        engine_type: EngineType,
        genesis_path: &str,
    ) -> Result<Self, StoreError> {
        let file = std::fs::File::open(genesis_path)
            .map_err(|error| StoreError::Custom(format!("Failed to open genesis file: {error}")))?;
        let reader = std::io::BufReader::new(file);
        let genesis: Genesis =
            serde_json::from_reader(reader).expect("Failed to deserialize genesis file");
        let store = Self::new(store_path, engine_type)?;
        store.add_initial_state(genesis).await?;
        Ok(store)
    }

    pub async fn get_account_info(
        &self,
        block_number: BlockNumber,
        address: Address,
    ) -> Result<Option<AccountInfo>, StoreError> {
        match self.get_canonical_block_hash(block_number).await? {
            Some(block_hash) => self.get_account_info_by_hash(block_hash, address),
            None => Ok(None),
        }
    }

    pub fn get_account_info_by_hash(
        &self,
        block_hash: BlockHash,
        address: Address,
    ) -> Result<Option<AccountInfo>, StoreError> {
        let Some(state_trie) = self.state_trie(block_hash)? else {
            return Ok(None);
        };
        let hashed_address = hash_address(&address);
        let Some(encoded_state) = state_trie.get(&hashed_address)? else {
            return Ok(None);
        };
        let account_state = AccountState::decode(&encoded_state)?;
        Ok(Some(AccountInfo {
            code_hash: account_state.code_hash,
            balance: account_state.balance,
            nonce: account_state.nonce,
        }))
    }

    pub async fn add_block_header(
        &self,
        block_hash: BlockHash,
        block_header: BlockHeader,
    ) -> Result<(), StoreError> {
        self.engine.add_block_header(block_hash, block_header).await
    }

    pub async fn add_block_headers(
        &self,
        block_hashes: Vec<BlockHash>,
        block_headers: Vec<BlockHeader>,
    ) -> Result<(), StoreError> {
        self.engine
            .add_block_headers(block_hashes, block_headers)
            .await
    }

    pub fn get_block_header(
        &self,
        block_number: BlockNumber,
    ) -> Result<Option<BlockHeader>, StoreError> {
        self.engine.get_block_header(block_number)
    }

    pub fn get_block_header_by_hash(
        &self,
        block_hash: BlockHash,
    ) -> Result<Option<BlockHeader>, StoreError> {
        self.engine.get_block_header_by_hash(block_hash)
    }

    pub async fn get_block_body_by_hash(
        &self,
        block_hash: BlockHash,
    ) -> Result<Option<BlockBody>, StoreError> {
        self.engine.get_block_body_by_hash(block_hash).await
    }

    pub async fn add_block_body(
        &self,
        block_hash: BlockHash,
        block_body: BlockBody,
    ) -> Result<(), StoreError> {
        self.engine.add_block_body(block_hash, block_body).await
    }

    pub async fn get_block_body(
        &self,
        block_number: BlockNumber,
    ) -> Result<Option<BlockBody>, StoreError> {
        self.engine.get_block_body(block_number).await
    }

    pub async fn get_block_bodies(
        &self,
        from: BlockNumber,
        to: BlockNumber,
    ) -> Result<Vec<BlockBody>, StoreError> {
        self.engine.get_block_bodies(from, to).await
    }

    pub async fn get_block_bodies_by_hash(
        &self,
        hashes: Vec<BlockHash>,
    ) -> Result<Vec<BlockBody>, StoreError> {
        self.engine.get_block_bodies_by_hash(hashes).await
    }

    pub async fn add_pending_block(&self, block: Block) -> Result<(), StoreError> {
        info!("Adding block to pending: {}", block.hash());
        self.engine.add_pending_block(block).await
    }

    pub async fn get_pending_block(
        &self,
        block_hash: BlockHash,
    ) -> Result<Option<Block>, StoreError> {
        info!("get pending: {}", block_hash);
        self.engine.get_pending_block(block_hash).await
    }

    pub async fn add_block_number(
        &self,
        block_hash: BlockHash,
        block_number: BlockNumber,
    ) -> Result<(), StoreError> {
        self.engine
            .clone()
            .add_block_number(block_hash, block_number)
            .await
    }

    pub async fn get_block_number(
        &self,
        block_hash: BlockHash,
    ) -> Result<Option<BlockNumber>, StoreError> {
        self.engine.get_block_number(block_hash).await
    }

    pub async fn get_fork_id(&self) -> Result<ForkId, StoreError> {
        let chain_config = self.get_chain_config()?;
        let genesis_header = self
            .get_block_header(0)?
            .ok_or(StoreError::MissingEarliestBlockNumber)?;
        let block_number = self.get_latest_block_number().await?;
        let block_header = self
            .get_block_header(block_number)?
            .ok_or(StoreError::MissingLatestBlockNumber)?;

        Ok(ForkId::new(
            chain_config,
            genesis_header,
            block_header.timestamp,
            block_number,
        ))
    }

    pub async fn add_transaction_location(
        &self,
        transaction_hash: H256,
        block_number: BlockNumber,
        block_hash: BlockHash,
        index: Index,
    ) -> Result<(), StoreError> {
        self.engine
            .add_transaction_location(transaction_hash, block_number, block_hash, index)
            .await
    }

    pub async fn add_transaction_locations(
        &self,
        transactions: &[Transaction],
        block_number: BlockNumber,
        block_hash: BlockHash,
    ) -> Result<(), StoreError> {
        let mut locations = vec![];

        for (index, transaction) in transactions.iter().enumerate() {
            locations.push((
                transaction.compute_hash(),
                block_number,
                block_hash,
                index as Index,
            ));
        }

        self.engine.add_transaction_locations(locations).await
    }

    pub async fn get_transaction_location(
        &self,
        transaction_hash: H256,
    ) -> Result<Option<(BlockNumber, BlockHash, Index)>, StoreError> {
        self.engine.get_transaction_location(transaction_hash).await
    }

    pub async fn add_account_code(&self, code_hash: H256, code: Bytes) -> Result<(), StoreError> {
        self.engine.add_account_code(code_hash, code).await
    }

    pub fn get_account_code(&self, code_hash: H256) -> Result<Option<Bytes>, StoreError> {
        self.engine.get_account_code(code_hash)
    }

    pub async fn get_code_by_account_address(
        &self,
        block_number: BlockNumber,
        address: Address,
    ) -> Result<Option<Bytes>, StoreError> {
        let Some(block_hash) = self.engine.get_canonical_block_hash(block_number).await? else {
            return Ok(None);
        };
        let Some(state_trie) = self.state_trie(block_hash)? else {
            return Ok(None);
        };
        let hashed_address = hash_address(&address);
        let Some(encoded_state) = state_trie.get(&hashed_address)? else {
            return Ok(None);
        };
        let account_state = AccountState::decode(&encoded_state)?;
        self.get_account_code(account_state.code_hash)
    }

    pub async fn get_nonce_by_account_address(
        &self,
        block_number: BlockNumber,
        address: Address,
    ) -> Result<Option<u64>, StoreError> {
        let Some(block_hash) = self.engine.get_canonical_block_hash(block_number).await? else {
            return Ok(None);
        };
        let Some(state_trie) = self.state_trie(block_hash)? else {
            return Ok(None);
        };
        let hashed_address = hash_address(&address);
        let Some(encoded_state) = state_trie.get(&hashed_address)? else {
            return Ok(None);
        };
        let account_state = AccountState::decode(&encoded_state)?;
        Ok(Some(account_state.nonce))
    }

    /// Applies account updates based on the block's latest storage state
    /// and returns the new state root after the updates have been applied.
    pub async fn apply_account_updates_batch(
        &self,
        block_hash: BlockHash,
        account_updates: &[AccountUpdate],
    ) -> Result<
        Option<(
            H256,
            Vec<(NodeHash, Vec<u8>)>,
            Vec<(H256, Vec<(NodeHash, Vec<u8>)>)>,
        )>,
        StoreError,
    > {
        let Some(state_trie) = self.state_trie(block_hash)? else {
            return Ok(None);
        };

<<<<<<< HEAD
        let (state_trie_hash, state_updates, storage_updates) = self
            .apply_account_updates_from_trie_batch(state_trie, account_updates)
=======
        let flat_updates: Vec<_> = account_updates
            .iter()
            .flat_map(|acc_upd| {
                acc_upd
                    .added_storage
                    .iter()
                    .map(|(k, v)| (acc_upd.address, *k, *v))
            })
            .collect();
        self.engine.update_flat_storage(&flat_updates).await?;
        let flat_info_updates: Vec<_> = account_updates
            .iter()
            .filter(|acc_upd| acc_upd.removed || acc_upd.info.is_some())
            .map(|acc_upd| {
                let info = acc_upd.info.clone().unwrap_or_default();
                (
                    acc_upd.address,
                    info.nonce,
                    info.balance,
                    info.code_hash,
                    acc_upd.removed,
                )
            })
            .collect();
        self.update_flat_account_info(&flat_info_updates).await?;

        let mut state_trie = self
            .apply_account_updates_from_trie(state_trie, account_updates)
>>>>>>> 33b4f5da
            .await?;

        Ok(Some((state_trie_hash, state_updates, storage_updates)))
    }

    pub async fn apply_account_updates_from_trie_batch(
        &self,
        mut state_trie: Trie,
        account_updates: impl IntoIterator<Item = &AccountUpdate>,
    ) -> Result<
        (
            H256,
            Vec<(NodeHash, Vec<u8>)>,
            Vec<(H256, Vec<(NodeHash, Vec<u8>)>)>,
        ),
        StoreError,
    > {
        let mut ret_vec_account = Vec::new();
        for update in account_updates {
            let hashed_address = hash_address(&update.address);
            if update.removed {
                // Remove account from trie
                state_trie.remove(hashed_address)?;
                continue;
            }
            // Add or update AccountState in the trie
            // Fetch current state or create a new state to be inserted
            let mut account_state = match state_trie.get(&hashed_address)? {
                Some(encoded_state) => AccountState::decode(&encoded_state)?,
                None => AccountState::default(),
            };
            if let Some(info) = &update.info {
                account_state.nonce = info.nonce;
                account_state.balance = info.balance;
                account_state.code_hash = info.code_hash;
                // Store updated code in DB
                if let Some(code) = &update.code {
                    self.add_account_code(info.code_hash, code.clone()).await?;
                }
            }
            // Store the added storage in the account's storage trie and compute its new root
            if !update.added_storage.is_empty() {
                let mut storage_trie = self.engine.open_storage_trie(
                    H256::from_slice(&hashed_address),
                    account_state.storage_root,
                )?;
                for (storage_key, storage_value) in &update.added_storage {
                    let hashed_key = hash_key(storage_key);
                    if storage_value.is_zero() {
                        storage_trie.remove(hashed_key)?;
                    } else {
                        storage_trie.insert(hashed_key, storage_value.encode_to_vec())?;
                    }
                }
                let (storage_hash, storage_updates) = storage_trie.hash_prepare_batch();
                account_state.storage_root = storage_hash;
                ret_vec_account.push((H256::from_slice(&hashed_address), storage_updates));
            }
            state_trie.insert(hashed_address, account_state.encode_to_vec())?;
        }
        let (state_hash, state_updates) = state_trie.hash_prepare_batch();

        Ok((state_hash, state_updates, ret_vec_account))
    }

    /// Adds all genesis accounts and returns the genesis block's state_root
    pub async fn setup_genesis_state_trie(
        &self,
        genesis_accounts: BTreeMap<Address, GenesisAccount>,
    ) -> Result<H256, StoreError> {
        let mut genesis_state_trie = self.engine.open_state_trie(*EMPTY_TRIE_HASH)?;
        for (address, account) in genesis_accounts {
            let hashed_address = hash_address(&address);
            // Store account code (as this won't be stored in the trie)
            let code_hash = code_hash(&account.code);
            self.add_account_code(code_hash, account.code).await?;
            // Store the account's storage in a clean storage trie and compute its root
            let mut storage_trie = self
                .engine
                .open_storage_trie(H256::from_slice(&hashed_address), *EMPTY_TRIE_HASH)?;
            for (storage_key, storage_value) in account.storage {
                if !storage_value.is_zero() {
                    let hashed_key = hash_key(&H256(storage_key.to_big_endian()));
                    storage_trie.insert(hashed_key, storage_value.encode_to_vec())?;
                }
            }
            let storage_root = storage_trie.hash()?;
            // Add account to trie
            let account_state = AccountState {
                nonce: account.nonce,
                balance: account.balance,
                storage_root,
                code_hash,
            };
            genesis_state_trie.insert(hashed_address, account_state.encode_to_vec())?;
        }
        genesis_state_trie.hash().map_err(StoreError::Trie)
    }

    pub async fn setup_genesis_flat_account_storage(
        &self,
        genesis_accounts: &[(H160, H256, U256)],
    ) -> Result<(), StoreError> {
        self.engine
            .setup_genesis_flat_account_storage(genesis_accounts)
            .await
    }
    pub async fn setup_genesis_flat_account_info(
        &self,
        genesis_accounts: &[(H160, u64, U256, H256, bool)],
    ) -> Result<(), StoreError> {
        self.engine
            .setup_genesis_flat_account_info(genesis_accounts)
            .await
    }

    pub async fn add_receipt(
        &self,
        block_hash: BlockHash,
        index: Index,
        receipt: Receipt,
    ) -> Result<(), StoreError> {
        self.engine.add_receipt(block_hash, index, receipt).await
    }

    pub async fn add_receipts(
        &self,
        block_hash: BlockHash,
        receipts: Vec<Receipt>,
    ) -> Result<(), StoreError> {
        self.engine.add_receipts(block_hash, receipts).await
    }

    pub async fn get_receipt(
        &self,
        block_number: BlockNumber,
        index: Index,
    ) -> Result<Option<Receipt>, StoreError> {
        self.engine.get_receipt(block_number, index).await
    }

    pub async fn add_block(&self, block: Block) -> Result<(), StoreError> {
        self.add_blocks(vec![block]).await
    }

    pub async fn add_blocks(&self, blocks: Vec<Block>) -> Result<(), StoreError> {
        self.engine.add_blocks(blocks).await
    }

    pub async fn mark_chain_as_canonical(&self, blocks: &[Block]) -> Result<(), StoreError> {
        self.engine.mark_chain_as_canonical(blocks).await
    }

    pub fn get_current_storage(
        &self,
        address: Address,
        key: H256,
    ) -> Result<Option<U256>, StoreError> {
        self.engine.get_current_storage(address, key)
    }

    pub fn get_current_account_info(
        &self,
        address: Address,
    ) -> Result<Option<AccountInfo>, StoreError> {
        self.engine.get_current_account_info(address)
    }

    pub async fn update_flat_storage(
        &self,
        updates: &[(H160, H256, U256)],
    ) -> Result<(), StoreError> {
        self.engine.update_flat_storage(updates).await
    }

    pub async fn update_flat_account_info(
        &self,
        updates: &[(Address, u64, U256, H256, bool)],
    ) -> Result<(), StoreError> {
        self.engine.update_flat_account_info(updates).await
    }

    pub async fn add_initial_state(&self, genesis: Genesis) -> Result<(), StoreError> {
        info!("Storing initial state from genesis");

        // Obtain genesis block
        let genesis_block = genesis.get_block();
        let genesis_block_number = genesis_block.header.number;

        let genesis_hash = genesis_block.hash();

        if let Some(header) = self.get_block_header(genesis_block_number)? {
            if header.hash() == genesis_hash {
                info!("Received genesis file matching a previously stored one, nothing to do");
                return Ok(());
            } else {
                panic!("Tried to run genesis twice with different blocks. Try again after clearing the database. If you're running ethrex as an Ethereum client, run cargo run --release --bin ethrex -- removedb; if you're running ethrex as an L2 run make rm-db-l1 rm-db-l2");
            }
        }
        // Store genesis accounts
        // Start with the snapshot because the trie consumes the struct
        // FIXME: should probably just use a reference to the structure to avoid the noise here
        let flat_storage: Vec<_> = genesis
            .alloc
            .iter()
            .flat_map(|(addr, account)| {
                account
                    .storage
                    .iter()
                    .map(|(key, value)| (*addr, H256(key.to_big_endian()), *value))
            })
            .collect();
        self.setup_genesis_flat_account_storage(&flat_storage)
            .await?;
        let flat_info: Vec<_> = genesis
            .alloc
            .iter()
            .map(|(addr, account)| {
                let code_hash: [u8; 32] = Keccak256::digest(&account.code).into();
                (
                    *addr,
                    account.nonce,
                    account.balance,
                    H256::from(code_hash),
                    false,
                )
            })
            .collect();
        self.setup_genesis_flat_account_info(&flat_info).await?;
        // TODO: Should we use this root instead of computing it before the block hash check?
        let genesis_state_root = self.setup_genesis_state_trie(genesis.alloc).await?;
        debug_assert_eq!(genesis_state_root, genesis_block.header.state_root);

        // Store genesis block
        info!(
            "Storing genesis block with number {} and hash {}",
            genesis_block_number, genesis_hash
        );

        self.add_block(genesis_block).await?;
        self.update_earliest_block_number(genesis_block_number)
            .await?;
        self.update_latest_block_number(genesis_block_number)
            .await?;
        self.set_canonical_block(genesis_block_number, genesis_hash)
            .await?;

        // Set chain config
        self.set_chain_config(&genesis.config).await
    }

    pub async fn get_transaction_by_hash(
        &self,
        transaction_hash: H256,
    ) -> Result<Option<Transaction>, StoreError> {
        self.engine.get_transaction_by_hash(transaction_hash).await
    }

    pub async fn get_transaction_by_location(
        &self,
        block_hash: BlockHash,
        index: u64,
    ) -> Result<Option<Transaction>, StoreError> {
        self.engine
            .get_transaction_by_location(block_hash, index)
            .await
    }

    pub async fn get_block_by_hash(&self, block_hash: H256) -> Result<Option<Block>, StoreError> {
        self.engine.get_block_by_hash(block_hash).await
    }

    pub async fn get_block_by_number(
        &self,
        block_number: BlockNumber,
    ) -> Result<Option<Block>, StoreError> {
        self.engine.get_block_by_number(block_number).await
    }

    pub async fn get_storage_at(
        &self,
        block_number: BlockNumber,
        address: Address,
        storage_key: H256,
    ) -> Result<Option<U256>, StoreError> {
        match self.get_canonical_block_hash(block_number).await? {
            Some(block_hash) => self.get_storage_at_hash(block_hash, address, storage_key),
            None => Ok(None),
        }
    }

    pub fn get_storage_at_hash(
        &self,
        block_hash: BlockHash,
        address: Address,
        storage_key: H256,
    ) -> Result<Option<U256>, StoreError> {
        let Some(storage_trie) = self.storage_trie(block_hash, address)? else {
            return Ok(None);
        };
        let hashed_key = hash_key(&storage_key);
        storage_trie
            .get(&hashed_key)?
            .map(|rlp| U256::decode(&rlp).map_err(StoreError::RLPDecode))
            .transpose()
    }

    pub async fn set_chain_config(&self, chain_config: &ChainConfig) -> Result<(), StoreError> {
        self.engine.set_chain_config(chain_config).await
    }

    pub fn get_chain_config(&self) -> Result<ChainConfig, StoreError> {
        self.engine.get_chain_config()
    }

    pub async fn update_earliest_block_number(
        &self,
        block_number: BlockNumber,
    ) -> Result<(), StoreError> {
        self.engine.update_earliest_block_number(block_number).await
    }

    pub async fn get_earliest_block_number(&self) -> Result<BlockNumber, StoreError> {
        self.engine
            .get_earliest_block_number()
            .await?
            .ok_or(StoreError::MissingEarliestBlockNumber)
    }

    pub async fn update_finalized_block_number(
        &self,
        block_number: BlockNumber,
    ) -> Result<(), StoreError> {
        self.engine
            .update_finalized_block_number(block_number)
            .await
    }

    pub async fn get_finalized_block_number(&self) -> Result<Option<BlockNumber>, StoreError> {
        self.engine.get_finalized_block_number().await
    }

    pub async fn update_safe_block_number(
        &self,
        block_number: BlockNumber,
    ) -> Result<(), StoreError> {
        self.engine.update_safe_block_number(block_number).await
    }

    pub async fn get_safe_block_number(&self) -> Result<Option<BlockNumber>, StoreError> {
        self.engine.get_safe_block_number().await
    }

    pub async fn update_latest_block_number(
        &self,
        block_number: BlockNumber,
    ) -> Result<(), StoreError> {
        self.engine.update_latest_block_number(block_number).await
    }

    pub async fn get_latest_block_number(&self) -> Result<BlockNumber, StoreError> {
        self.engine
            .get_latest_block_number()
            .await?
            .ok_or(StoreError::MissingLatestBlockNumber)
    }

    pub async fn update_pending_block_number(
        &self,
        block_number: BlockNumber,
    ) -> Result<(), StoreError> {
        self.engine.update_pending_block_number(block_number).await
    }

    pub async fn get_pending_block_number(&self) -> Result<Option<BlockNumber>, StoreError> {
        self.engine.get_pending_block_number().await
    }

    pub async fn set_canonical_block(
        &self,
        number: BlockNumber,
        hash: BlockHash,
    ) -> Result<(), StoreError> {
        self.engine.set_canonical_block(number, hash).await
    }

    pub async fn get_canonical_block_hash(
        &self,
        block_number: BlockNumber,
    ) -> Result<Option<BlockHash>, StoreError> {
        self.engine.get_canonical_block_hash(block_number).await
    }

    pub async fn get_latest_canonical_block_hash(&self) -> Result<Option<BlockHash>, StoreError> {
        let latest_block_number = match self.engine.get_latest_block_number().await {
            Ok(n) => n.ok_or(StoreError::MissingLatestBlockNumber)?,
            Err(e) => return Err(e),
        };
        self.get_canonical_block_hash(latest_block_number).await
    }

    /// Marks a block number as not having any canonical blocks associated with it.
    /// Used for reorgs.
    /// Note: Should we also remove all others up to the head here?
    pub async fn unset_canonical_block(&self, number: BlockNumber) -> Result<(), StoreError> {
        self.engine.unset_canonical_block(number).await
    }

    /// Obtain the storage trie for the given block
    pub fn state_trie(&self, block_hash: BlockHash) -> Result<Option<Trie>, StoreError> {
        let Some(header) = self.get_block_header_by_hash(block_hash)? else {
            return Ok(None);
        };
        Ok(Some(self.engine.open_state_trie(header.state_root)?))
    }

    /// Obtain the storage trie for the given account on the given block
    pub fn storage_trie(
        &self,
        block_hash: BlockHash,
        address: Address,
    ) -> Result<Option<Trie>, StoreError> {
        // Fetch Account from state_trie
        let Some(state_trie) = self.state_trie(block_hash)? else {
            return Ok(None);
        };
        let hashed_address = hash_address(&address);
        let Some(encoded_account) = state_trie.get(&hashed_address)? else {
            return Ok(None);
        };
        let account = AccountState::decode(&encoded_account)?;
        // Open storage_trie
        let storage_root = account.storage_root;
        Ok(Some(self.engine.open_storage_trie(
            H256::from_slice(&hashed_address),
            storage_root,
        )?))
    }

    pub async fn get_account_state(
        &self,
        block_number: BlockNumber,
        address: Address,
    ) -> Result<Option<AccountState>, StoreError> {
        let Some(block_hash) = self.engine.get_canonical_block_hash(block_number).await? else {
            return Ok(None);
        };
        let Some(state_trie) = self.state_trie(block_hash)? else {
            return Ok(None);
        };
        self.get_account_state_from_trie(&state_trie, address)
    }

    pub fn get_account_state_by_hash(
        &self,
        block_hash: BlockHash,
        address: Address,
    ) -> Result<Option<AccountState>, StoreError> {
        let Some(state_trie) = self.state_trie(block_hash)? else {
            return Ok(None);
        };
        self.get_account_state_from_trie(&state_trie, address)
    }

    pub fn get_account_state_from_trie(
        &self,
        state_trie: &Trie,
        address: Address,
    ) -> Result<Option<AccountState>, StoreError> {
        let hashed_address = hash_address(&address);
        let Some(encoded_state) = state_trie.get(&hashed_address)? else {
            return Ok(None);
        };
        Ok(Some(AccountState::decode(&encoded_state)?))
    }

    pub async fn get_account_proof(
        &self,
        block_number: BlockNumber,
        address: &Address,
    ) -> Result<Option<Vec<Vec<u8>>>, StoreError> {
        let Some(block_hash) = self.engine.get_canonical_block_hash(block_number).await? else {
            return Ok(None);
        };
        let Some(state_trie) = self.state_trie(block_hash)? else {
            return Ok(None);
        };
        Ok(Some(state_trie.get_proof(&hash_address(address))).transpose()?)
    }

    /// Constructs a merkle proof for the given storage_key in a storage_trie with a known root
    pub fn get_storage_proof(
        &self,
        address: Address,
        storage_root: H256,
        storage_key: &H256,
    ) -> Result<Vec<Vec<u8>>, StoreError> {
        let trie = self
            .engine
            .open_storage_trie(hash_address_fixed(&address), storage_root)?;
        Ok(trie.get_proof(&hash_key(storage_key))?)
    }

    // Returns an iterator across all accounts in the state trie given by the state_root
    // Does not check that the state_root is valid
    pub fn iter_accounts(
        &self,
        state_root: H256,
    ) -> Result<impl Iterator<Item = (H256, AccountState)>, StoreError> {
        Ok(self
            .engine
            .open_state_trie(state_root)?
            .into_iter()
            .content()
            .map_while(|(path, value)| {
                Some((H256::from_slice(&path), AccountState::decode(&value).ok()?))
            }))
    }

    // Returns an iterator across all accounts in the state trie given by the state_root
    // Does not check that the state_root is valid
    pub fn iter_storage(
        &self,
        state_root: H256,
        hashed_address: H256,
    ) -> Result<Option<impl Iterator<Item = (H256, U256)>>, StoreError> {
        let state_trie = self.engine.open_state_trie(state_root)?;
        let Some(account_rlp) = state_trie.get(&hashed_address.as_bytes().to_vec())? else {
            return Ok(None);
        };
        let storage_root = AccountState::decode(&account_rlp)?.storage_root;
        Ok(Some(
            self.engine
                .open_storage_trie(hashed_address, storage_root)?
                .into_iter()
                .content()
                .map_while(|(path, value)| {
                    Some((H256::from_slice(&path), U256::decode(&value).ok()?))
                }),
        ))
    }

    pub fn get_account_range_proof(
        &self,
        state_root: H256,
        starting_hash: H256,
        last_hash: Option<H256>,
    ) -> Result<Vec<Vec<u8>>, StoreError> {
        let state_trie = self.engine.open_state_trie(state_root)?;
        let mut proof = state_trie.get_proof(&starting_hash.as_bytes().to_vec())?;
        if let Some(last_hash) = last_hash {
            proof.extend_from_slice(&state_trie.get_proof(&last_hash.as_bytes().to_vec())?);
        }
        Ok(proof)
    }

    pub fn get_storage_range_proof(
        &self,
        state_root: H256,
        hashed_address: H256,
        starting_hash: H256,
        last_hash: Option<H256>,
    ) -> Result<Option<Vec<Vec<u8>>>, StoreError> {
        let state_trie = self.engine.open_state_trie(state_root)?;
        let Some(account_rlp) = state_trie.get(&hashed_address.as_bytes().to_vec())? else {
            return Ok(None);
        };
        let storage_root = AccountState::decode(&account_rlp)?.storage_root;
        let storage_trie = self
            .engine
            .open_storage_trie(hashed_address, storage_root)?;
        let mut proof = storage_trie.get_proof(&starting_hash.as_bytes().to_vec())?;
        if let Some(last_hash) = last_hash {
            proof.extend_from_slice(&storage_trie.get_proof(&last_hash.as_bytes().to_vec())?);
        }
        Ok(Some(proof))
    }

    /// Receives the root of the state trie and a list of paths where the first path will correspond to a path in the state trie
    /// (aka a hashed account address) and the following paths will be paths in the account's storage trie (aka hashed storage keys)
    /// If only one hash (account) is received, then the state trie node containing the account will be returned.
    /// If more than one hash is received, then the storage trie nodes where each storage key is stored will be returned
    /// For more information check out snap capability message [`GetTrieNodes`](https://github.com/ethereum/devp2p/blob/master/caps/snap.md#gettrienodes-0x06)
    /// The paths can be either full paths (hash) or partial paths (compact-encoded nibbles), if a partial path is given for the account this method will not return storage nodes for it
    pub fn get_trie_nodes(
        &self,
        state_root: H256,
        paths: Vec<Vec<u8>>,
        byte_limit: u64,
    ) -> Result<Vec<Vec<u8>>, StoreError> {
        let Some(account_path) = paths.first() else {
            return Ok(vec![]);
        };
        let state_trie = self.engine.open_state_trie(state_root)?;
        // State Trie Nodes Request
        if paths.len() == 1 {
            // Fetch state trie node
            let node = state_trie.get_node(account_path)?;
            return Ok(vec![node]);
        }
        // Storage Trie Nodes Request
        let Some(account_state) = state_trie
            .get(account_path)?
            .map(|ref rlp| AccountState::decode(rlp))
            .transpose()?
        else {
            return Ok(vec![]);
        };
        // We can't access the storage trie without the account's address hash
        let Ok(hashed_address) = account_path.clone().try_into().map(H256) else {
            return Ok(vec![]);
        };
        let storage_trie = self
            .engine
            .open_storage_trie(hashed_address, account_state.storage_root)?;
        // Fetch storage trie nodes
        let mut nodes = vec![];
        let mut bytes_used = 0;
        for path in paths.iter().skip(1) {
            if bytes_used >= byte_limit {
                break;
            }
            let node = storage_trie.get_node(path)?;
            bytes_used += node.len() as u64;
            nodes.push(node);
        }
        Ok(nodes)
    }

    pub async fn add_payload(&self, payload_id: u64, block: Block) -> Result<(), StoreError> {
        self.engine.add_payload(payload_id, block).await
    }

    pub async fn get_payload(&self, payload_id: u64) -> Result<Option<PayloadBundle>, StoreError> {
        self.engine.get_payload(payload_id).await
    }

    pub async fn update_payload(
        &self,
        payload_id: u64,
        payload: PayloadBundle,
    ) -> Result<(), StoreError> {
        self.engine.update_payload(payload_id, payload).await
    }

    pub fn get_receipts_for_block(
        &self,
        block_hash: &BlockHash,
    ) -> Result<Vec<Receipt>, StoreError> {
        self.engine.get_receipts_for_block(block_hash)
    }

    /// Creates a new state trie with an empty state root, for testing purposes only
    pub fn new_state_trie_for_test(&self) -> Result<Trie, StoreError> {
        self.engine.open_state_trie(*EMPTY_TRIE_HASH)
    }

    // Methods exclusive for trie management during snap-syncing

    /// Obtain a state trie from the given state root.
    /// Doesn't check if the state root is valid
    pub fn open_state_trie(&self, state_root: H256) -> Result<Trie, StoreError> {
        self.engine.open_state_trie(state_root)
    }

    /// Obtain a storage trie from the given address and storage_root.
    /// Doesn't check if the account is stored
    pub fn open_storage_trie(
        &self,
        account_hash: H256,
        storage_root: H256,
    ) -> Result<Trie, StoreError> {
        self.engine.open_storage_trie(account_hash, storage_root)
    }

    /// Returns true if the given node is part of the state trie's internal storage
    pub fn contains_state_node(&self, node_hash: H256) -> Result<bool, StoreError> {
        // Root is irrelevant, we only care about the internal state
        Ok(self
            .open_state_trie(*EMPTY_TRIE_HASH)?
            .db()
            .get(node_hash.into())?
            .is_some())
    }

    /// Returns true if the given node is part of the given storage trie's internal storage
    pub fn contains_storage_node(
        &self,
        hashed_address: H256,
        node_hash: H256,
    ) -> Result<bool, StoreError> {
        // Root is irrelevant, we only care about the internal state
        Ok(self
            .open_storage_trie(hashed_address, *EMPTY_TRIE_HASH)?
            .db()
            .get(node_hash.into())?
            .is_some())
    }

    /// Sets the hash of the last header downloaded during a snap sync
    pub async fn set_header_download_checkpoint(
        &self,
        block_hash: BlockHash,
    ) -> Result<(), StoreError> {
        self.engine.set_header_download_checkpoint(block_hash).await
    }

    /// Gets the hash of the last header downloaded during a snap sync
    pub async fn get_header_download_checkpoint(&self) -> Result<Option<BlockHash>, StoreError> {
        self.engine.get_header_download_checkpoint().await
    }

    /// Sets the last key fetched from the state trie being fetched during snap sync
    pub async fn set_state_trie_key_checkpoint(
        &self,
        last_keys: [H256; STATE_TRIE_SEGMENTS],
    ) -> Result<(), StoreError> {
        self.engine.set_state_trie_key_checkpoint(last_keys).await
    }

    /// Gets the last key fetched from the state trie being fetched during snap sync
    pub async fn get_state_trie_key_checkpoint(
        &self,
    ) -> Result<Option<[H256; STATE_TRIE_SEGMENTS]>, StoreError> {
        self.engine.get_state_trie_key_checkpoint().await
    }

    /// Sets storage trie paths in need of healing, grouped by hashed address
    /// This will overwite previously stored paths for the received storages but will not remove other storage's paths
    pub async fn set_storage_heal_paths(
        &self,
        paths: Vec<(H256, Vec<Nibbles>)>,
    ) -> Result<(), StoreError> {
        self.engine.set_storage_heal_paths(paths).await
    }

    /// Gets the storage trie paths in need of healing, grouped by hashed address
    /// Gets paths from at most `limit` storage tries and removes them from the Store
    #[allow(clippy::type_complexity)]
    pub async fn take_storage_heal_paths(
        &self,
        limit: usize,
    ) -> Result<Vec<(H256, Vec<Nibbles>)>, StoreError> {
        self.engine.take_storage_heal_paths(limit).await
    }

    /// Sets the state trie paths in need of healing
    pub async fn set_state_heal_paths(&self, paths: Vec<Nibbles>) -> Result<(), StoreError> {
        self.engine.set_state_heal_paths(paths).await
    }

    /// Gets the state trie paths in need of healing
    pub async fn get_state_heal_paths(&self) -> Result<Option<Vec<Nibbles>>, StoreError> {
        self.engine.get_state_heal_paths().await
    }

    /// Write an account batch into the current state snapshot
    pub async fn write_snapshot_account_batch(
        &self,
        account_hashes: Vec<H256>,
        account_states: Vec<AccountState>,
    ) -> Result<(), StoreError> {
        self.engine
            .write_snapshot_account_batch(account_hashes, account_states)
            .await
    }

    /// Write a storage batch into the current storage snapshot
    pub async fn write_snapshot_storage_batch(
        &self,
        account_hash: H256,
        storage_keys: Vec<H256>,
        storage_values: Vec<U256>,
    ) -> Result<(), StoreError> {
        self.engine
            .write_snapshot_storage_batch(account_hash, storage_keys, storage_values)
            .await
    }

    /// Write multiple storage batches belonging to different accounts into the current storage snapshot
    pub async fn write_snapshot_storage_batches(
        &self,
        account_hashes: Vec<H256>,
        storage_keys: Vec<Vec<H256>>,
        storage_values: Vec<Vec<U256>>,
    ) -> Result<(), StoreError> {
        self.engine
            .write_snapshot_storage_batches(account_hashes, storage_keys, storage_values)
            .await
    }

    /// Clears all checkpoint data created during the last snap sync
    pub async fn clear_snap_state(&self) -> Result<(), StoreError> {
        self.engine.clear_snap_state().await
    }

    /// Set the latest root of the rebuilt state trie and the last downloaded hashes from each segment
    pub async fn set_state_trie_rebuild_checkpoint(
        &self,
        checkpoint: (H256, [H256; STATE_TRIE_SEGMENTS]),
    ) -> Result<(), StoreError> {
        self.engine
            .set_state_trie_rebuild_checkpoint(checkpoint)
            .await
    }

    /// Get the latest root of the rebuilt state trie and the last downloaded hashes from each segment
    pub async fn get_state_trie_rebuild_checkpoint(
        &self,
    ) -> Result<Option<(H256, [H256; STATE_TRIE_SEGMENTS])>, StoreError> {
        self.engine.get_state_trie_rebuild_checkpoint().await
    }

    /// Set the accont hashes and roots of the storage tries awaiting rebuild
    pub async fn set_storage_trie_rebuild_pending(
        &self,
        pending: Vec<(H256, H256)>,
    ) -> Result<(), StoreError> {
        self.engine.set_storage_trie_rebuild_pending(pending).await
    }

    /// Get the accont hashes and roots of the storage tries awaiting rebuild
    pub async fn get_storage_trie_rebuild_pending(
        &self,
    ) -> Result<Option<Vec<(H256, H256)>>, StoreError> {
        self.engine.get_storage_trie_rebuild_pending().await
    }

    /// Clears the state and storage snapshots
    pub async fn clear_snapshot(&self) -> Result<(), StoreError> {
        self.engine.clear_snapshot().await
    }

    /// Reads the next `MAX_SNAPSHOT_READS` accounts from the state snapshot as from the `start` hash
    pub fn read_account_snapshot(
        &self,
        start: H256,
    ) -> Result<Vec<(H256, AccountState)>, StoreError> {
        self.engine.read_account_snapshot(start)
    }

    /// Reads the next `MAX_SNAPSHOT_READS` elements from the storage snapshot as from the `start` storage key
    pub async fn read_storage_snapshot(
        &self,
        account_hash: H256,
        start: H256,
    ) -> Result<Vec<(H256, U256)>, StoreError> {
        self.engine.read_storage_snapshot(account_hash, start).await
    }

    /// Fetches the latest valid ancestor for a block that was previously marked as invalid
    /// Returns None if the block was never marked as invalid
    pub async fn get_latest_valid_ancestor(
        &self,
        block: BlockHash,
    ) -> Result<Option<BlockHash>, StoreError> {
        self.engine.get_latest_valid_ancestor(block).await
    }

    /// Marks a block as invalid and sets its latest valid ancestor
    pub async fn set_latest_valid_ancestor(
        &self,
        bad_block: BlockHash,
        latest_valid: BlockHash,
    ) -> Result<(), StoreError> {
        self.engine
            .set_latest_valid_ancestor(bad_block, latest_valid)
            .await
    }

    /// Takes a block hash and returns an iterator to its ancestors. Block headers are returned
    /// in reverse order, starting from the given block and going up to the genesis block.
    pub fn ancestors(&self, block_hash: BlockHash) -> AncestorIterator {
        AncestorIterator {
            store: self.clone(),
            next_hash: block_hash,
        }
    }

    /// Get the canonical block hash for a given block number.
    pub fn get_canonical_block_hash_sync(
        &self,
        block_number: BlockNumber,
    ) -> Result<Option<BlockHash>, StoreError> {
        self.engine.get_canonical_block_hash_sync(block_number)
    }

    /// Checks if a given block belongs to the current canonical chain. Returns false if the block is not known
    pub fn is_canonical_sync(&self, block_hash: BlockHash) -> Result<bool, StoreError> {
        let Some(block_number) = self.engine.get_block_number_sync(block_hash)? else {
            return Ok(false);
        };
        Ok(self
            .engine
            .get_canonical_block_hash_sync(block_number)?
            .is_some_and(|h| h == block_hash))
    }
}

pub struct AncestorIterator {
    store: Store,
    next_hash: BlockHash,
}

impl Iterator for AncestorIterator {
    type Item = Result<(BlockHash, BlockHeader), StoreError>;

    fn next(&mut self) -> Option<Self::Item> {
        let next_hash = self.next_hash;
        match self.store.get_block_header_by_hash(next_hash) {
            Ok(Some(header)) => {
                let ret_hash = self.next_hash;
                self.next_hash = header.parent_hash;
                Some(Ok((ret_hash, header)))
            }
            Ok(None) => None,
            Err(e) => Some(Err(e)),
        }
    }
}

pub fn hash_address(address: &Address) -> Vec<u8> {
    Keccak256::new_with_prefix(address.to_fixed_bytes())
        .finalize()
        .to_vec()
}
fn hash_address_fixed(address: &Address) -> H256 {
    H256(
        Keccak256::new_with_prefix(address.to_fixed_bytes())
            .finalize()
            .into(),
    )
}

pub fn hash_key(key: &H256) -> Vec<u8> {
    Keccak256::new_with_prefix(key.to_fixed_bytes())
        .finalize()
        .to_vec()
}

#[cfg(test)]
mod tests {
    use bytes::Bytes;
    use ethereum_types::{H256, U256};
    use ethrex_common::{
        types::{Transaction, TxType, EMPTY_KECCACK_HASH},
        Bloom, H160,
    };
    use ethrex_rlp::decode::RLPDecode;
    use std::{fs, panic, str::FromStr};

    use super::*;

    #[tokio::test]
    async fn test_in_memory_store() {
        test_store_suite(EngineType::InMemory).await;
    }

    #[cfg(feature = "libmdbx")]
    #[tokio::test]
    async fn test_libmdbx_store() {
        test_store_suite(EngineType::Libmdbx).await;
    }

    #[cfg(feature = "redb")]
    #[tokio::test]
    async fn test_redb_store() {
        test_store_suite(EngineType::RedB).await;
    }

    // Creates an empty store, runs the test and then removes the store (if needed)
    async fn run_test<F, Fut>(test_func: F, engine_type: EngineType)
    where
        F: FnOnce(Store) -> Fut,
        Fut: std::future::Future<Output = ()>,
    {
        // Remove preexistent DBs in case of a failed previous test
        if !matches!(engine_type, EngineType::InMemory) {
            remove_test_dbs("store-test-db");
        };
        // Build a new store
        let store = Store::new("store-test-db", engine_type).expect("Failed to create test db");
        // Run the test
        test_func(store).await;
        // Remove store (if needed)
        if !matches!(engine_type, EngineType::InMemory) {
            remove_test_dbs("store-test-db");
        };
    }

    async fn test_store_suite(engine_type: EngineType) {
        run_test(test_store_block, engine_type).await;
        run_test(test_store_block_number, engine_type).await;
        run_test(test_store_transaction_location, engine_type).await;
        run_test(test_store_transaction_location_not_canonical, engine_type).await;
        run_test(test_store_block_receipt, engine_type).await;
        run_test(test_store_account_code, engine_type).await;
        run_test(test_store_block_tags, engine_type).await;
        run_test(test_chain_config_storage, engine_type).await;
        run_test(test_genesis_block, engine_type).await;
    }

    async fn test_genesis_block(store: Store) {
        const GENESIS_KURTOSIS: &str = include_str!("../../test_data/genesis-kurtosis.json");
        const GENESIS_HIVE: &str = include_str!("../../test_data/genesis-hive.json");
        assert_ne!(GENESIS_KURTOSIS, GENESIS_HIVE);
        let genesis_kurtosis: Genesis =
            serde_json::from_str(GENESIS_KURTOSIS).expect("deserialize genesis-kurtosis.json");
        let genesis_hive: Genesis =
            serde_json::from_str(GENESIS_HIVE).expect("deserialize genesis-hive.json");
        store
            .add_initial_state(genesis_kurtosis.clone())
            .await
            .expect("first genesis");
        store
            .add_initial_state(genesis_kurtosis)
            .await
            .expect("second genesis with same block");
        panic::catch_unwind(move || {
            let rt = tokio::runtime::Runtime::new().expect("runtime creation failed");
            let _ = rt.block_on(store.add_initial_state(genesis_hive));
        })
        .expect_err("genesis with a different block should panic");
    }

    fn remove_test_dbs(path: &str) {
        // Removes all test databases from filesystem
        if std::path::Path::new(path).exists() {
            fs::remove_dir_all(path).expect("Failed to clean test db dir");
        }
    }

    async fn test_store_block(store: Store) {
        let (block_header, block_body) = create_block_for_testing();
        let block_number = 6;
        let hash = block_header.hash();

        store
            .add_block_header(hash, block_header.clone())
            .await
            .unwrap();
        store
            .add_block_body(hash, block_body.clone())
            .await
            .unwrap();
        store.set_canonical_block(block_number, hash).await.unwrap();

        let stored_header = store.get_block_header(block_number).unwrap().unwrap();
        let stored_body = store.get_block_body(block_number).await.unwrap().unwrap();

        // Ensure both headers have their hashes computed for comparison
        let _ = stored_header.hash();
        let _ = block_header.hash();
        assert_eq!(stored_header, block_header);
        assert_eq!(stored_body, block_body);
    }

    fn create_block_for_testing() -> (BlockHeader, BlockBody) {
        let block_header = BlockHeader {
            parent_hash: H256::from_str(
                "0x1ac1bf1eef97dc6b03daba5af3b89881b7ae4bc1600dc434f450a9ec34d44999",
            )
            .unwrap(),
            ommers_hash: H256::from_str(
                "0x1dcc4de8dec75d7aab85b567b6ccd41ad312451b948a7413f0a142fd40d49347",
            )
            .unwrap(),
            coinbase: Address::from_str("0x2adc25665018aa1fe0e6bc666dac8fc2697ff9ba").unwrap(),
            state_root: H256::from_str(
                "0x9de6f95cb4ff4ef22a73705d6ba38c4b927c7bca9887ef5d24a734bb863218d9",
            )
            .unwrap(),
            transactions_root: H256::from_str(
                "0x578602b2b7e3a3291c3eefca3a08bc13c0d194f9845a39b6f3bcf843d9fed79d",
            )
            .unwrap(),
            receipts_root: H256::from_str(
                "0x035d56bac3f47246c5eed0e6642ca40dc262f9144b582f058bc23ded72aa72fa",
            )
            .unwrap(),
            logs_bloom: Bloom::from([0; 256]),
            difficulty: U256::zero(),
            number: 1,
            gas_limit: 0x016345785d8a0000,
            gas_used: 0xa8de,
            timestamp: 0x03e8,
            extra_data: Bytes::new(),
            prev_randao: H256::zero(),
            nonce: 0x0000000000000000,
            base_fee_per_gas: Some(0x07),
            withdrawals_root: Some(
                H256::from_str(
                    "0x56e81f171bcc55a6ff8345e692c0f86e5b48e01b996cadc001622fb5e363b421",
                )
                .unwrap(),
            ),
            blob_gas_used: Some(0x00),
            excess_blob_gas: Some(0x00),
            parent_beacon_block_root: Some(H256::zero()),
            requests_hash: Some(*EMPTY_KECCACK_HASH),
            ..Default::default()
        };
        let block_body = BlockBody {
            transactions: vec![Transaction::decode(&hex::decode("b86f02f86c8330182480114e82f618946177843db3138ae69679a54b95cf345ed759450d870aa87bee53800080c080a0151ccc02146b9b11adf516e6787b59acae3e76544fdcd75e77e67c6b598ce65da064c5dd5aae2fbb535830ebbdad0234975cd7ece3562013b63ea18cc0df6c97d4").unwrap()).unwrap(),
            Transaction::decode(&hex::decode("f86d80843baa0c4082f618946177843db3138ae69679a54b95cf345ed759450d870aa87bee538000808360306ba0151ccc02146b9b11adf516e6787b59acae3e76544fdcd75e77e67c6b598ce65da064c5dd5aae2fbb535830ebbdad0234975cd7ece3562013b63ea18cc0df6c97d4").unwrap()).unwrap()],
            ommers: Default::default(),
            withdrawals: Default::default(),
        };
        (block_header, block_body)
    }

    async fn test_store_block_number(store: Store) {
        let block_hash = H256::random();
        let block_number = 6;

        store
            .add_block_number(block_hash, block_number)
            .await
            .unwrap();

        let stored_number = store.get_block_number(block_hash).await.unwrap().unwrap();

        assert_eq!(stored_number, block_number);
    }

    async fn test_store_transaction_location(store: Store) {
        let transaction_hash = H256::random();
        let block_hash = H256::random();
        let block_number = 6;
        let index = 3;

        store
            .add_transaction_location(transaction_hash, block_number, block_hash, index)
            .await
            .unwrap();

        store
            .set_canonical_block(block_number, block_hash)
            .await
            .unwrap();

        let stored_location = store
            .get_transaction_location(transaction_hash)
            .await
            .unwrap()
            .unwrap();

        assert_eq!(stored_location, (block_number, block_hash, index));
    }

    async fn test_store_transaction_location_not_canonical(store: Store) {
        let transaction_hash = H256::random();
        let block_hash = H256::random();
        let block_number = 6;
        let index = 3;

        store
            .add_transaction_location(transaction_hash, block_number, block_hash, index)
            .await
            .unwrap();

        store
            .set_canonical_block(block_number, H256::random())
            .await
            .unwrap();

        assert_eq!(
            store
                .get_transaction_location(transaction_hash)
                .await
                .unwrap(),
            None
        )
    }

    async fn test_store_block_receipt(store: Store) {
        let receipt = Receipt {
            tx_type: TxType::EIP2930,
            succeeded: true,
            cumulative_gas_used: 1747,
            logs: vec![],
        };
        let block_number = 6;
        let index = 4;
        let block_hash = H256::random();

        store
            .add_receipt(block_hash, index, receipt.clone())
            .await
            .unwrap();

        store
            .set_canonical_block(block_number, block_hash)
            .await
            .unwrap();

        let stored_receipt = store
            .get_receipt(block_number, index)
            .await
            .unwrap()
            .unwrap();

        assert_eq!(stored_receipt, receipt);
    }

    async fn test_store_account_code(store: Store) {
        let code_hash = H256::random();
        let code = Bytes::from("kiwi");

        store
            .add_account_code(code_hash, code.clone())
            .await
            .unwrap();

        let stored_code = store.get_account_code(code_hash).unwrap().unwrap();

        assert_eq!(stored_code, code);
    }

    async fn test_store_block_tags(store: Store) {
        let earliest_block_number = 0;
        let finalized_block_number = 7;
        let safe_block_number = 6;
        let latest_block_number = 8;
        let pending_block_number = 9;

        store
            .update_earliest_block_number(earliest_block_number)
            .await
            .unwrap();
        store
            .update_finalized_block_number(finalized_block_number)
            .await
            .unwrap();
        store
            .update_safe_block_number(safe_block_number)
            .await
            .unwrap();
        store
            .update_latest_block_number(latest_block_number)
            .await
            .unwrap();
        store
            .update_pending_block_number(pending_block_number)
            .await
            .unwrap();

        let stored_earliest_block_number = store.get_earliest_block_number().await.unwrap();
        let stored_finalized_block_number =
            store.get_finalized_block_number().await.unwrap().unwrap();
        let stored_safe_block_number = store.get_safe_block_number().await.unwrap().unwrap();
        let stored_latest_block_number = store.get_latest_block_number().await.unwrap();
        let stored_pending_block_number = store.get_pending_block_number().await.unwrap().unwrap();

        assert_eq!(earliest_block_number, stored_earliest_block_number);
        assert_eq!(finalized_block_number, stored_finalized_block_number);
        assert_eq!(safe_block_number, stored_safe_block_number);
        assert_eq!(latest_block_number, stored_latest_block_number);
        assert_eq!(pending_block_number, stored_pending_block_number);
    }

    async fn test_chain_config_storage(store: Store) {
        let chain_config = example_chain_config();
        store.set_chain_config(&chain_config).await.unwrap();
        let retrieved_chain_config = store.get_chain_config().unwrap();
        assert_eq!(chain_config, retrieved_chain_config);
    }

    fn example_chain_config() -> ChainConfig {
        ChainConfig {
            chain_id: 3151908_u64,
            homestead_block: Some(0),
            eip150_block: Some(0),
            eip155_block: Some(0),
            eip158_block: Some(0),
            byzantium_block: Some(0),
            constantinople_block: Some(0),
            petersburg_block: Some(0),
            istanbul_block: Some(0),
            berlin_block: Some(0),
            london_block: Some(0),
            merge_netsplit_block: Some(0),
            shanghai_time: Some(0),
            cancun_time: Some(0),
            prague_time: Some(1718232101),
            terminal_total_difficulty: Some(58750000000000000000000),
            terminal_total_difficulty_passed: true,
            deposit_contract_address: H160::from_str("0x4242424242424242424242424242424242424242")
                .unwrap(),
            ..Default::default()
        }
    }
}<|MERGE_RESOLUTION|>--- conflicted
+++ resolved
@@ -351,39 +351,8 @@
             return Ok(None);
         };
 
-<<<<<<< HEAD
         let (state_trie_hash, state_updates, storage_updates) = self
             .apply_account_updates_from_trie_batch(state_trie, account_updates)
-=======
-        let flat_updates: Vec<_> = account_updates
-            .iter()
-            .flat_map(|acc_upd| {
-                acc_upd
-                    .added_storage
-                    .iter()
-                    .map(|(k, v)| (acc_upd.address, *k, *v))
-            })
-            .collect();
-        self.engine.update_flat_storage(&flat_updates).await?;
-        let flat_info_updates: Vec<_> = account_updates
-            .iter()
-            .filter(|acc_upd| acc_upd.removed || acc_upd.info.is_some())
-            .map(|acc_upd| {
-                let info = acc_upd.info.clone().unwrap_or_default();
-                (
-                    acc_upd.address,
-                    info.nonce,
-                    info.balance,
-                    info.code_hash,
-                    acc_upd.removed,
-                )
-            })
-            .collect();
-        self.update_flat_account_info(&flat_info_updates).await?;
-
-        let mut state_trie = self
-            .apply_account_updates_from_trie(state_trie, account_updates)
->>>>>>> 33b4f5da
             .await?;
 
         Ok(Some((state_trie_hash, state_updates, storage_updates)))
