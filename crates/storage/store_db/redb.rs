use std::{borrow::Borrow, panic::RefUnwindSafe, sync::Arc};

use crate::rlp::{
    AccountHashRLP, AccountStateRLP, BlockRLP, Rlp, TransactionHashRLP, TriePathsRLP,
};
use crate::store::MAX_SNAPSHOT_READS;
use crate::trie_db::{redb::RedBTrie, redb_multitable::RedBMultiTableTrieDB};
use crate::{
    error::StoreError,
    rlp::{
        AccountCodeHashRLP, AccountCodeRLP, BlockBodyRLP, BlockHashRLP, BlockHeaderRLP,
        PayloadBundleRLP, ReceiptRLP, TupleRLP,
    },
};
use ethrex_common::{
    H256, U256,
    types::{
<<<<<<< HEAD
        payload::PayloadBundle, AccountInfo, AccountState, AccountUpdate, Block, BlockBody,
        BlockHash, BlockHeader, BlockNumber, ChainConfig, Index, Receipt,
    },
    Address, H256, U256,
=======
        Block, BlockHash, BlockHeader, BlockNumber, ChainConfig, Index, Receipt,
        payload::PayloadBundle,
    },
>>>>>>> 7f8f6b7f
};
use ethrex_rlp::decode::RLPDecode;
use ethrex_rlp::encode::RLPEncode;
use ethrex_rlp::error::RLPDecodeError;
use ethrex_trie::{Nibbles, Trie};
use redb::{AccessGuard, Database, Key, MultimapTableDefinition, TableDefinition, TypeName, Value};

use crate::UpdateBatch;
use crate::trie_db::utils::node_hash_to_fixed_size;
use crate::utils::SnapStateIndex;
use crate::{api::StoreEngine, utils::ChainDataIndex};

const STATE_TRIE_NODES_TABLE: TableDefinition<&[u8], &[u8]> =
    TableDefinition::new("StateTrieNodes");
const BLOCK_NUMBERS_TABLE: TableDefinition<BlockHashRLP, BlockNumber> =
    TableDefinition::new("BlockNumbers");
const HEADERS_TABLE: TableDefinition<BlockHashRLP, BlockHeaderRLP> =
    TableDefinition::new("Headers");
const BLOCK_BODIES_TABLE: TableDefinition<BlockHashRLP, BlockBodyRLP> =
    TableDefinition::new("BlockBodies");
const ACCOUNT_CODES_TABLE: TableDefinition<AccountCodeHashRLP, AccountCodeRLP> =
    TableDefinition::new("AccountCodes");
const RECEIPTS_TABLE: TableDefinition<TupleRLP<BlockHash, Index>, ReceiptRLP> =
    TableDefinition::new("Receipts");
const CANONICAL_BLOCK_HASHES_TABLE: TableDefinition<BlockNumber, BlockHashRLP> =
    TableDefinition::new("CanonicalBlockHashes");
pub const STORAGE_TRIE_NODES_TABLE: MultimapTableDefinition<([u8; 32], [u8; 33]), &[u8]> =
    MultimapTableDefinition::new("StorageTrieNodes");
const CHAIN_DATA_TABLE: TableDefinition<ChainDataIndex, Vec<u8>> =
    TableDefinition::new("ChainData");
const INVALID_ANCESTORS_TABLE: TableDefinition<BlockHashRLP, BlockHashRLP> =
    TableDefinition::new("InvalidAncestors");
const PAYLOADS_TABLE: TableDefinition<BlockNumber, PayloadBundleRLP> =
    TableDefinition::new("Payloads");
const PENDING_BLOCKS_TABLE: TableDefinition<BlockHashRLP, BlockRLP> =
    TableDefinition::new("PendingBlocks");
const TRANSACTION_LOCATIONS_TABLE: MultimapTableDefinition<
    TransactionHashRLP,
    Rlp<(BlockNumber, BlockHash, Index)>,
> = MultimapTableDefinition::new("TransactionLocations");
const SNAP_STATE_TABLE: TableDefinition<SnapStateIndex, Vec<u8>> =
    TableDefinition::new("SnapState");
const STATE_SNAPSHOT_TABLE: TableDefinition<AccountHashRLP, AccountStateRLP> =
    TableDefinition::new("StateSnapshot");
const STORAGE_SNAPSHOT_TABLE: MultimapTableDefinition<AccountHashRLP, ([u8; 32], [u8; 32])> =
    MultimapTableDefinition::new("StorageSnapshotTable");
const STORAGE_HEAL_PATHS_TABLE: TableDefinition<AccountHashRLP, TriePathsRLP> =
    TableDefinition::new("StorageHealPaths");

#[derive(Debug)]
pub struct RedBStore {
    db: Arc<Database>,
}

impl RefUnwindSafe for RedBStore {}
impl RedBStore {
    pub fn new() -> Result<Self, StoreError> {
        Ok(Self {
            db: Arc::new(init_db()?),
        })
    }

    // Helper method to write into a redb table
    async fn write<'k, 'v, 'a, K, V>(
        &self,
        table: TableDefinition<'a, K, V>,
        key: K::SelfType<'k>,
        value: V::SelfType<'v>,
    ) -> Result<(), StoreError>
    where
        K: Key + Send + 'static,
        V: Value + Send + 'static,
        K::SelfType<'k>: Send,
        V::SelfType<'v>: Send,
        'a: 'static,
        'k: 'static,
        'v: 'static,
    {
        let db = self.db.clone();
        tokio::task::spawn_blocking(move || {
            let write_txn = db.begin_write().map_err(Box::new)?;
            write_txn.open_table(table)?.insert(key, value)?;
            write_txn.commit()?;

            Ok(())
        })
        .await
        .map_err(|e| StoreError::Custom(format!("task panicked: {e}")))?
    }

    // Helper method to write into a redb table
    async fn write_to_multi<'k, 'v, 'a, K, V>(
        &self,
        table: MultimapTableDefinition<'a, K, V>,
        key: K::SelfType<'k>,
        value: V::SelfType<'v>,
    ) -> Result<(), StoreError>
    where
        K: Key + 'static,
        V: Key + 'static,
        K::SelfType<'k>: Send,
        V::SelfType<'v>: Send,
        MultimapTableDefinition<'a, K, V>: Send,
        'a: 'static,
        'k: 'static,
        'v: 'static,
    {
        let db = self.db.clone();
        tokio::task::spawn_blocking(move || {
            let write_txn = db.begin_write().map_err(Box::new)?;
            write_txn.open_multimap_table(table)?.insert(key, value)?;
            write_txn.commit()?;

            Ok(())
        })
        .await
        .map_err(|e| StoreError::Custom(format!("task panicked: {e}")))?
    }

    // Helper method to write into a redb table
    async fn write_batch<'k, 'v, 'a, K, V>(
        &self,
        table: TableDefinition<'a, K, V>,
        key_values: Vec<(K::SelfType<'k>, V::SelfType<'v>)>,
    ) -> Result<(), StoreError>
    where
        K: Key + Send + 'static,
        V: Value + Send + 'static,
        K::SelfType<'k>: Send,
        V::SelfType<'v>: Send,
        TableDefinition<'a, K, V>: Send,
        'a: 'static,
        'k: 'static,
        'v: 'static,
    {
        let db = self.db.clone();
        tokio::task::spawn_blocking(move || {
            let write_txn = db.begin_write().map_err(Box::new)?;
            {
                let mut table = write_txn.open_table(table)?;
                for (key, value) in key_values {
                    table.insert(key, value)?;
                }
            }
            write_txn.commit()?;

            Ok(())
        })
        .await
        .map_err(|e| StoreError::Custom(format!("task panicked: {e}")))?
    }

    // Helper method to write into a redb table
    async fn write_to_multi_batch<'k, 'v, 'a, K, V>(
        &self,
        table: MultimapTableDefinition<'a, K, V>,
        key_values: Vec<(K::SelfType<'k>, V::SelfType<'v>)>,
    ) -> Result<(), StoreError>
    where
        K: Key + Send + 'static,
        V: Key + Send + 'static,
        K::SelfType<'k>: Send,
        V::SelfType<'v>: Send,
        MultimapTableDefinition<'a, K, V>: Send,
        'a: 'static,
        'k: 'static,
        'v: 'static,
    {
        let db = self.db.clone();
        tokio::task::spawn_blocking(move || {
            let write_txn = db.begin_write().map_err(Box::new)?;
            {
                let mut table = write_txn.open_multimap_table(table)?;
                for (key, value) in key_values {
                    table.insert(key, value)?;
                }
            }
            write_txn.commit()?;

            Ok(())
        })
        .await
        .map_err(|e| StoreError::Custom(format!("task panicked: {e}")))?
    }

    // Helper method to read from a redb table
    async fn read<'k, 'a, K, V>(
        &self,
        table: TableDefinition<'a, K, V>,
        key: K::SelfType<'k>,
    ) -> Result<Option<AccessGuard<'static, V>>, StoreError>
    where
        K: Key + Send + 'static,
        V: Value + Send,
        K::SelfType<'k>: Send,
        'a: 'static,
        'k: 'static,
    {
        let db = self.db.clone();
        tokio::task::spawn_blocking(move || {
            let read_txn = db.begin_read().map_err(Box::new)?;
            let table = read_txn.open_table(table)?;
            let result = table.get(key)?;

            Ok(result)
        })
        .await
        .map_err(|e| StoreError::Custom(format!("task panicked: {e}")))?
    }

    // Helper method to read from a redb table
    fn read_sync<'k, 'a, K, V>(
        &self,
        table: TableDefinition<'a, K, V>,
        key: impl Borrow<K::SelfType<'k>>,
    ) -> Result<Option<AccessGuard<'static, V>>, StoreError>
    where
        K: Key + 'static,
        V: Value,
    {
        let read_txn = self.db.begin_read().map_err(Box::new)?;
        let table = read_txn.open_table(table)?;
        let result = table.get(key)?;

        Ok(result)
    }

    // Helper method to read in bulk from a redb table
    async fn read_bulk<'k, 'a, K, V>(
        &self,
        table: TableDefinition<'a, K, V>,
        keys: Vec<K::SelfType<'k>>,
    ) -> Result<Vec<AccessGuard<'static, V>>, StoreError>
    where
        K: Key + Send + 'static,
        V: Value + Send,
        K::SelfType<'k>: Send,
        'a: 'static,
        'k: 'static,
    {
        let db = self.db.clone();
        tokio::task::spawn_blocking(move || {
            let read_txn = db.begin_read().map_err(Box::new)?;
            let table = read_txn.open_table(table)?;
            let mut result = Vec::new();
            for key in keys {
                if let Some(val) = table.get(key)? {
                    result.push(val);
                }
            }
            Ok(result)
        })
        .await
        .map_err(|e| StoreError::Custom(format!("task panicked: {e}")))?
    }

    // Helper method to delete from a redb table
    fn delete<'k, 'v, 'a, K, V>(
        &self,
        table: TableDefinition<'a, K, V>,
        key: impl Borrow<K::SelfType<'k>>,
    ) -> Result<(), StoreError>
    where
        K: Key + 'static,
        V: Value,
    {
        let write_txn = self.db.begin_write().map_err(Box::new)?;
        write_txn.open_table(table)?.remove(key)?;
        write_txn.commit()?;

        Ok(())
    }

    fn get_block_hash_by_block_number(
        &self,
        number: BlockNumber,
    ) -> Result<Option<BlockHash>, StoreError> {
        self.read_sync(CANONICAL_BLOCK_HASHES_TABLE, number)?
            .map(|a| a.value().to())
            .transpose()
            .map_err(StoreError::from)
    }
}

#[async_trait::async_trait]
impl StoreEngine for RedBStore {
    async fn apply_updates(
        &self,
        update_batch: UpdateBatch,
        _account_updates: &[AccountUpdate],
    ) -> Result<(), StoreError> {
        let db = self.db.clone();
        tokio::task::spawn_blocking(move || {
            let write_txn = db.begin_write().map_err(Box::new)?;
            {
                // store account updates
                let mut state_trie_store = write_txn.open_table(STATE_TRIE_NODES_TABLE)?;
                for (node_hash, node_data) in update_batch.account_updates {
                    state_trie_store.insert(node_hash.as_ref(), &*node_data)?;
                }

                let mut addr_store = write_txn.open_multimap_table(STORAGE_TRIE_NODES_TABLE)?;
                for (hashed_address, nodes) in update_batch.storage_updates {
                    for (node_hash, node_data) in nodes {
                        addr_store.insert(
                            (hashed_address.0, node_hash_to_fixed_size(node_hash)),
                            &*node_data,
                        )?;
                    }
                }

                let mut transaction_table = write_txn.open_multimap_table(TRANSACTION_LOCATIONS_TABLE)?;
                let mut bodies = write_txn.open_table(BLOCK_BODIES_TABLE)?;
                let mut headers = write_txn.open_table(HEADERS_TABLE)?;
                let mut block_numbers = write_txn.open_table(BLOCK_NUMBERS_TABLE)?;

                for block in update_batch.blocks {
                    // store block
                    let number = block.header.number;
                    let hash = <H256 as Into<BlockHashRLP>>::into(block.hash());

                    for (index, transaction) in block.body.transactions.iter().enumerate() {
                        transaction_table.insert(
                            <H256 as Into<TransactionHashRLP>>::into(transaction.compute_hash()),
                            <(u64, BlockHash, u64) as Into<Rlp<(BlockNumber, BlockHash, Index)>>>::into(
                                (number, block.hash(), index as u64),
                            ),
                        )?;
                    }
                    bodies.insert(
                        hash.clone(),
                        <BlockBody as Into<BlockBodyRLP>>::into(block.body),
                    )?;
                    headers.insert(
                        hash.clone(),
                        <BlockHeader as Into<BlockHeaderRLP>>::into(block.header),
                    )?;
                    block_numbers.insert(hash, number)?;
                }

                let mut receipts_table = write_txn.open_table(RECEIPTS_TABLE)?;
                for (block_hash, receipts) in update_batch.receipts {
                    for (index, receipt) in receipts.into_iter().enumerate() {
                        receipts_table.insert(
                            <(BlockHash, u64) as Into<TupleRLP<BlockHash, Index>>>::into((
                                block_hash,
                                index as u64,
                            )),
                            <Receipt as Into<ReceiptRLP>>::into(receipt),
                        )?;
                    }
                }
            }

            write_txn.commit()?;
            Ok(())
        })
        .await
        .map_err(|e| StoreError::Custom(format!("task panicked: {e}")))?
    }

    async fn add_block_header(
        &self,
        block_hash: BlockHash,
        block_header: BlockHeader,
    ) -> Result<(), StoreError> {
        self.write(
            HEADERS_TABLE,
            <H256 as Into<BlockHashRLP>>::into(block_hash),
            <BlockHeader as Into<BlockHeaderRLP>>::into(block_header),
        )
        .await
    }

    async fn add_block_headers(
        &self,
        block_hashes: Vec<BlockHash>,
        block_headers: Vec<BlockHeader>,
    ) -> Result<(), StoreError> {
        let key_values = block_hashes
            .into_iter()
            .zip(block_headers)
            .map(|(hash, header)| {
                (
                    <H256 as Into<BlockHashRLP>>::into(hash),
                    <BlockHeader as Into<BlockHeaderRLP>>::into(header),
                )
            })
            .collect();
        self.write_batch(HEADERS_TABLE, key_values).await
    }

    fn get_block_header(
        &self,
        block_number: BlockNumber,
    ) -> Result<Option<BlockHeader>, StoreError> {
        if let Some(hash) = self.get_block_hash_by_block_number(block_number)? {
            self.read_sync(HEADERS_TABLE, <H256 as Into<BlockHashRLP>>::into(hash))?
                .map(|b| b.value().to())
                .transpose()
                .map_err(StoreError::from)
        } else {
            Ok(None)
        }
    }

    async fn add_block_body(
        &self,
        block_hash: BlockHash,
        block_body: BlockBody,
    ) -> Result<(), StoreError> {
        self.write(
            BLOCK_BODIES_TABLE,
            <H256 as Into<BlockHashRLP>>::into(block_hash),
            <BlockBody as Into<BlockBodyRLP>>::into(block_body),
        )
        .await
    }

    async fn add_blocks(&self, blocks: Vec<Block>) -> Result<(), StoreError> {
        let db = self.db.clone();
        tokio::task::spawn_blocking(move || {
            let write_txn = db.begin_write().map_err(Box::new)?;

            {
                // Begin block so that tables are opened once and dropped at the end.
                // This prevents ownership errors when to committing changes at the end.
                {
                    let mut transaction_table =
                        write_txn.open_multimap_table(TRANSACTION_LOCATIONS_TABLE)?;
                    let mut headers_table = write_txn.open_table(HEADERS_TABLE)?;
                    let mut block_bodies_table = write_txn.open_table(BLOCK_BODIES_TABLE)?;
                    let mut block_numbers_table = write_txn.open_table(BLOCK_NUMBERS_TABLE)?;

                    for block in blocks {
                        let block_number = block.header.number;
                        let block_hash = block.hash();

                        for (index, transaction) in block.body.transactions.iter().enumerate() {
                            transaction_table.insert(
                                <H256 as Into<TransactionHashRLP>>::into(transaction.compute_hash()),
                                <(u64, H256, u64) as Into<Rlp<(BlockNumber, BlockHash, Index)>>>::into(
                                    (block_number, block_hash, index as u64),
                                ),
                            )?;
                        }

                        headers_table.insert(
                            <H256 as Into<BlockHashRLP>>::into(block_hash),
                            <BlockHeader as Into<BlockHeaderRLP>>::into(block.header.clone()),
                        )?;
                        block_bodies_table.insert(
                            <H256 as Into<BlockHashRLP>>::into(block_hash),
                            <BlockBody as Into<BlockBodyRLP>>::into(block.body.clone()),
                        )?;
                        block_numbers_table
                            .insert(<H256 as Into<BlockHashRLP>>::into(block_hash), block_number)?;
                    }
                }

                write_txn.commit()?;

                Ok(())
            }
        })
        .await
        .map_err(|e| StoreError::Custom(format!("task panicked: {e}")))?
    }

    async fn mark_chain_as_canonical(&self, blocks: &[Block]) -> Result<(), StoreError> {
        let key_values = blocks
            .iter()
            .map(|e| {
                (
                    e.header.number,
                    <H256 as Into<BlockHashRLP>>::into(e.hash()),
                )
            })
            .collect();

        self.write_batch(CANONICAL_BLOCK_HASHES_TABLE, key_values)
            .await
    }

    async fn get_block_body(
        &self,
        block_number: BlockNumber,
    ) -> Result<Option<BlockBody>, StoreError> {
        if let Some(hash) = self.get_block_hash_by_block_number(block_number)? {
            self.get_block_body_by_hash(hash).await
        } else {
            Ok(None)
        }
    }

    async fn get_block_bodies(
        &self,
        from: BlockNumber,
        to: BlockNumber,
    ) -> Result<Vec<BlockBody>, StoreError> {
        let numbers = (from..=to).collect();
        let hashes = self
            .read_bulk(CANONICAL_BLOCK_HASHES_TABLE, numbers)
            .await?;
        let hashes: Vec<BlockHashRLP> = hashes.into_iter().map(|v| v.value()).collect();
        let blocks = self.read_bulk(BLOCK_BODIES_TABLE, hashes).await?;
        let mut block_bodies = Vec::new();
        for block_body in blocks.into_iter() {
            block_bodies.push(block_body.value().to()?)
        }
        Ok(block_bodies)
    }

    async fn get_block_bodies_by_hash(
        &self,
        hashes: Vec<BlockHash>,
    ) -> Result<Vec<BlockBody>, StoreError> {
        let hashes = hashes
            .into_iter()
            .map(<H256 as Into<BlockHashRLP>>::into)
            .collect();
        let blocks = self.read_bulk(BLOCK_BODIES_TABLE, hashes).await?;
        let mut block_bodies = Vec::new();
        for block_body in blocks.into_iter() {
            block_bodies.push(block_body.value().to()?)
        }
        Ok(block_bodies)
    }

    async fn get_block_body_by_hash(
        &self,
        block_hash: BlockHash,
    ) -> Result<Option<BlockBody>, StoreError> {
        self.read(
            BLOCK_BODIES_TABLE,
            <H256 as Into<BlockHashRLP>>::into(block_hash),
        )
        .await?
        .map(|b| b.value().to())
        .transpose()
        .map_err(StoreError::from)
    }

    fn get_block_header_by_hash(
        &self,
        block_hash: BlockHash,
    ) -> Result<Option<BlockHeader>, StoreError> {
        self.read_sync(
            HEADERS_TABLE,
            <H256 as Into<BlockHashRLP>>::into(block_hash),
        )?
        .map(|b| b.value().to())
        .transpose()
        .map_err(StoreError::from)
    }

    async fn add_pending_block(&self, block: Block) -> Result<(), StoreError> {
        self.write(
            PENDING_BLOCKS_TABLE,
            <H256 as Into<BlockHashRLP>>::into(block.hash()),
            <Block as Into<BlockRLP>>::into(block),
        )
        .await
    }

    async fn get_pending_block(&self, block_hash: BlockHash) -> Result<Option<Block>, StoreError> {
        self.read(
            PENDING_BLOCKS_TABLE,
            <H256 as Into<BlockHashRLP>>::into(block_hash),
        )
        .await?
        .map(|b| b.value().to())
        .transpose()
        .map_err(StoreError::from)
    }

    async fn add_block_number(
        &self,
        block_hash: BlockHash,
        block_number: BlockNumber,
    ) -> Result<(), StoreError> {
        self.write(
            BLOCK_NUMBERS_TABLE,
            <H256 as Into<BlockHashRLP>>::into(block_hash),
            block_number,
        )
        .await
    }

    async fn get_block_number(
        &self,
        block_hash: BlockHash,
    ) -> Result<Option<BlockNumber>, StoreError> {
        Ok(self
            .read(
                BLOCK_NUMBERS_TABLE,
                <H256 as Into<BlockHashRLP>>::into(block_hash),
            )
            .await?
            .map(|b| b.value()))
    }

    fn get_block_number_sync(
        &self,
        block_hash: BlockHash,
    ) -> Result<Option<BlockNumber>, StoreError> {
        Ok(self
            .read_sync(
                BLOCK_NUMBERS_TABLE,
                <H256 as Into<BlockHashRLP>>::into(block_hash),
            )?
            .map(|b| b.value()))
    }

    async fn add_transaction_location(
        &self,
        transaction_hash: ethrex_common::H256,
        block_number: BlockNumber,
        block_hash: BlockHash,
        index: Index,
    ) -> Result<(), StoreError> {
        self.write_to_multi(
            TRANSACTION_LOCATIONS_TABLE,
            <H256 as Into<TransactionHashRLP>>::into(transaction_hash),
            <(u64, H256, u64) as Into<Rlp<(BlockNumber, BlockHash, Index)>>>::into((
                block_number,
                block_hash,
                index,
            )),
        )
        .await
    }

    async fn get_transaction_location(
        &self,
        transaction_hash: ethrex_common::H256,
    ) -> Result<Option<(BlockNumber, BlockHash, Index)>, StoreError> {
        let read_txn = self.db.begin_read().map_err(Box::new)?;
        let table = read_txn.open_multimap_table(TRANSACTION_LOCATIONS_TABLE)?;

        let mut table_vec = Vec::new();
        while let Some(Ok(res)) = table
            .get(<H256 as Into<TransactionHashRLP>>::into(transaction_hash))?
            .next()
        {
            table_vec.push(res.value().to()?)
        }

        Ok(table_vec.into_iter().find(|(number, hash, _index)| {
            self.get_block_hash_by_block_number(*number)
                .is_ok_and(|o| o == Some(*hash))
        }))
    }

    async fn add_receipt(
        &self,
        block_hash: BlockHash,
        index: Index,
        receipt: Receipt,
    ) -> Result<(), StoreError> {
        self.write(
            RECEIPTS_TABLE,
            <(H256, u64) as Into<TupleRLP<BlockHash, Index>>>::into((block_hash, index)),
            <Receipt as Into<ReceiptRLP>>::into(receipt),
        )
        .await
    }

    async fn get_receipt(
        &self,
        block_number: BlockNumber,
        index: Index,
    ) -> Result<Option<Receipt>, StoreError> {
        if let Some(hash) = self.get_block_hash_by_block_number(block_number)? {
            self.read(
                RECEIPTS_TABLE,
                <(H256, u64) as Into<TupleRLP<BlockHash, Index>>>::into((hash, index)),
            )
            .await?
            .map(|b| b.value().to())
            .transpose()
            .map_err(StoreError::from)
        } else {
            Ok(None)
        }
    }

    async fn add_account_code(
        &self,
        code_hash: ethrex_common::H256,
        code: bytes::Bytes,
    ) -> Result<(), StoreError> {
        self.write(
            ACCOUNT_CODES_TABLE,
            <H256 as Into<AccountCodeHashRLP>>::into(code_hash),
            <bytes::Bytes as Into<AccountCodeRLP>>::into(code),
        )
        .await
    }

    fn get_account_code(
        &self,
        code_hash: ethrex_common::H256,
    ) -> Result<Option<bytes::Bytes>, StoreError> {
        self.read_sync(
            ACCOUNT_CODES_TABLE,
            <H256 as Into<AccountCodeHashRLP>>::into(code_hash),
        )?
        .map(|b| b.value().to())
        .transpose()
        .map_err(StoreError::from)
    }

    async fn get_canonical_block_hash(
        &self,
        block_number: BlockNumber,
    ) -> Result<Option<BlockHash>, StoreError> {
        self.read(CANONICAL_BLOCK_HASHES_TABLE, block_number)
            .await
            .map(|o| o.map(|hash_rlp| hash_rlp.value().to()))?
            .transpose()
            .map_err(StoreError::from)
    }

    fn get_canonical_block_hash_sync(
        &self,
        block_number: BlockNumber,
    ) -> Result<Option<BlockHash>, StoreError> {
        Ok(self
            .read_sync(CANONICAL_BLOCK_HASHES_TABLE, block_number)
            .map(|o| o.map(|hash_rlp| hash_rlp.value().to()))?
            .transpose()?)
    }

    async fn set_chain_config(&self, chain_config: &ChainConfig) -> Result<(), StoreError> {
        self.write(
            CHAIN_DATA_TABLE,
            ChainDataIndex::ChainConfig,
            serde_json::to_string(chain_config)
                .map_err(|_| StoreError::DecodeError)?
                .into_bytes(),
        )
        .await
    }

    fn get_chain_config(&self) -> Result<ChainConfig, StoreError> {
        match self.read_sync(CHAIN_DATA_TABLE, ChainDataIndex::ChainConfig)? {
            None => Err(StoreError::Custom("Chain config not found".to_string())),
            Some(bytes) => {
                let json = String::from_utf8(bytes.value()).map_err(|_| StoreError::DecodeError)?;
                let chain_config: ChainConfig =
                    serde_json::from_str(&json).map_err(|_| StoreError::DecodeError)?;
                Ok(chain_config)
            }
        }
    }

    async fn update_earliest_block_number(
        &self,
        block_number: BlockNumber,
    ) -> Result<(), StoreError> {
        self.write(
            CHAIN_DATA_TABLE,
            ChainDataIndex::EarliestBlockNumber,
            block_number.encode_to_vec(),
        )
        .await
    }

    async fn get_earliest_block_number(&self) -> Result<Option<BlockNumber>, StoreError> {
        match self
            .read(CHAIN_DATA_TABLE, ChainDataIndex::EarliestBlockNumber)
            .await?
        {
            None => Ok(None),
            Some(ref rlp) => RLPDecode::decode(&rlp.value())
                .map(Some)
                .map_err(|_| StoreError::DecodeError),
        }
    }

    async fn update_finalized_block_number(
        &self,
        block_number: BlockNumber,
    ) -> Result<(), StoreError> {
        self.write(
            CHAIN_DATA_TABLE,
            ChainDataIndex::FinalizedBlockNumber,
            block_number.encode_to_vec(),
        )
        .await
    }

    async fn get_finalized_block_number(&self) -> Result<Option<BlockNumber>, StoreError> {
        match self
            .read(CHAIN_DATA_TABLE, ChainDataIndex::FinalizedBlockNumber)
            .await?
        {
            None => Ok(None),
            Some(ref rlp) => RLPDecode::decode(&rlp.value())
                .map(Some)
                .map_err(|_| StoreError::DecodeError),
        }
    }

    async fn update_safe_block_number(&self, block_number: BlockNumber) -> Result<(), StoreError> {
        self.write(
            CHAIN_DATA_TABLE,
            ChainDataIndex::SafeBlockNumber,
            block_number.encode_to_vec(),
        )
        .await
    }

    async fn get_safe_block_number(&self) -> Result<Option<BlockNumber>, StoreError> {
        match self
            .read(CHAIN_DATA_TABLE, ChainDataIndex::SafeBlockNumber)
            .await?
        {
            None => Ok(None),
            Some(ref rlp) => RLPDecode::decode(&rlp.value())
                .map(Some)
                .map_err(|_| StoreError::DecodeError),
        }
    }

    async fn update_latest_block_number(
        &self,
        block_number: BlockNumber,
    ) -> Result<(), StoreError> {
        self.write(
            CHAIN_DATA_TABLE,
            ChainDataIndex::LatestBlockNumber,
            block_number.encode_to_vec(),
        )
        .await
    }

    async fn get_latest_block_number(&self) -> Result<Option<BlockNumber>, StoreError> {
        match self
            .read(CHAIN_DATA_TABLE, ChainDataIndex::LatestBlockNumber)
            .await?
        {
            None => Ok(None),
            Some(ref rlp) => RLPDecode::decode(&rlp.value())
                .map(Some)
                .map_err(|_| StoreError::DecodeError),
        }
    }

    async fn update_pending_block_number(
        &self,
        block_number: BlockNumber,
    ) -> Result<(), StoreError> {
        self.write(
            CHAIN_DATA_TABLE,
            ChainDataIndex::PendingBlockNumber,
            block_number.encode_to_vec(),
        )
        .await
    }

    async fn get_pending_block_number(&self) -> Result<Option<BlockNumber>, StoreError> {
        match self
            .read(CHAIN_DATA_TABLE, ChainDataIndex::PendingBlockNumber)
            .await?
        {
            None => Ok(None),
            Some(ref rlp) => RLPDecode::decode(&rlp.value())
                .map(Some)
                .map_err(|_| StoreError::DecodeError),
        }
    }

    fn open_storage_trie(
        &self,
        hashed_address: ethrex_common::H256,
        storage_root: ethrex_common::H256,
    ) -> Result<ethrex_trie::Trie, StoreError> {
        let db = Box::new(RedBMultiTableTrieDB::new(self.db.clone(), hashed_address.0));
        Ok(Trie::open(db, storage_root))
    }

    fn open_state_trie(
        &self,
        state_root: ethrex_common::H256,
    ) -> Result<ethrex_trie::Trie, StoreError> {
        let db = Box::new(RedBTrie::new(self.db.clone()));
        Ok(Trie::open(db, state_root))
    }

    async fn set_canonical_block(
        &self,
        number: BlockNumber,
        hash: BlockHash,
    ) -> Result<(), StoreError> {
        self.write(
            CANONICAL_BLOCK_HASHES_TABLE,
            number,
            <H256 as Into<BlockHashRLP>>::into(hash),
        )
        .await
    }

    async fn unset_canonical_block(&self, number: BlockNumber) -> Result<(), StoreError> {
        self.delete(CANONICAL_BLOCK_HASHES_TABLE, number)
    }

    async fn add_payload(&self, payload_id: u64, block: Block) -> Result<(), StoreError> {
        self.write(
            PAYLOADS_TABLE,
            payload_id,
            <PayloadBundle as Into<PayloadBundleRLP>>::into(PayloadBundle::from_block(block)),
        )
        .await
    }

    async fn get_payload(&self, payload_id: u64) -> Result<Option<PayloadBundle>, StoreError> {
        self.read(PAYLOADS_TABLE, payload_id)
            .await?
            .map(|b| b.value().to())
            .transpose()
            .map_err(StoreError::from)
    }

    async fn add_receipts(
        &self,
        block_hash: BlockHash,
        receipts: Vec<Receipt>,
    ) -> Result<(), StoreError> {
        let key_values = receipts
            .into_iter()
            .enumerate()
            .map(|(index, receipt)| {
                (
                    <(H256, u64) as Into<TupleRLP<BlockHash, Index>>>::into((
                        block_hash,
                        index as u64,
                    )),
                    <Receipt as Into<ReceiptRLP>>::into(receipt),
                )
            })
            .collect();
        self.write_batch(RECEIPTS_TABLE, key_values).await
    }

    async fn add_transaction_locations(
        &self,
        locations: Vec<(H256, BlockNumber, BlockHash, Index)>,
    ) -> Result<(), StoreError> {
        let key_values = locations
            .into_iter()
            .map(|(tx_hash, block_number, block_hash, index)| {
                (
                    <H256 as Into<TransactionHashRLP>>::into(tx_hash),
                    <(u64, H256, u64) as Into<Rlp<(BlockNumber, BlockHash, Index)>>>::into((
                        block_number,
                        block_hash,
                        index,
                    )),
                )
            })
            .collect();

        self.write_to_multi_batch(TRANSACTION_LOCATIONS_TABLE, key_values)
            .await?;

        Ok(())
    }

    async fn update_payload(
        &self,
        payload_id: u64,
        payload: PayloadBundle,
    ) -> Result<(), StoreError> {
        self.write(
            PAYLOADS_TABLE,
            payload_id,
            <PayloadBundle as Into<PayloadBundleRLP>>::into(payload),
        )
        .await
    }

    fn get_receipts_for_block(
        &self,
        block_hash: &BlockHash,
    ) -> std::result::Result<Vec<Receipt>, StoreError> {
        let mut encoded_receipts = vec![];
        let mut receipt_index = 0;
        let read_tx = self.db.begin_read().map_err(Box::new)?;
        let mut expected_key: TupleRLP<BlockHash, Index> = (*block_hash, 0).into();
        let table = read_tx.open_table(RECEIPTS_TABLE)?;
        // We're searching receipts for a block, the keys
        // for the receipt table are of the kind: rlp((BlockHash, Index)).
        // So we search for values in the db that match with this kind
        // of key, until we reach an Index that returns None
        // and we stop the search.
        // TODO(#1436): Make sure this if this is the proper way of
        // doing a search for each key, libmdbx has cursors
        // for this purpose, we should do the equal here,
        // if this approach is not correct.
        while let Some(access_guard) = table.get(&expected_key)? {
            encoded_receipts.push(access_guard.value());
            receipt_index += 1;
            expected_key = (*block_hash, receipt_index).into()
        }
        let mut decoded_receipts = Vec::new();
        for encoded_receipt in encoded_receipts.into_iter() {
            decoded_receipts.push(encoded_receipt.to()?)
        }
        Ok(decoded_receipts)
    }

    async fn set_header_download_checkpoint(
        &self,
        block_hash: BlockHash,
    ) -> Result<(), StoreError> {
        self.write(
            SNAP_STATE_TABLE,
            SnapStateIndex::HeaderDownloadCheckpoint,
            block_hash.encode_to_vec(),
        )
        .await
    }

    async fn get_header_download_checkpoint(&self) -> Result<Option<BlockHash>, StoreError> {
        self.read(SNAP_STATE_TABLE, SnapStateIndex::HeaderDownloadCheckpoint)
            .await?
            .map(|rlp| RLPDecode::decode(&rlp.value()))
            .transpose()
            .map_err(StoreError::RLPDecode)
    }

    async fn set_state_trie_key_checkpoint(&self, last_key: [H256; 2]) -> Result<(), StoreError> {
        self.write(
            SNAP_STATE_TABLE,
            SnapStateIndex::StateTrieKeyCheckpoint,
            last_key.to_vec().encode_to_vec(),
        )
        .await
    }

    async fn get_state_trie_key_checkpoint(&self) -> Result<Option<[H256; 2]>, StoreError> {
        self.read(SNAP_STATE_TABLE, SnapStateIndex::StateTrieKeyCheckpoint)
            .await?
            .map(|rlp| {
                <Vec<H256>>::decode(&rlp.value())?
                    .try_into()
                    .map_err(|_| RLPDecodeError::InvalidLength)
            })
            .transpose()
            .map_err(StoreError::RLPDecode)
    }

    async fn set_storage_heal_paths(
        &self,
        paths: Vec<(H256, Vec<Nibbles>)>,
    ) -> Result<(), StoreError> {
        let key_values = paths
            .into_iter()
            .map(|(hash, paths)| {
                (
                    <H256 as Into<AccountHashRLP>>::into(hash),
                    <Vec<Nibbles> as Into<TriePathsRLP>>::into(paths),
                )
            })
            .collect();
        self.write_batch(STORAGE_HEAL_PATHS_TABLE, key_values).await
    }

    async fn take_storage_heal_paths(
        &self,
        limit: usize,
    ) -> Result<Vec<(H256, Vec<Nibbles>)>, StoreError> {
        // Read values
        let txn = self.db.begin_read().map_err(Box::new)?;
        let table = txn.open_table(STORAGE_HEAL_PATHS_TABLE)?;
        let mut res: Vec<(H256, Vec<Nibbles>)> = Vec::new();
        while let Some(Ok((hash, paths))) = table
            .range(<H256 as Into<AccountHashRLP>>::into(Default::default())..)?
            .next()
        {
            res.push((hash.value().to()?, paths.value().to()?));
        }

        res = res.into_iter().take(limit).collect();
        txn.close().map_err(Box::new)?;
        // Delete read values
        let txn = self.db.begin_write().map_err(Box::new)?;
        {
            let mut table = txn.open_table(STORAGE_HEAL_PATHS_TABLE)?;
            for (hash, _) in res.iter() {
                table.remove(<H256 as Into<AccountHashRLP>>::into(*hash))?;
            }
        }
        txn.commit()?;
        Ok(res)
    }

    async fn set_state_heal_paths(&self, paths: Vec<Nibbles>) -> Result<(), StoreError> {
        self.write(
            SNAP_STATE_TABLE,
            SnapStateIndex::StateHealPaths,
            paths.encode_to_vec(),
        )
        .await
    }

    async fn get_state_heal_paths(&self) -> Result<Option<Vec<Nibbles>>, StoreError> {
        self.read(SNAP_STATE_TABLE, SnapStateIndex::StateHealPaths)
            .await?
            .map(|rlp| RLPDecode::decode(&rlp.value()))
            .transpose()
            .map_err(StoreError::RLPDecode)
    }

    async fn clear_snap_state(&self) -> Result<(), StoreError> {
        let write_txn = self.db.begin_write().map_err(Box::new)?;
        // Delete the whole table as it will be re-crated when we next open it
        write_txn.delete_table(SNAP_STATE_TABLE)?;
        write_txn.commit()?;
        Ok(())
    }

    async fn write_snapshot_account_batch(
        &self,
        account_hashes: Vec<H256>,
        account_states: Vec<ethrex_common::types::AccountState>,
    ) -> Result<(), StoreError> {
        self.write_batch(
            STATE_SNAPSHOT_TABLE,
            account_hashes
                .into_iter()
                .map(<H256 as Into<AccountHashRLP>>::into)
                .zip(
                    account_states
                        .into_iter()
                        .map(<AccountState as Into<AccountStateRLP>>::into),
                )
                .collect::<Vec<_>>(),
        )
        .await
    }

    async fn write_snapshot_storage_batch(
        &self,
        account_hash: H256,
        storage_keys: Vec<H256>,
        storage_values: Vec<U256>,
    ) -> Result<(), StoreError> {
        let write_tx = self.db.begin_write().map_err(Box::new)?;
        {
            let mut table = write_tx.open_multimap_table(STORAGE_SNAPSHOT_TABLE)?;
            for (key, value) in storage_keys.into_iter().zip(storage_values.into_iter()) {
                table.insert(
                    <H256 as Into<AccountHashRLP>>::into(account_hash),
                    (key.0, value.to_big_endian()),
                )?;
            }
        }
        write_tx.commit()?;
        Ok(())
    }
    async fn write_snapshot_storage_batches(
        &self,
        account_hashes: Vec<H256>,
        storage_keys: Vec<Vec<H256>>,
        storage_values: Vec<Vec<U256>>,
    ) -> Result<(), StoreError> {
        let write_tx = self.db.begin_write().map_err(Box::new)?;
        {
            let mut table = write_tx.open_multimap_table(STORAGE_SNAPSHOT_TABLE)?;
            for (account_hash, (storage_keys, storage_values)) in account_hashes
                .into_iter()
                .zip(storage_keys.into_iter().zip(storage_values.into_iter()))
            {
                for (key, value) in storage_keys.into_iter().zip(storage_values.into_iter()) {
                    table.insert(
                        <H256 as Into<AccountHashRLP>>::into(account_hash),
                        (key.0, value.to_big_endian()),
                    )?;
                }
            }
        }
        write_tx.commit()?;
        Ok(())
    }

    async fn set_state_trie_rebuild_checkpoint(
        &self,
        checkpoint: (H256, [H256; crate::STATE_TRIE_SEGMENTS]),
    ) -> Result<(), StoreError> {
        self.write(
            SNAP_STATE_TABLE,
            SnapStateIndex::StateTrieRebuildCheckpoint,
            (checkpoint.0, checkpoint.1.to_vec()).encode_to_vec(),
        )
        .await
    }

    async fn get_state_trie_rebuild_checkpoint(
        &self,
    ) -> Result<Option<(H256, [H256; crate::STATE_TRIE_SEGMENTS])>, StoreError> {
        let Some((root, checkpoints)) = self
            .read(SNAP_STATE_TABLE, SnapStateIndex::StateTrieRebuildCheckpoint)
            .await?
            .map(|ref rlp| <(H256, Vec<H256>)>::decode(&rlp.value()))
            .transpose()?
        else {
            return Ok(None);
        };
        Ok(Some((
            root,
            checkpoints
                .try_into()
                .map_err(|_| RLPDecodeError::InvalidLength)?,
        )))
    }

    async fn set_storage_trie_rebuild_pending(
        &self,
        pending: Vec<(H256, H256)>,
    ) -> Result<(), StoreError> {
        self.write(
            SNAP_STATE_TABLE,
            SnapStateIndex::StorageTrieRebuildPending,
            pending.encode_to_vec(),
        )
        .await
    }

    async fn get_storage_trie_rebuild_pending(
        &self,
    ) -> Result<Option<Vec<(H256, H256)>>, StoreError> {
        self.read(SNAP_STATE_TABLE, SnapStateIndex::StorageTrieRebuildPending)
            .await?
            .map(|p| RLPDecode::decode(&p.value()))
            .transpose()
            .map_err(StoreError::RLPDecode)
    }

    async fn clear_snapshot(&self) -> Result<(), StoreError> {
        let write_tx = self.db.begin_write().map_err(Box::new)?;
        write_tx.delete_table(STATE_SNAPSHOT_TABLE)?;
        write_tx.delete_multimap_table(STORAGE_SNAPSHOT_TABLE)?;
        write_tx.commit()?;
        Ok(())
    }

    fn read_account_snapshot(
        &self,
        start: H256,
    ) -> Result<Vec<(H256, ethrex_common::types::AccountState)>, StoreError> {
        let read_tx = self.db.begin_read().map_err(Box::new)?;
        let table = read_tx.open_table(STATE_SNAPSHOT_TABLE)?;
        let mut table_vec = Vec::new();
        while let Some(Ok((key, value))) = table
            .range(<H256 as Into<AccountHashRLP>>::into(start)..)?
            .take(MAX_SNAPSHOT_READS)
            .next()
        {
            table_vec.push((key.value().to()?, value.value().to()?));
        }

        Ok(table_vec)
    }

    async fn read_storage_snapshot(
        &self,
        start: H256,
        account_hash: H256,
    ) -> Result<Vec<(H256, U256)>, StoreError> {
        let read_tx = self.db.begin_read().map_err(Box::new)?;
        let table = read_tx.open_multimap_table(STORAGE_SNAPSHOT_TABLE)?;
        Ok(table
            .get(<H256 as Into<AccountHashRLP>>::into(account_hash))?
            .map_while(|elem| {
                elem.ok().and_then(|entry| {
                    let (key, val) = entry.value();
                    if H256(key) < start {
                        None
                    } else {
                        Some((H256(key), U256::from_big_endian(&val)))
                    }
                })
            })
            .take(MAX_SNAPSHOT_READS)
            .collect())
    }

    async fn get_latest_valid_ancestor(
        &self,
        block: BlockHash,
    ) -> Result<Option<BlockHash>, StoreError> {
        self.read(
            INVALID_ANCESTORS_TABLE,
            <H256 as Into<BlockHashRLP>>::into(block),
        )
        .await?
        .map(|b| b.value().to())
        .transpose()
        .map_err(StoreError::from)
    }

    async fn set_latest_valid_ancestor(
        &self,
        bad_block: BlockHash,
        latest_valid: BlockHash,
    ) -> Result<(), StoreError> {
        self.write(
            INVALID_ANCESTORS_TABLE,
            <H256 as Into<BlockHashRLP>>::into(bad_block),
            <H256 as Into<BlockHashRLP>>::into(latest_valid),
        )
        .await
    }

    async fn setup_genesis_flat_account_storage(
        &self,
        _genesis_accounts: &[(Address, H256, U256)],
    ) -> Result<(), StoreError> {
        todo!();
    }

    async fn update_flat_storage(
        &self,
        _updates: &[(Address, H256, U256)],
    ) -> Result<(), StoreError> {
        todo!();
    }

    fn get_current_storage(
        &self,
        _address: Address,
        _key: H256,
    ) -> Result<Option<U256>, StoreError> {
        todo!();
    }

    async fn setup_genesis_flat_account_info(
        &self,
        _genesis_accounts: &[(Address, u64, U256, H256, bool)],
    ) -> Result<(), StoreError> {
        todo!();
    }

    async fn update_flat_account_info(
        &self,
        _updates: &[(Address, u64, U256, H256, bool)],
    ) -> Result<(), StoreError> {
        todo!();
    }

    fn get_current_account_info(
        &self,
        _address: Address,
    ) -> Result<Option<AccountInfo>, StoreError> {
        todo!();
    }
}

impl redb::Value for ChainDataIndex {
    type SelfType<'a>
        = ChainDataIndex
    where
        Self: 'a;

    type AsBytes<'a>
        = [u8; 1]
    where
        Self: 'a;

    fn fixed_width() -> Option<usize> {
        None
    }

    fn from_bytes<'a>(data: &'a [u8]) -> Self::SelfType<'a>
    where
        Self: 'a,
    {
        data[0].into()
    }

    fn as_bytes<'a, 'b: 'a>(value: &'a Self::SelfType<'b>) -> Self::AsBytes<'a>
    where
        Self: 'a,
        Self: 'b,
    {
        [*value as u8]
    }

    fn type_name() -> redb::TypeName {
        TypeName::new("ChainDataIndex")
    }
}

impl redb::Key for ChainDataIndex {
    fn compare(data1: &[u8], data2: &[u8]) -> std::cmp::Ordering {
        data1.cmp(data2)
    }
}

impl redb::Value for SnapStateIndex {
    type SelfType<'a>
        = SnapStateIndex
    where
        Self: 'a;

    type AsBytes<'a>
        = [u8; 1]
    where
        Self: 'a;

    fn fixed_width() -> Option<usize> {
        None
    }

    fn from_bytes<'a>(data: &'a [u8]) -> Self::SelfType<'a>
    where
        Self: 'a,
    {
        data[0].into()
    }

    fn as_bytes<'a, 'b: 'a>(value: &'a Self::SelfType<'b>) -> Self::AsBytes<'a>
    where
        Self: 'a,
        Self: 'b,
    {
        [*value as u8]
    }

    fn type_name() -> redb::TypeName {
        TypeName::new("SnapStateIndex")
    }
}

impl redb::Key for SnapStateIndex {
    fn compare(data1: &[u8], data2: &[u8]) -> std::cmp::Ordering {
        data1.cmp(data2)
    }
}

pub fn init_db() -> Result<Database, StoreError> {
    let db = Database::create("ethrex.redb")?;

    let table_creation_txn = db.begin_write().map_err(Box::new)?;
    table_creation_txn.open_table(STATE_TRIE_NODES_TABLE)?;
    table_creation_txn.open_table(BLOCK_NUMBERS_TABLE)?;
    table_creation_txn.open_table(CANONICAL_BLOCK_HASHES_TABLE)?;
    table_creation_txn.open_table(RECEIPTS_TABLE)?;
    table_creation_txn.open_multimap_table(STORAGE_TRIE_NODES_TABLE)?;
    table_creation_txn.open_table(CHAIN_DATA_TABLE)?;
    table_creation_txn.open_table(BLOCK_BODIES_TABLE)?;
    table_creation_txn.open_table(PAYLOADS_TABLE)?;
    table_creation_txn.open_table(PENDING_BLOCKS_TABLE)?;
    table_creation_txn.open_table(INVALID_ANCESTORS_TABLE)?;
    table_creation_txn.open_multimap_table(TRANSACTION_LOCATIONS_TABLE)?;
    table_creation_txn.open_table(SNAP_STATE_TABLE)?;
    table_creation_txn.open_table(STATE_SNAPSHOT_TABLE)?;
    table_creation_txn.open_multimap_table(STORAGE_SNAPSHOT_TABLE)?;
    table_creation_txn.commit()?;

    Ok(db)
}<|MERGE_RESOLUTION|>--- conflicted
+++ resolved
@@ -1,30 +1,20 @@
 use std::{borrow::Borrow, panic::RefUnwindSafe, sync::Arc};
 
+use crate::error::StoreError;
 use crate::rlp::{
-    AccountHashRLP, AccountStateRLP, BlockRLP, Rlp, TransactionHashRLP, TriePathsRLP,
+    AccountCodeHashRLP, AccountCodeRLP, AccountHashRLP, AccountStateRLP, BlockBodyRLP,
+    BlockHashRLP, BlockHeaderRLP, BlockRLP, PayloadBundleRLP, ReceiptRLP, Rlp, TransactionHashRLP,
+    TriePathsRLP, TupleRLP,
 };
 use crate::store::MAX_SNAPSHOT_READS;
 use crate::trie_db::{redb::RedBTrie, redb_multitable::RedBMultiTableTrieDB};
-use crate::{
-    error::StoreError,
-    rlp::{
-        AccountCodeHashRLP, AccountCodeRLP, BlockBodyRLP, BlockHashRLP, BlockHeaderRLP,
-        PayloadBundleRLP, ReceiptRLP, TupleRLP,
+use ethrex_common::{
+    Address, H256, U256,
+    types::{
+        AccountInfo, AccountState, AccountUpdate, Block, Block, BlockBody, BlockHash, BlockHash,
+        BlockHeader, BlockHeader, BlockNumber, BlockNumber, ChainConfig, ChainConfig, Index, Index,
+        Receipt, Receipt, payload::PayloadBundle, payload::PayloadBundle,
     },
-};
-use ethrex_common::{
-    H256, U256,
-    types::{
-<<<<<<< HEAD
-        payload::PayloadBundle, AccountInfo, AccountState, AccountUpdate, Block, BlockBody,
-        BlockHash, BlockHeader, BlockNumber, ChainConfig, Index, Receipt,
-    },
-    Address, H256, U256,
-=======
-        Block, BlockHash, BlockHeader, BlockNumber, ChainConfig, Index, Receipt,
-        payload::PayloadBundle,
-    },
->>>>>>> 7f8f6b7f
 };
 use ethrex_rlp::decode::RLPDecode;
 use ethrex_rlp::encode::RLPEncode;
