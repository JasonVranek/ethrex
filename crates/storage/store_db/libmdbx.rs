--- conflicted
+++ resolved
@@ -294,7 +294,6 @@
     async fn apply_trie_updates(&self, mut trie_updates: TrieUpdates) -> Result<(), StoreError> {
         let db = self.tries_db.clone();
         tokio::task::spawn_blocking(move || {
-<<<<<<< HEAD
             // store account updates
             trie_updates.account_updates.sort_unstable_by_key(|u| u.0);
             trie_updates.storage_updates.sort_unstable_by_key(|u| u.0);
@@ -319,7 +318,39 @@
                 state_trie_cursor
                     .upsert(node_hash, node_data)
                     .map_err(StoreError::LibmdbxError)?;
-=======
+            }
+
+            // store storage updates
+            let mut storage_tries_cursor = tx
+                .cursor::<StorageTriesNodes>()
+                .map_err(StoreError::LibmdbxError)?;
+            for (hashed_address, nodes) in trie_updates.storage_updates {
+                for (node_hash, node_data) in nodes {
+                    let key_1 = hashed_address;
+                    let key_2 = node_hash_to_fixed_size(node_hash);
+
+                    if let Some((key, value)) = storage_tries_cursor
+                        .seek_exact((key_1, key_2))
+                        .map_err(StoreError::LibmdbxError)?
+                    {
+                        if key == (key_1, key_2) && value == node_data {
+                            continue;
+                        }
+                    }
+                    storage_tries_cursor
+                        .upsert((key_1, key_2), node_data)
+                        .map_err(StoreError::LibmdbxError)?;
+                }
+            }
+            tx.commit().map_err(StoreError::LibmdbxError)
+        })
+        .await
+        .map_err(|e| StoreError::Custom(format!("task panicked: {e}")))?
+    }
+
+    async fn apply_updates(&self, update_batch: UpdateBatch) -> Result<(), StoreError> {
+        let db = self.db.clone();
+        tokio::task::spawn_blocking(move || {
             let tx = db.begin_readwrite()?;
 
             let (Some(first_block), Some(last_block)) =
@@ -373,60 +404,9 @@
                 tx.upsert::<FlatTablesBlockMetadata>(FlatTablesBlockMetadataKey {}, final_block)?;
             }
 
-            // for each block in the update batch, we iterate over the account updates (by index)
-            // we store account info changes in the table StateWriteBatch
-            // store account updates
-            for (node_hash, node_data) in update_batch.account_updates {
-                tx.upsert::<StateTrieNodes>(node_hash, node_data)?;
-            }
-
             // store code updates
             for (hashed_address, code) in update_batch.code_updates {
                 tx.upsert::<AccountCodes>(hashed_address.into(), code.into())?;
->>>>>>> c85ea2dd
-            }
-
-            // store storage updates
-            let mut storage_tries_cursor = tx
-                .cursor::<StorageTriesNodes>()
-                .map_err(StoreError::LibmdbxError)?;
-            for (hashed_address, nodes) in trie_updates.storage_updates {
-                for (node_hash, node_data) in nodes {
-                    let key_1 = hashed_address;
-                    let key_2 = node_hash_to_fixed_size(node_hash);
-
-<<<<<<< HEAD
-                    if let Some((key, value)) = storage_tries_cursor
-                        .seek_exact((key_1, key_2))
-                        .map_err(StoreError::LibmdbxError)?
-                    {
-                        if key == (key_1, key_2) && value == node_data {
-                            continue;
-                        }
-                    }
-                    storage_tries_cursor
-                        .upsert((key_1, key_2), node_data)
-                        .map_err(StoreError::LibmdbxError)?;
-=======
-                    tx.upsert::<StorageTriesNodes>((key_1, key_2), node_data)?;
->>>>>>> c85ea2dd
-                }
-            }
-            tx.commit().map_err(StoreError::LibmdbxError)
-        })
-        .await
-        .map_err(|e| StoreError::Custom(format!("task panicked: {e}")))?
-    }
-
-    async fn apply_updates(&self, update_batch: UpdateBatch) -> Result<(), StoreError> {
-        let db = self.db.clone();
-        tokio::task::spawn_blocking(move || {
-            let tx = db.begin_readwrite().map_err(StoreError::LibmdbxError)?;
-
-            // store code updates
-            for (hashed_address, code) in update_batch.code_updates {
-                tx.upsert::<AccountCodes>(hashed_address.into(), code.into())
-                    .map_err(StoreError::LibmdbxError)?;
             }
 
             for block in update_batch.blocks {
@@ -1774,159 +1754,6 @@
     }
 }
 
-<<<<<<< HEAD
-table!(
-    /// The canonical block hash for each block number. It represents the canonical chain.
-    ( CanonicalBlockHashes ) BlockNumber => BlockHashRLP
-);
-
-table!(
-    /// Block hash to number table.
-    ( BlockNumbers ) BlockHashRLP => BlockNumber
-);
-
-table!(
-    /// Block headers table.
-    ( Headers ) BlockHashRLP => BlockHeaderRLP
-);
-table!(
-    /// Block bodies table.
-    ( Bodies ) BlockHashRLP => BlockBodyRLP
-);
-table!(
-    /// Account codes table.
-    ( AccountCodes ) AccountCodeHashRLP => AccountCodeRLP
-);
-
-dupsort!(
-    /// Receipts table.
-    ( Receipts ) TupleRLP<BlockHash, Index>[Index] => IndexedChunk<Receipt>
-);
-
-// FIXME: use u64 as key to use INTEGERKEY flag
-// FIXME: use [u8; 20] (non-hashed address) to reduce IO cost
-// FIXME: replace the Vec<u8>
-dupsort!(
-    /// Table containing all storage trie's nodes
-    /// Each node is stored by hashed account address and node hash in order to keep different storage trie's nodes separate
-    ( StorageTriesNodes ) ([u8;32], [u8;33])[[u8;32]] => Vec<u8>
-);
-
-dupsort!(
-    /// Transaction locations table.
-    ( TransactionLocations ) TransactionHashRLP => Rlp<(BlockNumber, BlockHash, Index)>
-);
-
-table!(
-    /// Stores chain data, each value is unique and stored as its rlp encoding
-    /// See [ChainDataIndex] for available chain values
-    ( ChainData ) ChainDataIndex => Vec<u8>
-);
-
-table!(
-    /// Stores snap state, each value is unique and stored as its rlp encoding
-    /// See [SnapStateIndex] for available values
-    ( SnapState ) SnapStateIndex => Vec<u8>
-);
-
-// Trie storages
-
-table!(
-    /// state trie nodes
-    ( StateTrieNodes ) NodeHash => Vec<u8>
-);
-
-// Local Blocks
-
-table!(
-    /// payload id to payload table
-    ( Payloads ) u64 => PayloadBundleRLP
-);
-
-table!(
-    /// Stores blocks that are pending validation.
-    ( PendingBlocks ) BlockHashRLP => BlockRLP
-);
-
-table!(
-    /// State Snapshot used by an ongoing sync process
-    ( StateSnapShot ) AccountHashRLP => AccountStateRLP
-);
-
-dupsort!(
-    /// Storage Snapshot used by an ongoing sync process
-    ( StorageSnapShot ) AccountHashRLP => (AccountStorageKeyBytes, AccountStorageValueBytes)[AccountStorageKeyBytes]
-);
-
-table!(
-    /// Storage trie paths in need of healing stored by hashed address
-    ( StorageHealPaths ) AccountHashRLP => TriePathsRLP
-);
-
-table!(
-    /// Stores invalid ancestors
-    ( InvalidAncestors ) BlockHashRLP => BlockHashRLP
-);
-
-// Storage values are stored as bytes instead of using their rlp encoding
-// As they are stored in a dupsort table, they need to have a fixed size, and encoding them doesn't preserve their size
-pub struct AccountStorageKeyBytes(pub [u8; 32]);
-pub struct AccountStorageValueBytes(pub [u8; 32]);
-
-impl Encodable for AccountStorageKeyBytes {
-    type Encoded = [u8; 32];
-
-    fn encode(self) -> Self::Encoded {
-        self.0
-    }
-}
-
-impl Decodable for AccountStorageKeyBytes {
-    fn decode(b: &[u8]) -> anyhow::Result<Self> {
-        Ok(AccountStorageKeyBytes(b.try_into()?))
-    }
-}
-
-impl Encodable for AccountStorageValueBytes {
-    type Encoded = [u8; 32];
-
-    fn encode(self) -> Self::Encoded {
-        self.0
-    }
-}
-
-impl Decodable for AccountStorageValueBytes {
-    fn decode(b: &[u8]) -> anyhow::Result<Self> {
-        Ok(AccountStorageValueBytes(b.try_into()?))
-    }
-}
-
-impl From<H256> for AccountStorageKeyBytes {
-    fn from(value: H256) -> Self {
-        AccountStorageKeyBytes(value.0)
-    }
-}
-
-impl From<U256> for AccountStorageValueBytes {
-    fn from(value: U256) -> Self {
-        AccountStorageValueBytes(value.to_big_endian())
-    }
-}
-
-impl From<AccountStorageKeyBytes> for H256 {
-    fn from(value: AccountStorageKeyBytes) -> Self {
-        H256(value.0)
-    }
-}
-
-impl From<AccountStorageValueBytes> for U256 {
-    fn from(value: AccountStorageValueBytes) -> Self {
-        U256::from_big_endian(&value.0)
-    }
-}
-
-=======
->>>>>>> c85ea2dd
 impl Encodable for ChainDataIndex {
     type Encoded = [u8; 4];
 
