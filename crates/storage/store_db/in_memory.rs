--- conflicted
+++ resolved
@@ -3,24 +3,15 @@
     api::StoreEngine,
     error::StoreError,
     store::{MAX_SNAPSHOT_READS, STATE_TRIE_SEGMENTS},
-<<<<<<< HEAD
     store_db::libmdbx::{AccountAddress, BlockNumHash},
-    UpdateBatch,
-=======
->>>>>>> 7f8f6b7f
 };
 use bytes::Bytes;
 use ethereum_types::{H256, U256};
+use ethrex_common::Address;
 use ethrex_common::types::{
-<<<<<<< HEAD
-    payload::PayloadBundle, AccountInfo, AccountState, AccountUpdate, Block, BlockBody, BlockHash,
-    BlockHeader, BlockNumber, ChainConfig, Index, Receipt,
-=======
-    AccountState, Block, BlockBody, BlockHash, BlockHeader, BlockNumber, ChainConfig, Index,
-    Receipt, payload::PayloadBundle,
->>>>>>> 7f8f6b7f
+    AccountInfo, AccountState, AccountUpdate, Block, BlockBody, BlockHash, BlockHeader,
+    BlockNumber, ChainConfig, Index, Receipt, payload::PayloadBundle,
 };
-use ethrex_common::Address;
 use ethrex_trie::{InMemoryTrieDB, Nibbles, NodeHash, Trie};
 use std::{
     collections::{BTreeMap, HashMap},
