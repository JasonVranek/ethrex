[workspace]
members = [
  "cmd/ef_tests/blockchain",
  "cmd/ef_tests/state",
  "cmd/ethrex",
  "cmd/ethrex_replay",
  "crates/blockchain",
  "crates/blockchain/dev",
  "crates/common",
  "crates/common/rlp",
  "crates/common/trie",
  "crates/l2/",
  "crates/l2/contracts",
  "crates/l2/common",
  "crates/l2/prover",
  "crates/l2/prover/zkvm/interface",
  "crates/l2/sdk",
  "crates/l2/storage",
  "crates/networking/p2p",
  "crates/networking/rpc",
  "crates/storage",
  "crates/vm",
  "crates/vm/levm",
  "crates/vm/levm/bench/revm_comparison",
  "tooling/genesis",
  "tooling/hive_report",
  "tooling/load_test",
  "tooling/loc",
]
resolver = "2"

default-members = ["cmd/ethrex"]

[workspace.package]
version = "0.1.0"
edition = "2024"

[profile.release-with-debug]
inherits = "release"
debug = 2

[workspace.dependencies]
ethrex-blockchain = { path = "./crates/blockchain" }
ethrex-common = { path = "./crates/common" }
ethrex-p2p = { path = "./crates/networking/p2p" }
ethrex-rpc = { path = "./crates/networking/rpc" }
ethrex-storage = { path = "./crates/storage" }
ethrex-vm = { path = "./crates/vm", default-features = false }
ethrex-levm = { path = "./crates/vm/levm" }
ethrex-trie = { path = "./crates/common/trie" }
ethrex-rlp = { path = "./crates/common/rlp" }
ethrex-l2 = { path = "./crates/l2" }
ethrex-l2-common = { path = "./crates/l2/common" }
ethrex-sdk = { path = "./crates/l2/sdk" }
ethrex-prover = { path = "./crates/l2/prover" }
ethrex-storage-rollup = { path = "./crates/l2/storage" }

tracing = { version = "0.1", features = ["log"] }
tracing-subscriber = { version = "0.3.0", features = ["env-filter"] }

async-trait = "0.1.88"
ethereum-types = { version = "0.15.1", features = ["serialize"] }
serde = { version = "1.0.203", features = ["derive"] }
serde_json = "1.0.117"
libmdbx = { version = "=0.5.3", features = ["orm"] }
bytes = { version = "1.6.0", features = ["serde"] }
tokio = { version = "1.41.1"}
thiserror = "2.0.9"
hex = "0.4.3"
hex-literal = "0.4.1"
crc32fast = "1.4.2"
lazy_static = "1.5.0"
sha2 = "0.10.8"
sha3 = "0.10.8"
tokio-util = { version = "0.7.12", features = ["rt"] }
jsonwebtoken = "9.3.0"
rand = "0.8.5"
cfg-if = "1.0.0"
reqwest = { version = "0.12.7", features = ["json"] }
redb = "=2.4.0"
snap = "1.1.1"
k256 = { version = "0.13.3", features = ["ecdh"] }
secp256k1 = { version = "0.29.1", default-features = false, features = [
  "global-context",
  "recovery",
  "rand",
] }
keccak-hash = "0.11.0"
axum = "0.8.1"
clap = { version = "4.3", features = ["derive", "env"] }
clap_complete = "4.5.17"
eyre = "0.6.12"
<<<<<<< HEAD
kzg-rs = "0.2.6"
=======
libsql = "0.9.10"
futures = "0.3.31"
>>>>>>> 2d241851

[patch.crates-io]
secp256k1 = { git = "https://github.com/sp1-patches/rust-secp256k1", tag = "patch-0.29.1-sp1-5.0.0" }<|MERGE_RESOLUTION|>--- conflicted
+++ resolved
@@ -90,12 +90,9 @@
 clap = { version = "4.3", features = ["derive", "env"] }
 clap_complete = "4.5.17"
 eyre = "0.6.12"
-<<<<<<< HEAD
 kzg-rs = "0.2.6"
-=======
 libsql = "0.9.10"
 futures = "0.3.31"
->>>>>>> 2d241851
 
 [patch.crates-io]
 secp256k1 = { git = "https://github.com/sp1-patches/rust-secp256k1", tag = "patch-0.29.1-sp1-5.0.0" }