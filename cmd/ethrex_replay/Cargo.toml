[package]
name = "ethrex-replay"
version = "0.1.0"
edition = "2024"

[dependencies]
ethrex-common.workspace = true
ethrex-vm.workspace = true
ethrex-trie.workspace = true
ethrex-levm.workspace = true
ethrex-rpc.workspace = true

zkvm_interface = { path = "../../crates/l2/prover/zkvm/interface", default-features = false }
ethrex-prover = { path = "../../crates/l2/prover", default-features = false }

serde.workspace = true
hex.workspace = true
serde_json.workspace = true
bytes.workspace = true
secp256k1.workspace = true

tracing-subscriber = { workspace = true, features = ["env-filter"] }
tracing.workspace = true
eyre.workspace = true

<<<<<<< HEAD
tokio = { workspace = true, features = ["full"] }
reqwest = { version = "0.12.9", features = [
  "json",
  "rustls-tls",
], default-features = false }
=======
tokio = { version = "1.21", default-features = false, features = ["full"] }
>>>>>>> f6a839d1
clap.workspace = true

revm = { version = "19.0.0", features = [
  "serde",
  "std",
  "serde-json",
  "optional_no_base_fee",
  "optional_block_gas_limit",
], default-features = false }

# These dependencies must be kept up to date with the corresponding revm version, otherwise errors may pop up because of trait implementation mismatches
revm-inspectors = { version = "0.15.0" }
derive_more = { version = "1.0.0", features = ["full"] }
revm-primitives = { version = "15.2.0", features = [
  "std",
], default-features = false }
futures-util = "0.3.31"
tokio-utils = "0.1.2"
again = "0.1.2"
lazy_static = "1.5.0"
bincode = "1.3.3"
charming = { version = "0.4.0", features = ["ssr"] }


[features]
risc0 = ["zkvm_interface/risc0", "ethrex-prover/risc0"]
sp1 = ["zkvm_interface/sp1", "ethrex-prover/sp1"]
gpu = ["ethrex-prover/gpu"]
l2 = ["zkvm_interface/l2"]
ci = []<|MERGE_RESOLUTION|>--- conflicted
+++ resolved
@@ -23,15 +23,11 @@
 tracing.workspace = true
 eyre.workspace = true
 
-<<<<<<< HEAD
 tokio = { workspace = true, features = ["full"] }
 reqwest = { version = "0.12.9", features = [
   "json",
   "rustls-tls",
 ], default-features = false }
-=======
-tokio = { version = "1.21", default-features = false, features = ["full"] }
->>>>>>> f6a839d1
 clap.workspace = true
 
 revm = { version = "19.0.0", features = [
