--- conflicted
+++ resolved
@@ -18,14 +18,9 @@
     chain_config: ChainConfig,
     block_number: usize,
 ) -> eyre::Result<Cache> {
-<<<<<<< HEAD
-    let file_name = format!("cache_{}.json", block_number);
-    if let Ok(mut cache) = load_cache(&file_name) {
-        cache.witness.chain_config = chain_config.clone();
-=======
     let file_name = format!("cache_{block_number}.json");
     if let Ok(cache) = load_cache(&file_name) {
->>>>>>> 1189f2f3
+        cache.witness.chain_config = chain_config.clone();
         return Ok(cache);
     }
     let block = get_block(rpc_url, block_number)
@@ -51,14 +46,9 @@
     from: usize,
     to: usize,
 ) -> eyre::Result<Cache> {
-<<<<<<< HEAD
-    let file_name = format!("cache_{}-{}.json", from, to);
-    if let Ok(mut cache) = load_cache(&file_name) {
-        cache.witness.chain_config = chain_config.clone();
-=======
     let file_name = format!("cache_{from}-{to}.json");
     if let Ok(cache) = load_cache(&file_name) {
->>>>>>> 1189f2f3
+        cache.witness.chain_config = chain_config.clone();
         return Ok(cache);
     }
     let mut blocks = Vec::with_capacity(to - from);
