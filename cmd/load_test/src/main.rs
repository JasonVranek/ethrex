--- conflicted
+++ resolved
@@ -234,17 +234,7 @@
                     .await?;
                 let client = client.clone();
                 sleep(Duration::from_micros(800)).await;
-<<<<<<< HEAD
                 let _sent = client.send_eip1559_transaction(&tx, &account).await?;
-                println!(
-                    "Tx number {} sent! From: {}. To: {}",
-                    nonce + i + 1,
-                    encoded_src,
-                    dst.encode_hex::<String>()
-                );
-=======
-                let _sent = client.send_eip1559_transaction(&tx, &sk).await?;
->>>>>>> 19097eeb
             }
             println!(
                 "{} transactions have been sent for {}",
@@ -263,21 +253,11 @@
 // Waits until the nonce of each account has reached the tx_amount.
 async fn wait_until_all_included(
     client: EthClient,
-<<<<<<< HEAD
-    wait: Option<Duration>,
+    timeout: Option<Duration>,
     accounts: Vec<Signer>,
     tx_amount: u64,
 ) -> Result<(), String> {
-    let start_time = tokio::time::Instant::now();
-
     for account in accounts {
-=======
-    timeout: Option<Duration>,
-    accounts: &[Account],
-    tx_amount: u64,
-) -> Result<(), String> {
-    for (_, sk) in accounts {
->>>>>>> 19097eeb
         let client = client.clone();
         let src = account.address();
         let encoded_src: String = src.encode_hex();
