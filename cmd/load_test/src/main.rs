use clap::{Parser, ValueEnum};
use ethereum_types::{Address, H160, H256, U256};
use ethrex_blockchain::constants::TX_GAS_COST;
use ethrex_common::types::signer::{LocalSigner, Signer};
use ethrex_l2_sdk::calldata::{self, Value};
use ethrex_l2_sdk::get_address_from_secret_key;
use ethrex_rpc::clients::eth::BlockByNumber;
use ethrex_rpc::clients::{EthClient, EthClientError, Overrides};
use ethrex_rpc::types::receipt::RpcReceipt;
use futures::stream::FuturesUnordered;
use futures::StreamExt;
use hex::ToHex;
<<<<<<< HEAD
use secp256k1::SecretKey;
=======
use secp256k1::{PublicKey, SecretKey};
>>>>>>> 3b6efc87
use std::fs;
use std::path::Path;
use std::time::Duration;
use tokio::{task::JoinSet, time::sleep};

// ERC20 compiled artifact generated from this tutorial:
// https://medium.com/@kaishinaw/erc20-using-hardhat-a-comprehensive-guide-3211efba98d4
// If you want to modify the behaviour of the contract, edit the ERC20.sol file,
// and compile it with solc.
const ERC20: &str = include_str!("../../../test_data/ERC20/ERC20.bin/TestToken.bin").trim_ascii();

// This is the bytecode for the contract with the following functions
// version() -> always returns 2
// function fibonacci(uint n) public pure returns (uint) -> returns the nth fib number
const FIBO_CODE: &str = "6080604052348015600e575f5ffd5b506103198061001c5f395ff3fe608060405234801561000f575f5ffd5b5060043610610034575f3560e01c806354fd4d501461003857806361047ff414610056575b5f5ffd5b610040610086565b60405161004d9190610152565b60405180910390f35b610070600480360381019061006b9190610199565b61008b565b60405161007d9190610152565b60405180910390f35b600281565b5f5f8210156100cf576040517f08c379a00000000000000000000000000000000000000000000000000000000081526004016100c69061021e565b60405180910390fd5b5f82036100de575f9050610135565b600182036100ef5760019050610135565b5f5f90505f600190505f600290505b84811161012e575f82905083836101159190610269565b92508093505080806101269061029c565b9150506100fe565b5080925050505b919050565b5f819050919050565b61014c8161013a565b82525050565b5f6020820190506101655f830184610143565b92915050565b5f5ffd5b6101788161013a565b8114610182575f5ffd5b50565b5f813590506101938161016f565b92915050565b5f602082840312156101ae576101ad61016b565b5b5f6101bb84828501610185565b91505092915050565b5f82825260208201905092915050565b7f496e707574206d757374206265206e6f6e2d6e656761746976650000000000005f82015250565b5f610208601a836101c4565b9150610213826101d4565b602082019050919050565b5f6020820190508181035f830152610235816101fc565b9050919050565b7f4e487b71000000000000000000000000000000000000000000000000000000005f52601160045260245ffd5b5f6102738261013a565b915061027e8361013a565b92508282019050808211156102965761029561023c565b5b92915050565b5f6102a68261013a565b91507fffffffffffffffffffffffffffffffffffffffffffffffffffffffffffffffff82036102d8576102d761023c565b5b60018201905091905056fea264697066735822122021e2c2b56b7e23b9555cc95390dfb2979a8526595038818d133d5bb772c01a6564736f6c634300081c0033";

// Contract with a function that touches 100 storage slots on every transaction.
// See `test_data/IOHeavyContract.sol` for the code.
const IO_HEAVY_CODE: &str = "6080604052348015600e575f5ffd5b505f5f90505b6064811015603e57805f8260648110602d57602c6043565b5b018190555080806001019150506014565b506070565b7f4e487b71000000000000000000000000000000000000000000000000000000005f52603260045260245ffd5b6102728061007d5f395ff3fe608060405234801561000f575f5ffd5b506004361061003f575f3560e01c8063431aabc21461004357806358faa02f1461007357806362f8e72a1461007d575b5f5ffd5b61005d6004803603810190610058919061015c565b61009b565b60405161006a9190610196565b60405180910390f35b61007b6100b3565b005b61008561010a565b6040516100929190610196565b60405180910390f35b5f81606481106100a9575f80fd5b015f915090505481565b5f5f90505b60648110156101075760015f82606481106100d6576100d56101af565b5b01546100e29190610209565b5f82606481106100f5576100f46101af565b5b018190555080806001019150506100b8565b50565b5f5f5f6064811061011e5761011d6101af565b5b0154905090565b5f5ffd5b5f819050919050565b61013b81610129565b8114610145575f5ffd5b50565b5f8135905061015681610132565b92915050565b5f6020828403121561017157610170610125565b5b5f61017e84828501610148565b91505092915050565b61019081610129565b82525050565b5f6020820190506101a95f830184610187565b92915050565b7f4e487b71000000000000000000000000000000000000000000000000000000005f52603260045260245ffd5b7f4e487b71000000000000000000000000000000000000000000000000000000005f52601160045260245ffd5b5f61021382610129565b915061021e83610129565b9250828201905080821115610236576102356101dc565b5b9291505056fea264697066735822122055f6d7149afdb56c745a203d432710eaa25a8ccdb030503fb970bf1c964ac03264736f6c634300081b0033";

#[derive(Parser)]
#[command(name = "load_test")]
#[command(about = "A CLI tool with a single test flag", long_about = None)]
struct Cli {
    #[arg(
        long,
        short = 'n',
        default_value = "http://localhost:8545",
        help = "URL of the node being tested."
    )]
    node: String,

    #[arg(long, short = 'k', help = "Path to the file containing private keys.")]
    pkeys: String,

    #[arg(long, short='t', value_enum, default_value_t=TestType::Erc20, help="Type of test to run. Can be eth_transfers or erc20.")]
    test_type: TestType,

    #[arg(
        short = 'N',
        long,
        default_value_t = 1000,
        help = "Number of transactions to send for each account."
    )]
    tx_amount: u64,

    // Amount of minutes to wait before exiting. If the value is 0, the program will wait indefinitely. If not present, the program will not wait for transactions to be included in blocks.
    #[arg(
        long,
        short = 'w',
        default_value_t = 0,
        help = "Timeout to wait for all transactions to be included. If 0 is specified, wait indefinitely."
    )]
    wait: u64,
}

#[derive(ValueEnum, Clone, Debug)] // Derive ValueEnum for TestType
pub enum TestType {
    EthTransfers,
    Erc20,
    Fibonacci,
    IOHeavy,
}

const RETRIES: u64 = 1000;
const ETH_TRANSFER_VALUE: u64 = 1000;

// Private key for the rich account present in the gesesis_l2.json file.
const RICH_ACCOUNT: &str = "0x385c546456b6a603a1cfcaa9ec9494ba4832da08dd6bcf4de9a71e4a01b74924";

async fn deploy_contract(
    client: EthClient,
    deployer: &Signer,
    contract: Vec<u8>,
) -> eyre::Result<Address> {
    let address = get_address_from_secret_key(&deployer.1)
        .map_err(|e| eyre::eyre!("Failed to get address from secret key: {}", e))?;

    let (_, contract_address) = client
<<<<<<< HEAD
        .deploy(deployer, contract.into(), Overrides::default())
=======
        .deploy(address, deployer.1, contract.into(), Overrides::default())
>>>>>>> 3b6efc87
        .await?;

    eyre::Ok(contract_address)
}

async fn erc20_deploy(client: EthClient, deployer: &Signer) -> eyre::Result<Address> {
    let erc20_bytecode = hex::decode(ERC20).expect("Failed to decode ERC20 bytecode");
    deploy_contract(client, deployer, erc20_bytecode).await
}

async fn deploy_fibo(client: EthClient, deployer: &Signer) -> eyre::Result<Address> {
    let fibo_bytecode = hex::decode(FIBO_CODE).expect("Failed to decode Fibo bytecode");
    deploy_contract(client, deployer, fibo_bytecode).await
}

async fn deploy_io_heavy(client: EthClient, deployer: &Signer) -> eyre::Result<Address> {
    let io_heavy_bytecode = hex::decode(IO_HEAVY_CODE).expect("Failed to decode IO Heavy bytecode");
    deploy_contract(client, deployer, io_heavy_bytecode).await
}

// Given an account vector and the erc20 contract address, claim balance for all accounts.
async fn claim_erc20_balances(
    contract_address: Address,
    client: EthClient,
    accounts: Vec<Signer>,
) -> eyre::Result<()> {
    let mut tasks = JoinSet::new();

<<<<<<< HEAD
    for account in accounts {
        let contract = contract_address;
        let client = client.clone();
=======
    for (_, sk) in accounts {
        let contract = contract_address;
        let client = client.clone();
        let sk = *sk;
>>>>>>> 3b6efc87

        tasks.spawn(async move {
            let claim_balance_calldata = calldata::encode_calldata("freeMint()", &[]).unwrap();
            let address = get_address_from_secret_key(&sk)
                .map_err(|e| eyre::eyre!("Failed to get address from secret key: {}", e))
                .unwrap();

            let claim_tx = client
                .build_eip1559_transaction(
                    contract,
<<<<<<< HEAD
                    account.address(),
=======
                    address,
>>>>>>> 3b6efc87
                    claim_balance_calldata.into(),
                    Default::default(),
                )
                .await
                .unwrap();
            let tx_hash = client
                .send_eip1559_transaction(&claim_tx, &account)
                .await
                .unwrap();
            client.wait_for_transaction_receipt(tx_hash, RETRIES).await
        });
    }
    for response in tasks.join_all().await {
        match response {
            Ok(RpcReceipt { receipt, .. }) if !receipt.status => {
                return Err(eyre::eyre!(
                    "Failed to assign balance to an account, tx failed with receipt: {receipt:?}"
                ))
            }
            Err(err) => {
                return Err(eyre::eyre!(
                    "Failed to assign balance to an account, tx failed: {err}"
                ))
            }
            Ok(_) => {
                continue;
            }
        }
    }
    Ok(())
}

#[derive(Clone)]
enum TxBuilder {
    Erc20(Address),
    EthTransfer,
    Fibonacci(Address),
    IOHeavy(Address),
}

impl TxBuilder {
    // Returns value, the calldata and the destination (contract or eoa).
    fn build_tx(&self) -> (Option<U256>, Vec<u8>, H160) {
        let dst = H160::random();
        match self {
            TxBuilder::Erc20(contract_address) => {
                let send_calldata = calldata::encode_calldata(
                    "transfer(address,uint256)",
                    &[Value::Address(dst), Value::Uint(U256::one())],
                )
                .unwrap();
                (None, send_calldata, *contract_address)
            }
            TxBuilder::EthTransfer => (Some(U256::from(ETH_TRANSFER_VALUE)), [].into(), dst),
            TxBuilder::Fibonacci(contract_address) => {
                let fibo_calldata = calldata::encode_calldata(
                    "fibonacci(uint256)",
                    &[Value::Uint(100000000000000_u64.into())],
                )
                .unwrap();
                (None, fibo_calldata, *contract_address)
            }
            TxBuilder::IOHeavy(contract_address) => {
                let io_heavy_calldata =
                    calldata::encode_calldata("incrementNumbers()", &[]).unwrap();
                (None, io_heavy_calldata, *contract_address)
            }
        }
    }
}

async fn load_test(
    tx_amount: u64,
    accounts: Vec<Signer>,
    client: EthClient,
    chain_id: u64,
    tx_builder: TxBuilder,
) -> eyre::Result<()> {
    let mut tasks = FuturesUnordered::new();
<<<<<<< HEAD
    for account in accounts {
=======
    for (_, sk) in accounts {
        let sk = *sk;
>>>>>>> 3b6efc87
        let client = client.clone();
        let tx_builder = tx_builder.clone();
        tasks.push(async move {
            let address =
                get_address_from_secret_key(&sk).expect("Failed to get address from secret key");

            let nonce = client
<<<<<<< HEAD
                .get_nonce(account.address(), BlockByNumber::Latest)
                .await
                .unwrap();
            let src = account.address();
=======
                .get_nonce(address, BlockByNumber::Latest)
                .await
                .unwrap();
            let src = address;
>>>>>>> 3b6efc87
            let encoded_src: String = src.encode_hex();

            for i in 0..tx_amount {
                let (value, calldata, dst) = tx_builder.build_tx();
                let tx = client
                    .build_eip1559_transaction(
                        dst,
                        src,
                        calldata.into(),
                        Overrides {
                            chain_id: Some(chain_id),
                            value,
                            nonce: Some(nonce + i),
                            max_fee_per_gas: Some(u64::MAX),
                            max_priority_fee_per_gas: Some(10),
                            gas_limit: Some(TX_GAS_COST * 100),
                            ..Default::default()
                        },
                    )
                    .await?;
                let client = client.clone();
                sleep(Duration::from_micros(800)).await;
                let _sent = client.send_eip1559_transaction(&tx, &account).await?;
                println!(
                    "Tx number {} sent! From: {}. To: {}",
                    nonce + i + 1,
                    encoded_src,
                    dst.encode_hex::<String>()
                );
            }
            Ok::<(), EthClientError>(())
        });
    }

    while let Some(result) = tasks.next().await {
        result?; // Propagate errors from tasks
    }
    Ok(())
}

// Waits until the nonce of each account has reached the tx_amount.
async fn wait_until_all_included(
    client: EthClient,
    wait: Option<Duration>,
    accounts: Vec<Signer>,
    tx_amount: u64,
) -> Result<(), String> {
    let start_time = tokio::time::Instant::now();

<<<<<<< HEAD
    for account in accounts {
        let client = client.clone();
        let src = account.address();
=======
    for (_, sk) in accounts {
        let client = client.clone();
        let src = get_address_from_secret_key(sk).expect("Failed to get address from secret key");
>>>>>>> 3b6efc87
        let encoded_src: String = src.encode_hex();
        loop {
            let elapsed = start_time.elapsed();
            let nonce = client.get_nonce(src, BlockByNumber::Latest).await.unwrap();
            if nonce >= tx_amount {
                println!(
                    "All transactions sent from {} have been included in blocks. Nonce: {}",
                    encoded_src, nonce
                );
                break;
            } else {
                println!(
                    "Waiting for transactions to be included from {}. Nonce: {}. Needs: {}. Percentage: {:2}%. Elapsed time: {}s.",
                    encoded_src, nonce, tx_amount, (nonce as f64 / tx_amount as f64) * 100.0, elapsed.as_secs()
                );
            }

            if let Some(wait) = wait {
                if elapsed > wait {
                    return Err("Timeout reached for transactions to be included".to_string());
                }
            }

            sleep(Duration::from_secs(5)).await;
        }
    }

    Ok(())
}

fn parse_pk_file(path: &Path) -> eyre::Result<Vec<Signer>> {
    let pkeys_content = fs::read_to_string(path).expect("Unable to read private keys file");
    let accounts: Vec<Signer> = pkeys_content
        .lines()
        .map(parse_private_key_into_local_signer)
        .collect();

    Ok(accounts)
}

fn parse_private_key_into_local_signer(pkey: &str) -> Signer {
    let key = pkey
        .parse::<H256>()
        .unwrap_or_else(|_| panic!("Private key is not a valid hex representation {}", pkey));
    let secret_key = SecretKey::from_slice(key.as_bytes())
        .unwrap_or_else(|_| panic!("Invalid private key {}", pkey));
    LocalSigner::new(secret_key).into()
}

#[tokio::main]
async fn main() {
    let cli = Cli::parse();
    let pkeys_path = Path::new(&cli.pkeys);
    let accounts = parse_pk_file(pkeys_path)
        .unwrap_or_else(|_| panic!("Failed to parse private keys file {}", pkeys_path.display()));
    let client = EthClient::new(&cli.node);

    // We ask the client for the chain id.
    let chain_id = client
        .get_chain_id()
        .await
        .expect("Failed to get chain id")
        .as_u64();

    let deployer = parse_private_key_into_local_signer(RICH_ACCOUNT);

    let tx_builder = match cli.test_type {
        TestType::Erc20 => {
            println!("ERC20 Load test starting");
            println!("Deploying ERC20 contract...");
            let contract_address = erc20_deploy(client.clone(), &deployer)
                .await
                .expect("Failed to deploy ERC20 contract");
            claim_erc20_balances(contract_address, client.clone(), accounts.clone())
                .await
                .expect("Failed to claim ERC20 balances");
            TxBuilder::Erc20(contract_address)
        }
        TestType::EthTransfers => {
            println!("Eth transfer load test starting");
            TxBuilder::EthTransfer
        }
        TestType::Fibonacci => {
            println!("Fibonacci load test starting");
            println!("Deploying Fibonacci contract...");
            let contract_address = deploy_fibo(client.clone(), &deployer)
                .await
                .expect("Failed to deploy Fibonacci contract");
            TxBuilder::Fibonacci(contract_address)
        }
        TestType::IOHeavy => {
            println!("IO Heavy load test starting");
            println!("Deploying IO Heavy contract...");
            let contract_address = deploy_io_heavy(client.clone(), &deployer)
                .await
                .expect("Failed to deploy IO Heavy contract");
            TxBuilder::IOHeavy(contract_address)
        }
    };

    println!(
        "Starting load test with {} transactions per account",
        cli.tx_amount
    );
    let time_now = tokio::time::Instant::now();

    load_test(
        cli.tx_amount,
        accounts.clone(),
        client.clone(),
        chain_id,
        tx_builder,
    )
    .await
    .expect("Failed to load test");

    let wait_time = if cli.wait > 0 {
        Some(Duration::from_secs(cli.wait * 60))
    } else {
        None
    };

    println!("Waiting for all transactions to be included in blocks...");
    wait_until_all_included(client, wait_time, accounts, cli.tx_amount)
        .await
        .unwrap();

    let elapsed_time = time_now.elapsed();

    println!(
        "Load test finished. Elapsed time: {} seconds",
        elapsed_time.as_secs()
    );
}<|MERGE_RESOLUTION|>--- conflicted
+++ resolved
@@ -3,18 +3,13 @@
 use ethrex_blockchain::constants::TX_GAS_COST;
 use ethrex_common::types::signer::{LocalSigner, Signer};
 use ethrex_l2_sdk::calldata::{self, Value};
-use ethrex_l2_sdk::get_address_from_secret_key;
 use ethrex_rpc::clients::eth::BlockByNumber;
 use ethrex_rpc::clients::{EthClient, EthClientError, Overrides};
 use ethrex_rpc::types::receipt::RpcReceipt;
 use futures::stream::FuturesUnordered;
 use futures::StreamExt;
 use hex::ToHex;
-<<<<<<< HEAD
 use secp256k1::SecretKey;
-=======
-use secp256k1::{PublicKey, SecretKey};
->>>>>>> 3b6efc87
 use std::fs;
 use std::path::Path;
 use std::time::Duration;
@@ -90,15 +85,8 @@
     deployer: &Signer,
     contract: Vec<u8>,
 ) -> eyre::Result<Address> {
-    let address = get_address_from_secret_key(&deployer.1)
-        .map_err(|e| eyre::eyre!("Failed to get address from secret key: {}", e))?;
-
     let (_, contract_address) = client
-<<<<<<< HEAD
         .deploy(deployer, contract.into(), Overrides::default())
-=======
-        .deploy(address, deployer.1, contract.into(), Overrides::default())
->>>>>>> 3b6efc87
         .await?;
 
     eyre::Ok(contract_address)
@@ -127,31 +115,17 @@
 ) -> eyre::Result<()> {
     let mut tasks = JoinSet::new();
 
-<<<<<<< HEAD
     for account in accounts {
         let contract = contract_address;
         let client = client.clone();
-=======
-    for (_, sk) in accounts {
-        let contract = contract_address;
-        let client = client.clone();
-        let sk = *sk;
->>>>>>> 3b6efc87
 
         tasks.spawn(async move {
             let claim_balance_calldata = calldata::encode_calldata("freeMint()", &[]).unwrap();
-            let address = get_address_from_secret_key(&sk)
-                .map_err(|e| eyre::eyre!("Failed to get address from secret key: {}", e))
-                .unwrap();
 
             let claim_tx = client
                 .build_eip1559_transaction(
                     contract,
-<<<<<<< HEAD
                     account.address(),
-=======
-                    address,
->>>>>>> 3b6efc87
                     claim_balance_calldata.into(),
                     Default::default(),
                 )
@@ -231,30 +205,15 @@
     tx_builder: TxBuilder,
 ) -> eyre::Result<()> {
     let mut tasks = FuturesUnordered::new();
-<<<<<<< HEAD
     for account in accounts {
-=======
-    for (_, sk) in accounts {
-        let sk = *sk;
->>>>>>> 3b6efc87
         let client = client.clone();
         let tx_builder = tx_builder.clone();
         tasks.push(async move {
-            let address =
-                get_address_from_secret_key(&sk).expect("Failed to get address from secret key");
-
             let nonce = client
-<<<<<<< HEAD
                 .get_nonce(account.address(), BlockByNumber::Latest)
                 .await
                 .unwrap();
             let src = account.address();
-=======
-                .get_nonce(address, BlockByNumber::Latest)
-                .await
-                .unwrap();
-            let src = address;
->>>>>>> 3b6efc87
             let encoded_src: String = src.encode_hex();
 
             for i in 0..tx_amount {
@@ -304,15 +263,9 @@
 ) -> Result<(), String> {
     let start_time = tokio::time::Instant::now();
 
-<<<<<<< HEAD
     for account in accounts {
         let client = client.clone();
         let src = account.address();
-=======
-    for (_, sk) in accounts {
-        let client = client.clone();
-        let src = get_address_from_secret_key(sk).expect("Failed to get address from secret key");
->>>>>>> 3b6efc87
         let encoded_src: String = src.encode_hex();
         loop {
             let elapsed = start_time.elapsed();
