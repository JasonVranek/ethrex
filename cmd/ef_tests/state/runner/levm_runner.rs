use crate::{
    report::{EFTestReport, EFTestReportForkResult, TestVector},
    runner::{EFTestRunnerError, InternalError},
    types::{EFTest, TransactionExpectedException},
    utils::{self, effective_gas_price},
};
use ethrex_common::{
    H256, U256,
    types::{
        AccountUpdate, EIP1559Transaction, EIP7702Transaction, Fork, Transaction, TxKind,
        tx_fields::*,
    },
};
use ethrex_levm::{
    EVMConfig, Environment,
    db::gen_db::GeneralizedDatabase,
    errors::{ExecutionReport, TxValidationError, VMError},
    tracing::LevmCallTracer,
    vm::VM,
};
use ethrex_rlp::encode::RLPEncode;
use ethrex_vm::backends;
use keccak_hash::keccak;

pub async fn run_ef_test(test: &EFTest) -> Result<EFTestReport, EFTestRunnerError> {
    // There are some tests that don't have a hash, unwrap will panic
    let hash = test
        ._info
        .generated_test_hash
        .or(test._info.hash)
        .unwrap_or_default();

    let mut ef_test_report = EFTestReport::new(test.name.clone(), test.dir.clone(), hash);
    for fork in test.post.forks.keys() {
        let mut ef_test_report_fork = EFTestReportForkResult::new();

        for (vector, _tx) in test.transactions.iter() {
            // This is because there are some test vectors that are not valid for the current fork.
            if !test.post.has_vector_for_fork(vector, *fork) {
                continue;
            }
            match run_ef_test_tx(vector, test, fork).await {
                Ok(_) => continue,
                Err(EFTestRunnerError::VMInitializationFailed(reason)) => {
                    ef_test_report_fork.register_vm_initialization_failure(reason, *vector);
                }
                Err(EFTestRunnerError::FailedToEnsurePreState(reason)) => {
                    ef_test_report_fork.register_pre_state_validation_failure(reason, *vector);
                }
                Err(EFTestRunnerError::ExecutionFailedUnexpectedly(error)) => {
                    ef_test_report_fork.register_unexpected_execution_failure(error, *vector);
                }
                Err(EFTestRunnerError::FailedToEnsurePostState(
                    transaction_report,
                    reason,
                    levm_cache,
                )) => {
                    ef_test_report_fork.register_post_state_validation_failure(
                        *transaction_report,
                        reason,
                        *vector,
                        levm_cache,
                    );
                }
                Err(EFTestRunnerError::VMExecutionMismatch(_)) => {
                    return Err(EFTestRunnerError::Internal(InternalError::FirstRunInternal(
                        "VM execution mismatch errors should only happen when running with revm. This failed during levm's execution."
                            .to_owned(),
                    )));
                }
                Err(EFTestRunnerError::ExpectedExceptionDoesNotMatchReceived(reason)) => {
                    ef_test_report_fork
                        .register_post_state_validation_error_mismatch(reason, *vector);
                }
                Err(EFTestRunnerError::Internal(reason)) => {
                    return Err(EFTestRunnerError::Internal(reason));
                }
                Err(EFTestRunnerError::EIP7702ShouldNotBeCreateType) => {
                    return Err(EFTestRunnerError::Internal(InternalError::Custom(
                        "This case should not happen".to_owned(),
                    )));
                }
                Err(EFTestRunnerError::TestsFailed) => {
                    unreachable!(
                        "An EFTestRunnerError::TestsFailed can't happen at this point. This error is only thrown in run_ef_tests under the summary flag"
                    )
                }
            }
        }
        ef_test_report.register_fork_result(*fork, ef_test_report_fork);
    }
    Ok(ef_test_report)
}

pub async fn run_ef_test_tx(
    vector: &TestVector,
    test: &EFTest,
    fork: &Fork,
) -> Result<(), EFTestRunnerError> {
    let mut db = utils::load_initial_state_levm(test).await;
    let vm_creation_result = prepare_vm_for_tx(vector, test, fork, &mut db);
    // For handling edge case in which there's a create in a Type 4 Transaction, that sadly is detected before actual execution of the vm, when building the "Transaction" for creating a new instance of vm.
    let levm_execution_result = match vm_creation_result {
        Err(EFTestRunnerError::EIP7702ShouldNotBeCreateType) => Err(VMError::TxValidation(
            TxValidationError::Type4TxContractCreation,
        )),
        Err(error) => return Err(error),
        Ok(mut levm) => {
            ensure_pre_state(&levm, test)?;
            levm.execute()
        }
    };

    ensure_post_state(&levm_execution_result, vector, test, fork, &mut db).await?;
    Ok(())
}

pub fn prepare_vm_for_tx<'a>(
    vector: &TestVector,
    test: &EFTest,
    fork: &Fork,
    db: &'a mut GeneralizedDatabase,
) -> Result<VM<'a>, EFTestRunnerError> {
    let test_tx = test
        .transactions
        .get(vector)
        .ok_or(EFTestRunnerError::Internal(
            InternalError::FirstRunInternal("Failed to get transaction".to_owned()),
        ))?;

    let access_list = test_tx
        .access_list
        .iter()
        .map(|arg| (arg.address, arg.storage_keys.clone()))
        .collect();

    // Check if the tx has the authorization_lists field implemented by eip7702.
    let authorization_list = test_tx.authorization_list.clone().map(|list| {
        list.iter()
            .map(|auth_tuple| AuthorizationTuple {
                chain_id: auth_tuple.chain_id,
                address: auth_tuple.address,
                nonce: auth_tuple.nonce,
                y_parity: auth_tuple.v,
                r_signature: auth_tuple.r,
                s_signature: auth_tuple.s,
            })
            .collect::<Vec<AuthorizationTuple>>()
    });

    let blob_schedule = EVMConfig::canonical_values(*fork);
    let config = EVMConfig::new(*fork, blob_schedule);

    let tx = match authorization_list {
        Some(list) => Transaction::EIP7702Transaction(EIP7702Transaction {
            to: match test_tx.to {
                TxKind::Call(to) => to,
                TxKind::Create => return Err(EFTestRunnerError::EIP7702ShouldNotBeCreateType),
            },
            value: test_tx.value,
            data: test_tx.data.clone(),
            access_list,
            authorization_list: list,
            ..Default::default()
        }),
        None => Transaction::EIP1559Transaction(EIP1559Transaction {
            to: test_tx.to.clone(),
            value: test_tx.value,
            data: test_tx.data.clone(),
            access_list,
            ..Default::default()
        }),
    };

    Ok(VM::new(
        Environment {
            origin: test_tx.sender,
            gas_limit: test_tx.gas_limit,
            config,
            block_number: test.env.current_number,
            coinbase: test.env.current_coinbase,
            timestamp: test.env.current_timestamp,
            prev_randao: test.env.current_random,
            difficulty: test.env.current_difficulty,
            chain_id: U256::from(1),
            base_fee_per_gas: test.env.current_base_fee.unwrap_or_default(),
            gas_price: effective_gas_price(test, &test_tx)?,
            block_excess_blob_gas: test.env.current_excess_blob_gas,
            block_blob_gas_used: None,
            tx_blob_hashes: test_tx.blob_versioned_hashes.clone(),
            tx_max_priority_fee_per_gas: test_tx.max_priority_fee_per_gas,
            tx_max_fee_per_gas: test_tx.max_fee_per_gas,
            tx_max_fee_per_blob_gas: test_tx.max_fee_per_blob_gas,
            tx_nonce: test_tx.nonce,
            block_gas_limit: test.env.current_gas_limit,
            is_privileged: false,
        },
        db,
        &tx,
        LevmCallTracer::disabled(),
    ))
}

pub fn ensure_pre_state(evm: &VM, test: &EFTest) -> Result<(), EFTestRunnerError> {
    let world_state = &evm.db.store;
    for (address, pre_value) in &test.pre.0 {
        let account = world_state.get_account(*address).map_err(|e| {
            EFTestRunnerError::Internal(InternalError::Custom(format!(
                "Failed to get account info when ensuring pre state: {}",
                e
            )))
        })?;
        ensure_pre_state_condition(
            account.info.nonce == pre_value.nonce,
            format!(
                "Nonce mismatch for account {:#x}: expected {}, got {}",
                address, pre_value.nonce, account.info.nonce
            ),
        )?;
        ensure_pre_state_condition(
            account.info.balance == pre_value.balance,
            format!(
                "Balance mismatch for account {:#x}: expected {}, got {}",
                address, pre_value.balance, account.info.balance
            ),
        )?;
        for (k, v) in &pre_value.storage {
            let storage_slot = world_state
                .get_storage_value(*address, H256::from_slice(&k.to_big_endian()))
                .unwrap();
            ensure_pre_state_condition(
                &storage_slot == v,
                format!(
                    "Storage slot mismatch for account {:#x} at key {:?}: expected {}, got {}",
                    address, k, v, storage_slot
                ),
            )?;
        }
        ensure_pre_state_condition(
            account.info.code_hash == keccak(pre_value.code.as_ref()),
            format!(
                "Code hash mismatch for account {:#x}: expected {}, got {}",
                address,
                keccak(pre_value.code.as_ref()),
                account.info.code_hash
            ),
        )?;
    }
    Ok(())
}

fn ensure_pre_state_condition(
    condition: bool,
    error_reason: String,
) -> Result<(), EFTestRunnerError> {
    if !condition {
        return Err(EFTestRunnerError::FailedToEnsurePreState(error_reason));
    }
    Ok(())
}

// Exceptions not covered: RlpInvalidValue
fn exception_is_expected(
    expected_exceptions: Vec<TransactionExpectedException>,
    returned_error: VMError,
) -> bool {
    expected_exceptions.iter().any(|exception| {
        matches!(
            (exception, &returned_error),
            (
                TransactionExpectedException::IntrinsicGasTooLow,
                VMError::TxValidation(TxValidationError::IntrinsicGasTooLow)
            ) | (
                TransactionExpectedException::InsufficientAccountFunds,
                VMError::TxValidation(TxValidationError::InsufficientAccountFunds)
            ) | (
                TransactionExpectedException::PriorityGreaterThanMaxFeePerGas,
                VMError::TxValidation(TxValidationError::PriorityGreaterThanMaxFeePerGas)
            ) | (
                TransactionExpectedException::GasLimitPriceProductOverflow,
                VMError::TxValidation(TxValidationError::GasLimitPriceProductOverflow)
            ) | (
                TransactionExpectedException::SenderNotEoa,
                VMError::TxValidation(TxValidationError::SenderNotEOA)
            ) | (
                TransactionExpectedException::InsufficientMaxFeePerGas,
                VMError::TxValidation(TxValidationError::InsufficientMaxFeePerGas)
            ) | (
                TransactionExpectedException::NonceIsMax,
                VMError::TxValidation(TxValidationError::NonceIsMax)
            ) | (
                TransactionExpectedException::GasAllowanceExceeded,
                VMError::TxValidation(TxValidationError::GasAllowanceExceeded)
            ) | (
                TransactionExpectedException::Type3TxPreFork,
                VMError::TxValidation(TxValidationError::Type3TxPreFork)
            ) | (
                TransactionExpectedException::Type3TxBlobCountExceeded,
                VMError::TxValidation(TxValidationError::Type3TxBlobCountExceeded)
            ) | (
                TransactionExpectedException::Type3TxZeroBlobs,
                VMError::TxValidation(TxValidationError::Type3TxZeroBlobs)
            ) | (
                TransactionExpectedException::Type3TxContractCreation,
                VMError::TxValidation(TxValidationError::Type3TxContractCreation)
            ) | (
                TransactionExpectedException::Type3TxInvalidBlobVersionedHash,
                VMError::TxValidation(TxValidationError::Type3TxInvalidBlobVersionedHash)
            ) | (
                TransactionExpectedException::InsufficientMaxFeePerBlobGas,
                VMError::TxValidation(TxValidationError::InsufficientMaxFeePerBlobGas)
            ) | (
                TransactionExpectedException::InitcodeSizeExceeded,
                VMError::TxValidation(TxValidationError::InitcodeSizeExceeded)
            ) | (
                TransactionExpectedException::Type4TxContractCreation,
                VMError::TxValidation(TxValidationError::Type4TxContractCreation)
            ) | (
                TransactionExpectedException::Other,
                VMError::TxValidation(_) //TODO: Decide whether to support more specific errors, I think this is enough.
            )
        )
    })
}

pub async fn ensure_post_state(
    levm_execution_result: &Result<ExecutionReport, VMError>,
    vector: &TestVector,
    test: &EFTest,
    fork: &Fork,
    db: &mut GeneralizedDatabase,
) -> Result<(), EFTestRunnerError> {
    let cache = db.cache.clone();
    match levm_execution_result {
        Ok(execution_report) => {
            match test.post.vector_post_value(vector, *fork).expect_exception {
                // Execution result was successful but an exception was expected.
                Some(expected_exceptions) => {
                    let error_reason = format!("Expected exception: {:?}", expected_exceptions);
                    return Err(EFTestRunnerError::FailedToEnsurePostState(
                        Box::new(execution_report.clone()),
                        error_reason,
                        cache,
                    ));
                }
                // Execution result was successful and no exception was expected.
                None => {
                    let levm_account_updates = backends::levm::LEVM::get_state_transitions(db)
                        .map_err(|_| {
                            InternalError::Custom(
                                "Error at LEVM::get_state_transitions in ensure_post_state()"
                                    .to_owned(),
                            )
                        })?;
                    let vector_post_value = test.post.vector_post_value(vector, *fork);

                    // 1. Compare the post-state root hash with the expected post-state root hash
                    if vector_post_value.hash != post_state_root(&levm_account_updates, test).await
                    {
                        return Err(EFTestRunnerError::FailedToEnsurePostState(
                            Box::new(execution_report.clone()),
                            "Post-state root mismatch".to_string(),
                            cache,
                        ));
                    }

                    // 2. Compare keccak of logs with test's expected logs hash.

                    // Do keccak of the RLP of logs
                    let keccak_logs = {
                        let logs = execution_report.logs.clone();
                        let mut encoded_logs = Vec::new();
                        logs.encode(&mut encoded_logs);
                        keccak(encoded_logs)
                    };

                    if keccak_logs != vector_post_value.logs {
                        return Err(EFTestRunnerError::FailedToEnsurePostState(
                            Box::new(execution_report.clone()),
                            "Logs mismatch".to_string(),
                            cache,
                        ));
                    }
                }
            }
        }
        Err(err) => {
            match test.post.vector_post_value(vector, *fork).expect_exception {
                // Execution result was unsuccessful and an exception was expected.
                Some(expected_exceptions) => {
                    if !exception_is_expected(expected_exceptions.clone(), err.clone()) {
                        let error_reason = format!(
                            "Returned exception {:?} does not match expected {:?}",
                            err, expected_exceptions
                        );
                        return Err(EFTestRunnerError::ExpectedExceptionDoesNotMatchReceived(
                            error_reason,
                        ));
                    }
                }
                // Execution result was unsuccessful but no exception was expected.
                None => {
                    return Err(EFTestRunnerError::ExecutionFailedUnexpectedly(err.clone()));
                }
            }
        }
    };
    Ok(())
}

pub async fn post_state_root(account_updates: &[AccountUpdate], test: &EFTest) -> H256 {
    let (_initial_state, block_hash, store) = utils::load_initial_state(test).await;
<<<<<<< HEAD

    let block_header = store.get_block_header_by_hash(block_hash).unwrap().unwrap();
    let mut state_trie = store.open_state_trie(block_header.state_root).unwrap();

    store
        .apply_account_updates(&mut state_trie, account_updates)
        .await
        .unwrap()
=======
    let ret_account_updates_batch = store
        .apply_account_updates_batch(block_hash, account_updates)
        .await
        .unwrap()
        .unwrap();
    ret_account_updates_batch.state_trie_hash
>>>>>>> 8354c87f
}<|MERGE_RESOLUTION|>--- conflicted
+++ resolved
@@ -410,21 +410,14 @@
 
 pub async fn post_state_root(account_updates: &[AccountUpdate], test: &EFTest) -> H256 {
     let (_initial_state, block_hash, store) = utils::load_initial_state(test).await;
-<<<<<<< HEAD
 
     let block_header = store.get_block_header_by_hash(block_hash).unwrap().unwrap();
     let mut state_trie = store.open_state_trie(block_header.state_root).unwrap();
 
-    store
-        .apply_account_updates(&mut state_trie, account_updates)
-        .await
-        .unwrap()
-=======
     let ret_account_updates_batch = store
-        .apply_account_updates_batch(block_hash, account_updates)
+        .apply_account_updates_batch(&mut state_trie, account_updates)
         .await
         .unwrap()
         .unwrap();
     ret_account_updates_batch.state_trie_hash
->>>>>>> 8354c87f
 }