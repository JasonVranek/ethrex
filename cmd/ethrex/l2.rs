--- conflicted
+++ resolved
@@ -151,13 +151,9 @@
                     blockchain.clone(),
                     cancel_token.clone(),
                     tracker.clone(),
-<<<<<<< HEAD
                     l2_store.clone(),
-                );
-=======
                 )
                 .await;
->>>>>>> 5b5c66ca
 
                 // TODO: Add a --metrics flag to enable metrics.
                 init_metrics(&opts.node_opts, tracker.clone());
