--- conflicted
+++ resolved
@@ -4,8 +4,6 @@
     utils::{parse_socket_addr, read_genesis_file, read_jwtsecret_file, read_known_peers},
 };
 use ethrex_blockchain::Blockchain;
-#[cfg(feature = "based")]
-use ethrex_common::Public;
 use ethrex_p2p::{
     kademlia::KademliaTable,
     network::node_id_from_signing_key,
@@ -37,7 +35,11 @@
 #[cfg(feature = "based")]
 use crate::cli::BasedOptions;
 #[cfg(feature = "based")]
+use ethrex_common::Public;
+#[cfg(feature = "based")]
 use ethrex_rpc::{EngineClient, EthClient};
+#[cfg(feature = "based")]
+use std::str::FromStr;
 
 pub fn init_tracing(opts: &Options) {
     let log_filter = EnvFilter::builder()
@@ -125,17 +127,13 @@
         #[cfg(feature = "based")]
         get_gateway_http_client(based_ops),
         #[cfg(feature = "based")]
-<<<<<<< HEAD
-        get_gateway_auth_client(matches),
+        get_gateway_auth_client(based_ops),
         #[cfg(feature = "based")]
-        get_gateway_public_key(matches),
-=======
-        get_gateway_auth_client(based_ops),
+        get_gateway_public_key(based_ops),
         #[cfg(feature = "l2")]
         get_valid_delegation_addresses(l2_opts),
         #[cfg(feature = "l2")]
         get_sponsor_pk(),
->>>>>>> 652ffd35
     )
     .into_future();
 
@@ -162,12 +160,8 @@
 }
 
 #[cfg(feature = "based")]
-fn get_gateway_public_key(matches: &clap::ArgMatches) -> Public {
-    let gateway_pubkey = matches
-        .get_one::<String>("gateway.pubkey")
-        .expect("gateway.pubkey is required");
-
-    Public::from_str(gateway_pubkey).expect("Failed to parse gateway pubkey")
+fn get_gateway_public_key(based_opts: &BasedOptions) -> Public {
+    Public::from_str(&based_opts.gateway_pubkey).expect("Failed to parse gateway pubkey")
 }
 
 #[allow(clippy::too_many_arguments)]
