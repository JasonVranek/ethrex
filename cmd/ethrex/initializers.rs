use crate::{
    cli::Options,
    networks::{self, Network, PublicNetwork},
    utils::{get_client_version, parse_socket_addr, read_jwtsecret_file, read_node_config_file},
};
use ethrex_blockchain::Blockchain;
use ethrex_common::types::Genesis;
use ethrex_p2p::{
    kademlia::KademliaTable,
    network::{P2PContext, public_key_from_signing_key},
    peer_handler::PeerHandler,
    sync_manager::SyncManager,
    types::{Node, NodeRecord},
};
use ethrex_storage::{EngineType, Store};
use ethrex_vm::EvmEngine;
use k256::ecdsa::SigningKey;
use local_ip_address::local_ip;
use rand::rngs::OsRng;
use std::time::{SystemTime, UNIX_EPOCH};
use std::{
    fs,
    net::{Ipv4Addr, SocketAddr},
    path::Path,
    sync::Arc,
};
use tokio::sync::Mutex;
use tokio_util::{sync::CancellationToken, task::TaskTracker};
use tracing::{error, info, warn};
use tracing_subscriber::{EnvFilter, FmtSubscriber, filter::Directive};

pub fn init_tracing(opts: &Options) {
    let log_filter = EnvFilter::builder()
        .with_default_directive(Directive::from(opts.log_level))
        .from_env_lossy();
    let subscriber = FmtSubscriber::builder()
        .with_env_filter(log_filter)
        .finish();
    tracing::subscriber::set_global_default(subscriber).expect("setting default subscriber failed");
}

pub fn init_metrics(opts: &Options, tracker: TaskTracker) {
    tracing::info!(
        "Starting metrics server on {}:{}",
        opts.metrics_addr,
        opts.metrics_port
    );
    let metrics_api = ethrex_metrics::api::start_prometheus_metrics_api(
        opts.metrics_addr.clone(),
        opts.metrics_port.clone(),
    );
    tracker.spawn(metrics_api);
}

/// Opens a New or Pre-exsisting Store and loads the initial state provided by the network
pub async fn init_store(data_dir: &Path, genesis: Genesis) -> Store {
    let store = open_store(data_dir);
    store
        .add_initial_state(genesis)
        .await
        .expect("Failed to create genesis block");
    store
}

/// Opens a Pre-exsisting Store or creates a new one
pub fn open_store(data_dir: &Path) -> Store {
    if data_dir.ends_with("memory") {
        Store::new(
            data_dir.to_str().expect("Invalid data directory path"),
            EngineType::InMemory,
        )
        .expect("Failed to create Store")
    } else {
        cfg_if::cfg_if! {
            if #[cfg(feature = "redb")] {
                let engine_type = EngineType::RedB;
            } else if #[cfg(feature = "libmdbx")] {
                let engine_type = EngineType::Libmdbx;
            } else {
                error!("No database specified. The feature flag `redb` or `libmdbx` should've been set while building.");
                panic!("Specify the desired database engine.");
            }
        }
        Store::new(
            data_dir.to_str().expect("Invalid data directory path"),
            engine_type,
        )
        .expect("Failed to create Store")
    }
}

<<<<<<< HEAD
#[cfg(feature = "l2")]
pub async fn init_rollup_store(data_dir: &Path) -> StoreRollup {
    cfg_if::cfg_if! {
        if #[cfg(feature = "rollup_storage_redb")] {
            let engine_type = EngineTypeRollup::RedB;
        } else if #[cfg(feature = "rollup_storage_libmdbx")] {
            let engine_type = EngineTypeRollup::Libmdbx;
        } else {
            let engine_type = EngineTypeRollup::InMemory;
        }
    }
    let rollup_store = StoreRollup::new(
        data_dir.to_str().expect("Invalid rollup store path"),
        engine_type,
    )
    .expect("Failed to create StoreRollup");
    rollup_store
        .init()
        .await
        .expect("Failed to init rollup store");
    rollup_store
}

=======
>>>>>>> f57dd24e
pub fn init_blockchain(evm_engine: EvmEngine, store: Store) -> Arc<Blockchain> {
    info!("Initiating blockchain with EVM: {}", evm_engine);
    Blockchain::new(evm_engine, store).into()
}

#[allow(clippy::too_many_arguments)]
pub async fn init_rpc_api(
    opts: &Options,
    peer_table: Arc<Mutex<KademliaTable>>,
    local_p2p_node: Node,
    local_node_record: NodeRecord,
    store: Store,
    blockchain: Arc<Blockchain>,
    cancel_token: CancellationToken,
    tracker: TaskTracker,
) {
    let peer_handler = PeerHandler::new(peer_table);

    // Create SyncManager
    let syncer = SyncManager::new(
        peer_handler.clone(),
        opts.syncmode.clone(),
        cancel_token,
        blockchain.clone(),
        store.clone(),
    )
    .await;

    let rpc_api = ethrex_rpc::start_api(
        get_http_socket_addr(opts),
        get_authrpc_socket_addr(opts),
        store,
        blockchain,
        read_jwtsecret_file(&opts.authrpc_jwtsecret),
        local_p2p_node,
        local_node_record,
        syncer,
        peer_handler,
        get_client_version(),
    );

    tracker.spawn(rpc_api);
}

#[allow(clippy::too_many_arguments)]
#[allow(dead_code)]
pub async fn init_network(
    opts: &Options,
    network: &Network,
    data_dir: &Path,
    local_p2p_node: Node,
    local_node_record: Arc<Mutex<NodeRecord>>,
    signer: SigningKey,
    peer_table: Arc<Mutex<KademliaTable>>,
    store: Store,
    tracker: TaskTracker,
    blockchain: Arc<Blockchain>,
) {
    if opts.dev {
        error!("Binary wasn't built with The feature flag `dev` enabled.");
        panic!(
            "Build the binary with the `dev` feature in order to use the `--dev` cli's argument."
        );
    }

    let bootnodes = get_bootnodes(opts, network, data_dir);

    let context = P2PContext::new(
        local_p2p_node,
        local_node_record,
        tracker.clone(),
        signer,
        peer_table.clone(),
        store,
        blockchain,
        get_client_version(),
    );

    context.set_fork_id().await.expect("Set fork id");

    ethrex_p2p::start_network(context, bootnodes)
        .await
        .expect("Network starts");

    tracker.spawn(ethrex_p2p::periodically_show_peer_stats(peer_table.clone()));
}

#[cfg(feature = "dev")]
pub async fn init_dev_network(opts: &Options, store: &Store, tracker: TaskTracker) {
    if opts.dev {
        info!("Running in DEV_MODE");

        let head_block_hash = {
            let current_block_number = store.get_latest_block_number().await.unwrap();
            store
                .get_canonical_block_hash(current_block_number)
                .await
                .unwrap()
                .unwrap()
        };

        let max_tries = 3;

        let url = format!(
            "http://{authrpc_socket_addr}",
            authrpc_socket_addr = get_authrpc_socket_addr(opts)
        );

        let block_producer_engine = ethrex_dev::block_producer::start_block_producer(
            url,
            read_jwtsecret_file(&opts.authrpc_jwtsecret),
            head_block_hash,
            max_tries,
            1000,
            ethrex_common::Address::default(),
        );
        tracker.spawn(block_producer_engine);
    }
}

pub fn get_network(opts: &Options) -> Network {
    opts.network.clone()
}

#[allow(dead_code)]
pub fn get_bootnodes(opts: &Options, network: &Network, data_dir: &Path) -> Vec<Node> {
    let mut bootnodes: Vec<Node> = opts.bootnodes.clone();

    match network {
        Network::PublicNetwork(PublicNetwork::Holesky) => {
            info!("Adding holesky preset bootnodes");
            bootnodes.extend(networks::HOLESKY_BOOTNODES.clone());
        }
        Network::PublicNetwork(PublicNetwork::Hoodi) => {
            info!("Addig hoodi preset bootnodes");
            bootnodes.extend(networks::HOODI_BOOTNODES.clone());
        }
        Network::PublicNetwork(PublicNetwork::Mainnet) => {
            info!("Adding mainnet preset bootnodes");
            bootnodes.extend(networks::MAINNET_BOOTNODES.clone());
        }
        Network::PublicNetwork(PublicNetwork::Sepolia) => {
            info!("Adding sepolia preset bootnodes");
            bootnodes.extend(networks::SEPOLIA_BOOTNODES.clone());
        }
        _ => {}
    }

    if bootnodes.is_empty() {
        warn!("No bootnodes specified. This node will not be able to connect to the network.");
    }

    let config_file = data_dir.join("node_config.json");

    info!("Reading known peers from config file {:?}", config_file);

    match read_node_config_file(config_file) {
        Ok(ref mut config) => bootnodes.append(&mut config.known_peers),
        Err(e) => error!("Could not read from peers file: {e}"),
    };

    bootnodes
}

pub fn get_signer(data_dir: &Path) -> SigningKey {
    // Get the signer from the default directory, create one if the key file is not present.
    let key_path = data_dir.join("node.key");
    match fs::read(key_path.clone()) {
        Ok(content) => SigningKey::from_slice(&content).expect("Signing key could not be created."),
        Err(_) => {
            info!(
                "Key file not found, creating a new key and saving to {:?}",
                key_path
            );
            if let Some(parent) = key_path.parent() {
                fs::create_dir_all(parent).expect("Key file path could not be created.")
            }
            let signer = SigningKey::random(&mut OsRng);
            fs::write(key_path, signer.to_bytes())
                .expect("Newly created signer could not be saved to disk.");
            signer
        }
    }
}

pub fn get_local_p2p_node(opts: &Options, signer: &SigningKey) -> Node {
    let udp_socket_addr = parse_socket_addr(&opts.discovery_addr, &opts.discovery_port)
        .expect("Failed to parse discovery address and port");
    let tcp_socket_addr =
        parse_socket_addr(&opts.p2p_addr, &opts.p2p_port).expect("Failed to parse addr and port");

    // TODO: If hhtp.addr is 0.0.0.0 we get the local ip as the one of the node, otherwise we use the provided one.
    // This is fine for now, but we might need to support more options in the future.
    let p2p_node_ip = if udp_socket_addr.ip() == Ipv4Addr::new(0, 0, 0, 0) {
        local_ip().expect("Failed to get local ip")
    } else {
        udp_socket_addr.ip()
    };

    let local_public_key = public_key_from_signing_key(signer);

    let node = Node::new(
        p2p_node_ip,
        udp_socket_addr.port(),
        tcp_socket_addr.port(),
        local_public_key,
    );

    // TODO Find a proper place to show node information
    // https://github.com/lambdaclass/ethrex/issues/836
    let enode = node.enode_url();
    info!("Node: {enode}");

    node
}

pub fn get_local_node_record(
    data_dir: &Path,
    local_p2p_node: &Node,
    signer: &SigningKey,
) -> NodeRecord {
    let config_file = data_dir.join("node_config.json");

    match read_node_config_file(config_file) {
        Ok(ref mut config) => {
            NodeRecord::from_node(local_p2p_node, config.node_record.seq + 1, signer)
                .expect("Node record could not be created from local node")
        }
        Err(_) => {
            let timestamp = SystemTime::now()
                .duration_since(UNIX_EPOCH)
                .unwrap_or_default()
                .as_secs();
            NodeRecord::from_node(local_p2p_node, timestamp, signer)
                .expect("Node record could not be created from local node")
        }
    }
}

pub fn get_authrpc_socket_addr(opts: &Options) -> SocketAddr {
    parse_socket_addr(&opts.authrpc_addr, &opts.authrpc_port)
        .expect("Failed to parse authrpc address and port")
}

pub fn get_http_socket_addr(opts: &Options) -> SocketAddr {
    parse_socket_addr(&opts.http_addr, &opts.http_port)
        .expect("Failed to parse http address and port")
}<|MERGE_RESOLUTION|>--- conflicted
+++ resolved
@@ -89,32 +89,6 @@
     }
 }
 
-<<<<<<< HEAD
-#[cfg(feature = "l2")]
-pub async fn init_rollup_store(data_dir: &Path) -> StoreRollup {
-    cfg_if::cfg_if! {
-        if #[cfg(feature = "rollup_storage_redb")] {
-            let engine_type = EngineTypeRollup::RedB;
-        } else if #[cfg(feature = "rollup_storage_libmdbx")] {
-            let engine_type = EngineTypeRollup::Libmdbx;
-        } else {
-            let engine_type = EngineTypeRollup::InMemory;
-        }
-    }
-    let rollup_store = StoreRollup::new(
-        data_dir.to_str().expect("Invalid rollup store path"),
-        engine_type,
-    )
-    .expect("Failed to create StoreRollup");
-    rollup_store
-        .init()
-        .await
-        .expect("Failed to init rollup store");
-    rollup_store
-}
-
-=======
->>>>>>> f57dd24e
 pub fn init_blockchain(evm_engine: EvmEngine, store: Store) -> Arc<Blockchain> {
     info!("Initiating blockchain with EVM: {}", evm_engine);
     Blockchain::new(evm_engine, store).into()
