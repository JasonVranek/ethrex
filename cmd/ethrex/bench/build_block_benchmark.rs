--- conflicted
+++ resolved
@@ -261,16 +261,12 @@
                         .collect();
 
                     let (store_with_genesis, genesis) = setup_genesis(&addresses).await;
-<<<<<<< HEAD
                     let store_with_genesis = Arc::new(Mutex::new(store_with_genesis));
-                    let block_chain = Blockchain::new(EvmEngine::LEVM, store_with_genesis.clone());
-=======
                     let block_chain = Blockchain::new(
                         EvmEngine::LEVM,
                         store_with_genesis.clone(),
                         BlockchainType::L1, // TODO: Should we support L2?
                     );
->>>>>>> cdc0bb8c
                     fill_mempool(&block_chain, accounts).await;
 
                     (block_chain, genesis.get_block(), store_with_genesis)
