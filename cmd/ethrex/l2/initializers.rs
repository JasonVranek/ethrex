use std::fs::read_to_string;
use std::sync::Arc;

use ethrex_blockchain::Blockchain;
use ethrex_common::Address;
use ethrex_l2::based::sequencer_state::SequencerState;
use ethrex_p2p::kademlia::KademliaTable;
use ethrex_p2p::peer_handler::PeerHandler;
use ethrex_p2p::sync_manager::SyncManager;
use ethrex_p2p::types::{Node, NodeRecord};
use ethrex_storage::Store;
use ethrex_storage_rollup::{EngineTypeRollup, StoreRollup};
use tokio::sync::Mutex;
use tokio_util::sync::CancellationToken;
use tokio_util::task::TaskTracker;
use tracing::warn;
use tracing_subscriber::EnvFilter;
use tracing_subscriber::layer::SubscriberExt;
use tui_logger::{LevelFilter, TuiTracingSubscriberLayer};

use crate::cli::Options as L1Options;
use crate::initializers::{get_authrpc_socket_addr, get_http_socket_addr};
use crate::l2::L2Options;
use crate::utils::{get_client_version, read_jwtsecret_file};

#[allow(clippy::too_many_arguments)]
pub async fn init_rpc_api(
    opts: &L1Options,
    l2_opts: &L2Options,
    peer_table: Arc<Mutex<KademliaTable>>,
    local_p2p_node: Node,
    local_node_record: NodeRecord,
    store: Store,
    blockchain: Arc<Blockchain>,
    cancel_token: CancellationToken,
    tracker: TaskTracker,
    rollup_store: StoreRollup,
    initial_state: SequencerState,
) {
    let peer_handler = PeerHandler::new(peer_table);

    // Create SyncManager
    let syncer = SyncManager::new(
        peer_handler.clone(),
        opts.syncmode.clone(),
        cancel_token,
        blockchain.clone(),
        store.clone(),
    )
    .await;

    let rpc_api = ethrex_l2_rpc::start_api(
        get_http_socket_addr(opts),
        get_authrpc_socket_addr(opts),
        store,
        blockchain,
        read_jwtsecret_file(&opts.authrpc_jwtsecret),
        local_p2p_node,
        local_node_record,
        syncer,
        peer_handler,
        get_client_version(),
        get_valid_delegation_addresses(l2_opts),
        l2_opts.sponsor_private_key,
        rollup_store,
        initial_state,
    );

    tracker.spawn(rpc_api);
}

pub fn get_valid_delegation_addresses(l2_opts: &L2Options) -> Vec<Address> {
    let Some(ref path) = l2_opts.sponsorable_addresses_file_path else {
        warn!("No valid addresses provided, ethrex_SendTransaction will always fail");
        return Vec::new();
    };
    let addresses: Vec<Address> = read_to_string(path)
        .unwrap_or_else(|_| panic!("Failed to load file {path}"))
        .lines()
        .filter(|line| !line.trim().is_empty())
        .map(|line| line.to_string().parse::<Address>())
        .filter_map(Result::ok)
        .collect();
    if addresses.is_empty() {
        warn!("No valid addresses provided, ethrex_SendTransaction will always fail");
    }
    addresses
}

pub async fn init_rollup_store(data_dir: &str) -> StoreRollup {
    cfg_if::cfg_if! {
        if #[cfg(feature = "rollup_storage_sql")] {
            let engine_type = EngineTypeRollup::SQL;
        } else if #[cfg(feature = "rollup_storage_redb")] {
            let engine_type = EngineTypeRollup::RedB;
        } else if #[cfg(feature = "rollup_storage_libmdbx")] {
            let engine_type = EngineTypeRollup::Libmdbx;
        } else {
            let engine_type = EngineTypeRollup::InMemory;
        }
    }
    let rollup_store =
        StoreRollup::new(data_dir, engine_type).expect("Failed to create StoreRollup");
    rollup_store
        .init()
        .await
        .expect("Failed to init rollup store");
    rollup_store
}

<<<<<<< HEAD
pub fn init_tracing() {
    let level_filter = EnvFilter::builder()
        .parse_lossy("debug,tower_http::trace=debug,reqwest_tracing=off,hyper=off,libsql=off,ethrex::initializers=off,ethrex::l2::initializers=off,ethrex::l2::command=off");
    let subscriber = tracing_subscriber::registry()
        .with(TuiTracingSubscriberLayer)
        .with(level_filter);
    tracing::subscriber::set_global_default(subscriber).expect("setting default subscriber failed");
    tui_logger::init_logger(LevelFilter::max()).expect("Failed to initialize tui_logger");
=======
pub fn init_metrics(opts: &L1Options, tracker: TaskTracker) {
    tracing::info!(
        "Starting metrics server on {}:{}",
        opts.metrics_addr,
        opts.metrics_port
    );
    let metrics_api = ethrex_metrics::l2::api::start_prometheus_metrics_api(
        opts.metrics_addr.clone(),
        opts.metrics_port.clone(),
    );
    tracker.spawn(metrics_api);
>>>>>>> 4acb6a78
}<|MERGE_RESOLUTION|>--- conflicted
+++ resolved
@@ -108,16 +108,6 @@
     rollup_store
 }
 
-<<<<<<< HEAD
-pub fn init_tracing() {
-    let level_filter = EnvFilter::builder()
-        .parse_lossy("debug,tower_http::trace=debug,reqwest_tracing=off,hyper=off,libsql=off,ethrex::initializers=off,ethrex::l2::initializers=off,ethrex::l2::command=off");
-    let subscriber = tracing_subscriber::registry()
-        .with(TuiTracingSubscriberLayer)
-        .with(level_filter);
-    tracing::subscriber::set_global_default(subscriber).expect("setting default subscriber failed");
-    tui_logger::init_logger(LevelFilter::max()).expect("Failed to initialize tui_logger");
-=======
 pub fn init_metrics(opts: &L1Options, tracker: TaskTracker) {
     tracing::info!(
         "Starting metrics server on {}:{}",
@@ -129,5 +119,14 @@
         opts.metrics_port.clone(),
     );
     tracker.spawn(metrics_api);
->>>>>>> 4acb6a78
+}
+
+pub fn init_tracing() {
+    let level_filter = EnvFilter::builder()
+        .parse_lossy("debug,tower_http::trace=debug,reqwest_tracing=off,hyper=off,libsql=off,ethrex::initializers=off,ethrex::l2::initializers=off,ethrex::l2::command=off");
+    let subscriber = tracing_subscriber::registry()
+        .with(TuiTracingSubscriberLayer)
+        .with(level_filter);
+    tracing::subscriber::set_global_default(subscriber).expect("setting default subscriber failed");
+    tui_logger::init_logger(LevelFilter::max()).expect("Failed to initialize tui_logger");
 }