use crate::{cli::Options as NodeOptions, utils};
use clap::Parser;
use ethrex_common::{
    types::signer::{LocalSigner, RemoteSigner},
    Address,
};
use ethrex_l2::{
    sequencer::{configs::AlignedConfig, utils::resolve_aligned_network},
    BlockProducerConfig, CommitterConfig, EthConfig, L1WatcherConfig, ProofCoordinatorConfig,
    SequencerConfig,
};
<<<<<<< HEAD
use reqwest::Url;
use secp256k1::{PublicKey, SecretKey};
=======
use ethrex_rpc::clients::eth::{
    get_address_from_secret_key, BACKOFF_FACTOR, MAX_NUMBER_OF_RETRIES, MAX_RETRY_DELAY,
    MIN_RETRY_DELAY,
};
use secp256k1::SecretKey;
>>>>>>> d18d897b
use std::net::{IpAddr, Ipv4Addr};

#[derive(Parser)]
pub struct Options {
    #[command(flatten)]
    pub node_opts: NodeOptions,
    #[command(flatten)]
    pub sequencer_opts: SequencerOptions,
    #[arg(
        long = "sponsorable-addresses",
        value_name = "SPONSORABLE_ADDRESSES_PATH",
        help = "Path to a file containing addresses of contracts to which ethrex_SendTransaction should sponsor txs",
        help_heading = "L2 options"
    )]
    pub sponsorable_addresses_file_path: Option<String>,
    //TODO: make optional when the the sponsored feature is complete
    #[arg(long, default_value = "0xffd790338a2798b648806fc8635ac7bf14af15425fed0c8f25bcc5febaa9b192", value_parser = utils::parse_private_key, env = "SPONSOR_PRIVATE_KEY", help = "The private key of ethrex L2 transactions sponsor.", help_heading = "L2 options")]
    pub sponsor_private_key: SecretKey,
}

impl Default for Options {
    fn default() -> Self {
        Self {
            node_opts: NodeOptions::default(),
            sequencer_opts: SequencerOptions::default(),
            sponsorable_addresses_file_path: None,
            sponsor_private_key: utils::parse_private_key(
                "0xffd790338a2798b648806fc8635ac7bf14af15425fed0c8f25bcc5febaa9b192",
            )
            .unwrap(),
        }
    }
}

#[derive(Parser, Default)]
pub struct SequencerOptions {
    #[command(flatten)]
    pub eth_opts: EthOptions,
    #[command(flatten)]
    pub watcher_opts: WatcherOptions,
    #[command(flatten)]
    pub block_producer_opts: BlockProducerOptions,
    #[command(flatten)]
    pub committer_opts: CommitterOptions,
    #[command(flatten)]
    pub proof_coordinator_opts: ProofCoordinatorOptions,
    #[command(flatten)]
    pub aligned_opts: AlignedOptions,
    #[arg(
        long = "validium",
        default_value = "false",
        value_name = "BOOLEAN",
        env = "ETHREX_L2_VALIDIUM",
        help_heading = "L2 options",
        long_help = "If true, L2 will run on validium mode as opposed to the default rollup mode, meaning it will not publish state diffs to the L1."
    )]
    pub validium: bool,
}

#[derive(Debug, thiserror::Error)]
pub enum SequencerOptionsError {
    #[error("Remote signer URL was provided without a public key")]
    RemoteUrlWithoutPubkey,
    #[error("No signer was set up for {0}")]
    NoSigner(String),
}

impl TryFrom<SequencerOptions> for SequencerConfig {
    type Error = SequencerOptionsError;

    fn try_from(opts: SequencerOptions) -> Result<Self, Self::Error> {
        let committer_signer = match opts.committer_opts.committer_remote_signer_url {
            Some(url) => RemoteSigner::new(
                url,
                opts.committer_opts
                    .committer_remote_signer_public_key
                    .ok_or(SequencerOptionsError::RemoteUrlWithoutPubkey)?,
            )
            .into(),
            None => LocalSigner::new(
                opts.committer_opts
                    .committer_l1_private_key
                    .ok_or(SequencerOptionsError::NoSigner("Committer".to_string()))?,
            )
            .into(),
        };

        let proof_coordinator_signer = match opts.proof_coordinator_opts.remote_signer_url {
            Some(url) => RemoteSigner::new(
                url,
                opts.proof_coordinator_opts
                    .remote_signer_public_key
                    .ok_or(SequencerOptionsError::RemoteUrlWithoutPubkey)?,
            )
            .into(),
            None => LocalSigner::new(
                opts.proof_coordinator_opts
                    .proof_coordinator_l1_private_key
                    .ok_or(SequencerOptionsError::NoSigner(
                        "ProofCoordinator".to_string(),
                    ))?,
            )
            .into(),
        };

        Ok(Self {
            block_producer: BlockProducerConfig {
                block_time_ms: opts.block_producer_opts.block_time_ms,
                coinbase_address: opts.block_producer_opts.coinbase_address,
                elasticity_multiplier: opts.block_producer_opts.elasticity_multiplier,
            },
            l1_committer: CommitterConfig {
                on_chain_proposer_address: opts.committer_opts.on_chain_proposer_address,
                commit_time_ms: opts.committer_opts.commit_time_ms,
                arbitrary_base_blob_gas_price: opts.committer_opts.arbitrary_base_blob_gas_price,
<<<<<<< HEAD
                validium: opts.committer_opts.validium,
                signer: committer_signer,
=======
                validium: opts.validium,
>>>>>>> d18d897b
            },
            eth: EthConfig {
                rpc_url: opts.eth_opts.rpc_url,
                max_number_of_retries: opts.eth_opts.max_number_of_retries,
                backoff_factor: opts.eth_opts.backoff_factor,
                min_retry_delay: opts.eth_opts.min_retry_delay,
                max_retry_delay: opts.eth_opts.max_retry_delay,
                maximum_allowed_max_fee_per_gas: opts.eth_opts.maximum_allowed_max_fee_per_gas,
                maximum_allowed_max_fee_per_blob_gas: opts
                    .eth_opts
                    .maximum_allowed_max_fee_per_blob_gas,
            },
            l1_watcher: L1WatcherConfig {
                bridge_address: opts.watcher_opts.bridge_address,
                check_interval_ms: opts.watcher_opts.watch_interval_ms,
                max_block_step: opts.watcher_opts.max_block_step.into(),
                watcher_block_delay: opts.watcher_opts.watcher_block_delay,
            },
            proof_coordinator: ProofCoordinatorConfig {
                listen_ip: opts.proof_coordinator_opts.listen_ip,
                listen_port: opts.proof_coordinator_opts.listen_port,
                proof_send_interval_ms: opts.proof_coordinator_opts.proof_send_interval_ms,
                dev_mode: opts.proof_coordinator_opts.dev_mode,
<<<<<<< HEAD
                signer: proof_coordinator_signer,
=======
                validium: opts.validium,
            },
            aligned: AlignedConfig {
                aligned_mode: opts.aligned_opts.aligned,
                aligned_verifier_interval_ms: opts.aligned_opts.aligned_verifier_interval_ms,
                beacon_url: opts.aligned_opts.beacon_url.unwrap_or_default(),
                network: resolve_aligned_network(
                    &opts.aligned_opts.aligned_network.unwrap_or_default(),
                ),
                fee_estimate: opts.aligned_opts.fee_estimate,
                aligned_sp1_elf_path: opts.aligned_opts.aligned_sp1_elf_path.unwrap_or_default(),
>>>>>>> d18d897b
            },
        })
    }
}

#[derive(Parser)]
pub struct EthOptions {
    #[arg(
        long = "eth.rpc-url",
        value_name = "RPC_URL",
        env = "ETHREX_ETH_RPC_URL",
        help = "List of rpc urls to use.",
        help_heading = "Eth options",
        num_args = 1..10
    )]
    pub rpc_url: Vec<String>,
    #[arg(
        long = "eth.maximum-allowed-max-fee-per-gas",
        default_value = "10000000000",
        value_name = "UINT64",
        env = "ETHREX_MAXIMUM_ALLOWED_MAX_FEE_PER_GAS",
        help_heading = "Eth options"
    )]
    pub maximum_allowed_max_fee_per_gas: u64,
    #[arg(
        long = "eth.maximum-allowed-max-fee-per-blob-gas",
        default_value = "10000000000",
        value_name = "UINT64",
        env = "ETHREX_MAXIMUM_ALLOWED_MAX_FEE_PER_BLOB_GAS",
        help_heading = "Eth options"
    )]
    pub maximum_allowed_max_fee_per_blob_gas: u64,
    #[arg(
        long = "eth.max-number-of-retries",
        default_value = "10",
        value_name = "UINT64",
        env = "ETHREX_MAX_NUMBER_OF_RETRIES",
        help_heading = "Eth options"
    )]
    pub max_number_of_retries: u64,
    #[arg(
        long = "eth.backoff-factor",
        default_value = "2",
        value_name = "UINT64",
        env = "ETHREX_BACKOFF_FACTOR",
        help_heading = "Eth options"
    )]
    pub backoff_factor: u64,
    #[arg(
        long = "eth.min-retry-delay",
        default_value = "96",
        value_name = "UINT64",
        env = "ETHREX_MIN_RETRY_DELAY",
        help_heading = "Eth options"
    )]
    pub min_retry_delay: u64,
    #[arg(
        long = "eth.max-retry-delay",
        default_value = "1800",
        value_name = "UINT64",
        env = "ETHREX_MAX_RETRY_DELAY",
        help_heading = "Eth options"
    )]
    pub max_retry_delay: u64,
}

impl Default for EthOptions {
    fn default() -> Self {
        Self {
            rpc_url: vec!["http://localhost:8545".to_string()],
            maximum_allowed_max_fee_per_gas: Default::default(),
            maximum_allowed_max_fee_per_blob_gas: Default::default(),
            max_number_of_retries: MAX_NUMBER_OF_RETRIES,
            backoff_factor: BACKOFF_FACTOR,
            min_retry_delay: MIN_RETRY_DELAY,
            max_retry_delay: MAX_RETRY_DELAY,
        }
    }
}

#[derive(Parser)]
pub struct WatcherOptions {
    #[arg(
        long = "l1.bridge-address",
        value_name = "ADDRESS",
        env = "ETHREX_WATCHER_BRIDGE_ADDRESS",
        help_heading = "L1 Watcher options"
    )]
    pub bridge_address: Address,
    #[arg(
        long = "watcher.watch-interval",
        default_value = "1000",
        value_name = "UINT64",
        env = "ETHREX_WATCHER_WATCH_INTERVAL",
        help = "How often the L1 watcher checks for new blocks in milliseconds.",
        help_heading = "L1 Watcher options"
    )]
    pub watch_interval_ms: u64,
    #[arg(
        long = "watcher.max-block-step",
        default_value = "5000",
        value_name = "UINT64",
        env = "ETHREX_WATCHER_MAX_BLOCK_STEP",
        help_heading = "L1 Watcher options"
    )]
    pub max_block_step: u64,
    #[arg(
        long = "watcher.block-delay",
        default_value_t = 10, // Reasonably safe value to account for reorgs
        value_name = "UINT64",
        env = "ETHREX_WATCHER_BLOCK_DELAY",
        help = "Number of blocks the L1 watcher waits before trusting an L1 block.",
        help_heading = "L1 Watcher options"
    )]
    pub watcher_block_delay: u64,
}

impl Default for WatcherOptions {
    fn default() -> Self {
        Self {
            bridge_address: "0x266ffef34e21a7c4ce2e0e42dc780c2c273ca440"
                .parse()
                .unwrap(),
            watch_interval_ms: 1000,
            max_block_step: 5000,
            watcher_block_delay: 128,
        }
    }
}

#[derive(Parser, Default)]
pub struct BlockProducerOptions {
    #[arg(
        long = "block-producer.block-time",
        default_value = "5000",
        value_name = "UINT64",
        env = "ETHREX_BLOCK_PRODUCER_BLOCK_TIME",
        help = "How often does the sequencer produce new blocks to the L1 in milliseconds.",
        help_heading = "Block producer options"
    )]
    pub block_time_ms: u64,
    #[arg(
        long = "block-producer.coinbase-address",
        value_name = "ADDRESS",
        env = "ETHREX_BLOCK_PRODUCER_COINBASE_ADDRESS",
        help_heading = "Block producer options"
    )]
    pub coinbase_address: Address,
    #[arg(
        long,
        default_value = "2",
        value_name = "UINT64",
        env = "ETHREX_PROPOSER_ELASTICITY_MULTIPLIER",
        help_heading = "Proposer options"
    )]
    pub elasticity_multiplier: u64,
}

#[derive(Parser)]
pub struct CommitterOptions {
    #[arg(
        long = "committer.l1-private-key",
        value_name = "PRIVATE_KEY",
        value_parser = utils::parse_private_key,
        env = "ETHREX_COMMITTER_L1_PRIVATE_KEY",
        help_heading = "L1 Committer options",
        help = "Private key of a funded account that the sequencer will use to send commit txs to the L1.",
        conflicts_with_all = &["committer_remote_signer_url", "committer_remote_signer_public_key"],
        required_unless_present = "committer_remote_signer_url",
    )]
    pub committer_l1_private_key: Option<SecretKey>,
    #[arg(
        long = "committer.remote-signer-url",
        value_name = "URL",
        env = "ETHREX_COMMITTER_REMOTE_SIGNER_URL",
        help_heading = "L1 Committer options",
        help = "URL of a Web3Signer-compatible server to remote sign instead of a local private key.",
        requires = "committer_remote_signer_public_key",
        required_unless_present = "committer_l1_private_key"
    )]
    pub committer_remote_signer_url: Option<Url>,
    #[arg(
        long = "committer.remote-signer-public-key",
        value_name = "PUBLIC_KEY",
        value_parser = utils::parse_public_key,
        env = "ETHREX_COMMITTER_REMOTE_SIGNER_PUBLIC_KEY",
        help_heading = "L1 Committer options",
        help = "Public key to request the remote signature from.",
        requires = "committer_remote_signer_url",
    )]
    pub committer_remote_signer_public_key: Option<PublicKey>,
    #[arg(
        long = "l1.on-chain-proposer-address",
        value_name = "ADDRESS",
        env = "ETHREX_COMMITTER_ON_CHAIN_PROPOSER_ADDRESS",
        help_heading = "L1 Committer options"
    )]
    pub on_chain_proposer_address: Address,
    #[arg(
        long = "committer.commit-time",
        default_value = "60000",
        value_name = "UINT64",
        env = "ETHREX_COMMITTER_COMMIT_TIME",
        help_heading = "L1 Committer options",
        help = "How often does the sequencer commit new blocks to the L1 in milliseconds."
    )]
    pub commit_time_ms: u64,
    #[arg(
        long = "committer.arbitrary-base-blob-gas-price",
        default_value = "1000000000", // 1 Gwei
        value_name = "UINT64",
        env = "ETHREX_COMMITTER_ARBITRARY_BASE_BLOB_GAS_PRICE",
        help_heading = "L1 Committer options"
    )]
    pub arbitrary_base_blob_gas_price: u64,
}

impl Default for CommitterOptions {
    fn default() -> Self {
        Self {
            committer_l1_private_key: utils::parse_private_key(
                "0x385c546456b6a603a1cfcaa9ec9494ba4832da08dd6bcf4de9a71e4a01b74924",
            )
            .ok(),
            on_chain_proposer_address: "0xea6d04861106c1fb69176d49eeb8de6dd14a9cfe"
                .parse()
                .unwrap(),
            commit_time_ms: 1000,
            arbitrary_base_blob_gas_price: 1_000_000_000,
<<<<<<< HEAD
            validium: false,
            committer_remote_signer_url: None,
            committer_remote_signer_public_key: None,
=======
>>>>>>> d18d897b
        }
    }
}

#[derive(Parser)]
pub struct ProofCoordinatorOptions {
    #[arg(
        long = "proof-coordinator.l1-private-key",
        value_name = "PRIVATE_KEY",
        value_parser = utils::parse_private_key,
        env = "ETHREX_PROOF_COORDINATOR_L1_PRIVATE_KEY",
        help_heading = "Proof coordinator options",
        long_help = "Private key of of a funded account that the sequencer will use to send verify txs to the L1. Has to be a different account than --committer-l1-private-key.",
        conflicts_with_all = &["remote_signer_url", "remote_signer_public_key"],
        required_unless_present = "remote_signer_url",
    )]
    pub proof_coordinator_l1_private_key: Option<SecretKey>,
    #[arg(
        long = "proof-coordinator.remote-signer-url",
        value_name = "URL",
        env = "ETHREX_PROOF_COORDINATOR_REMOTE_SIGNER_URL",
        help_heading = "L1 Prover Server options",
        help = "URL of a Web3Signer-compatible server to remote sign instead of a local private key.",
        requires = "remote_signer_public_key",
        required_unless_present = "proof_coordinator_l1_private_key"
    )]
    pub remote_signer_url: Option<Url>,
    #[arg(
        long = "proof-coordinator.remote-signer-public-key",
        value_name = "PUBLIC_KEY",
        value_parser = utils::parse_public_key,
        env = "ETHREX_PROOF_COORDINATOR_REMOTE_SIGNER_PUBLIC_KEY",
        help_heading = "L1 Prover Server options",
        help = "Public key to request the remote signature from.",
        requires = "remote_signer_url",
    )]
    pub remote_signer_public_key: Option<PublicKey>,
    #[arg(
        long = "proof-coordinator.addr",
        default_value = "127.0.0.1",
        value_name = "IP_ADDRESS",
        env = "ETHREX_PROOF_COORDINATOR_LISTEN_ADDRESS",
        help_heading = "Proof coordinator options",
        help = "Set it to 0.0.0.0 to allow connections from other machines."
    )]
    pub listen_ip: IpAddr,
    #[arg(
        long = "proof-coordinator.port",
        default_value = "3900",
        value_name = "UINT16",
        env = "ETHREX_PROOF_COORDINATOR_LISTEN_PORT",
        help_heading = "Proof coordinator options"
    )]
    pub listen_port: u16,
    #[arg(
        long = "proof-coordinator.send-interval",
        default_value = "5000",
        value_name = "UINT64",
        env = "ETHREX_PROOF_COORDINATOR_SEND_INTERVAL",
        help = "How often does the proof coordinator send proofs to the L1 in milliseconds.",
        help_heading = "Proof coordinator options"
    )]
    pub proof_send_interval_ms: u64,
    #[arg(
        long = "proof-coordinator.dev-mode",
        default_value = "true",
        value_name = "BOOLEAN",
        env = "ETHREX_PROOF_COORDINATOR_DEV_MODE",
        help_heading = "Proof coordinator options"
    )]
    pub dev_mode: bool,
}

impl Default for ProofCoordinatorOptions {
    fn default() -> Self {
        Self {
            proof_coordinator_l1_private_key:
                "0x39725efee3fb28614de3bacaffe4cc4bd8c436257e2c8bb887c4b5c4be45e76d"
                    .parse()
                    .ok(),
            remote_signer_url: None,
            remote_signer_public_key: None,
            listen_ip: IpAddr::V4(Ipv4Addr::new(127, 0, 0, 1)),
            listen_port: 3900,
            proof_send_interval_ms: 5000,
            dev_mode: true,
        }
    }
}

#[derive(Parser)]
pub struct AlignedOptions {
    #[arg(
        long,
        action = clap::ArgAction::SetTrue,
        default_value = "false",
        value_name = "ALIGNED_MODE",
        env = "ETHREX_ALIGNED_MODE",
        help_heading = "Aligned options"
    )]
    pub aligned: bool,
    #[arg(
        long,
        default_value = "5000",
        value_name = "ETHREX_ALIGNED_VERIFIER_INTERVAL_MS",
        env = "ETHREX_ALIGNED_VERIFIER_INTERVAL_MS",
        help_heading = "Aligned options"
    )]
    pub aligned_verifier_interval_ms: u64,
    #[arg(
        long = "aligned.beacon-url",
        value_name = "BEACON_URL",
        required_if_eq("aligned", "true"),
        env = "ETHREX_ALIGNED_BEACON_URL",
        help = "Beacon url to use.",
        help_heading = "Aligned options"
    )]
    pub beacon_url: Option<String>,
    #[arg(
        long,
        value_name = "ETHREX_ALIGNED_NETWORK",
        env = "ETHREX_ALIGNED_NETWORK",
        required_if_eq("aligned", "true"),
        default_value = "devnet",
        help = "L1 network name for Aligned sdk",
        help_heading = "Aligned options"
    )]
    pub aligned_network: Option<String>,

    #[arg(
        long = "aligned.fee-estimate",
        default_value = "instant",
        value_name = "FEE_ESTIMATE",
        env = "ETHREX_ALIGNED_FEE_ESTIMATE",
        help = "Fee estimate for Aligned sdk",
        help_heading = "Aligned options"
    )]
    pub fee_estimate: String,
    #[arg(
        long,
        value_name = "ETHREX_ALIGNED_SP1_ELF_PATH",
        required_if_eq("aligned", "true"),
        env = "ETHREX_ALIGNED_SP1_ELF_PATH",
        help_heading = "Aligned options",
        help = "Path to the SP1 elf. This is used for proof verification."
    )]
    pub aligned_sp1_elf_path: Option<String>,
}

impl Default for AlignedOptions {
    fn default() -> Self {
        Self {
            aligned: false,
            aligned_verifier_interval_ms: 5000,
            beacon_url: Some("http://127.0.0.1:58801".to_string()),
            aligned_network: Some("devnet".to_string()),
            fee_estimate: "instant".to_string(),
            aligned_sp1_elf_path: Some(format!(
                "{}/../../prover/zkvm/interface/sp1/out/riscv32im-succinct-zkvm-elf",
                env!("CARGO_MANIFEST_DIR")
            )),
        }
    }
}<|MERGE_RESOLUTION|>--- conflicted
+++ resolved
@@ -9,16 +9,12 @@
     BlockProducerConfig, CommitterConfig, EthConfig, L1WatcherConfig, ProofCoordinatorConfig,
     SequencerConfig,
 };
-<<<<<<< HEAD
 use reqwest::Url;
 use secp256k1::{PublicKey, SecretKey};
-=======
 use ethrex_rpc::clients::eth::{
     get_address_from_secret_key, BACKOFF_FACTOR, MAX_NUMBER_OF_RETRIES, MAX_RETRY_DELAY,
     MIN_RETRY_DELAY,
 };
-use secp256k1::SecretKey;
->>>>>>> d18d897b
 use std::net::{IpAddr, Ipv4Addr};
 
 #[derive(Parser)]
@@ -134,12 +130,8 @@
                 on_chain_proposer_address: opts.committer_opts.on_chain_proposer_address,
                 commit_time_ms: opts.committer_opts.commit_time_ms,
                 arbitrary_base_blob_gas_price: opts.committer_opts.arbitrary_base_blob_gas_price,
-<<<<<<< HEAD
-                validium: opts.committer_opts.validium,
                 signer: committer_signer,
-=======
                 validium: opts.validium,
->>>>>>> d18d897b
             },
             eth: EthConfig {
                 rpc_url: opts.eth_opts.rpc_url,
@@ -163,9 +155,7 @@
                 listen_port: opts.proof_coordinator_opts.listen_port,
                 proof_send_interval_ms: opts.proof_coordinator_opts.proof_send_interval_ms,
                 dev_mode: opts.proof_coordinator_opts.dev_mode,
-<<<<<<< HEAD
                 signer: proof_coordinator_signer,
-=======
                 validium: opts.validium,
             },
             aligned: AlignedConfig {
@@ -177,7 +167,6 @@
                 ),
                 fee_estimate: opts.aligned_opts.fee_estimate,
                 aligned_sp1_elf_path: opts.aligned_opts.aligned_sp1_elf_path.unwrap_or_default(),
->>>>>>> d18d897b
             },
         })
     }
@@ -407,12 +396,8 @@
                 .unwrap(),
             commit_time_ms: 1000,
             arbitrary_base_blob_gas_price: 1_000_000_000,
-<<<<<<< HEAD
-            validium: false,
             committer_remote_signer_url: None,
             committer_remote_signer_public_key: None,
-=======
->>>>>>> d18d897b
         }
     }
 }
