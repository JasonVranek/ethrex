--- conflicted
+++ resolved
@@ -373,13 +373,8 @@
 
                             // Apply all account updates to trie
                             let account_updates = state_diff.to_account_updates(&new_trie)?;
-<<<<<<< HEAD
-                            store
+                            let account_updates_list = store
                                 .apply_account_updates_from_trie(&mut new_trie, &account_updates)
-=======
-                            let account_updates_list = store
-                                .apply_account_updates_from_trie_batch(new_trie, account_updates.values())
->>>>>>> 8354c87f
                                 .await
                                 .expect("Error applying account updates");
 
