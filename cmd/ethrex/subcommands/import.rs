use std::fs::{self, metadata};

use clap::ArgMatches;

use ethrex_common::types::Block;
use ethrex_vm::backends::EvmEngine;
use tracing::info;

use crate::{
    initializers::{init_blockchain, init_store},
    utils,
};

use super::removedb;

fn get_import_blocks(path: &str) -> Vec<Block> {
    let path_metadata = metadata(path).expect("Failed to read path");
    if path_metadata.is_dir() {
        let mut blocks = vec![];
        let dir_reader = fs::read_dir(path).expect("Failed to read blocks directory");
        for file_res in dir_reader {
            let file = file_res.expect("Failed to open file in directory");
            let path = file.path();
            let s = path
                .to_str()
                .expect("Path could not be converted into string");
            blocks.push(utils::read_block_file(s));
        }
        blocks
    } else {
        info!("Importing blocks from chain file: {}", path);
        utils::read_chain_file(path)
    }
}

pub fn import_blocks_from_path(
    matches: &ArgMatches,
    data_dir: String,
    evm: EvmEngine,
    network: &str,
) {
    let remove_db = *matches.get_one::<bool>("removedb").unwrap_or(&false);
    let should_batch = *matches.get_one::<bool>("batch").unwrap_or(&false);

    let path = matches
        .get_one::<String>("path")
        .expect("No path provided to import blocks");
    if remove_db {
        removedb::remove_db(&data_dir);
    }

    let store = init_store(&data_dir, network);
    let blockchain = init_blockchain(evm, store);

    let blocks = get_import_blocks(path);

<<<<<<< HEAD
    blockchain.import_blocks_in_batch(&blocks, false);
}

pub fn import_blocks_from_path_in_batch(
    matches: &ArgMatches,
    data_dir: String,
    evm: EvmEngine,
    network: &str,
) {
    let remove_db = *matches.get_one::<bool>("removedb").unwrap_or(&false);
    let path = matches
        .get_one::<String>("path")
        .expect("No path provided to import blocks");
    if remove_db {
        removedb::remove_db(&data_dir);
=======
    if should_batch {
        blockchain.import_blocks_in_batch(&blocks, false);
    } else {
        blockchain.import_blocks_in_batch(&blocks, false);
>>>>>>> 4c9ea145
    }
}

pub fn import_blocks_from_datadir(data_dir: String, evm: EvmEngine, network: &str, path: &str) {
    let store = init_store(&data_dir, network);
    let blockchain = init_blockchain(evm, store);
    let blocks = get_import_blocks(path);

    blockchain.import_blocks(&blocks);
}<|MERGE_RESOLUTION|>--- conflicted
+++ resolved
@@ -54,28 +54,10 @@
 
     let blocks = get_import_blocks(path);
 
-<<<<<<< HEAD
-    blockchain.import_blocks_in_batch(&blocks, false);
-}
-
-pub fn import_blocks_from_path_in_batch(
-    matches: &ArgMatches,
-    data_dir: String,
-    evm: EvmEngine,
-    network: &str,
-) {
-    let remove_db = *matches.get_one::<bool>("removedb").unwrap_or(&false);
-    let path = matches
-        .get_one::<String>("path")
-        .expect("No path provided to import blocks");
-    if remove_db {
-        removedb::remove_db(&data_dir);
-=======
     if should_batch {
         blockchain.import_blocks_in_batch(&blocks, false);
     } else {
         blockchain.import_blocks_in_batch(&blocks, false);
->>>>>>> 4c9ea145
     }
 }
 
