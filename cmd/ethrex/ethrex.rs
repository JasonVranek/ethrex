--- conflicted
+++ resolved
@@ -60,14 +60,11 @@
 
     let data_dir = get_datadir(&opts.datadir, network);
 
-<<<<<<< HEAD
     let network = &get_network(network.clone());
 
-    let store = init_store(&data_dir, network).await;
-=======
     let genesis = network.get_genesis();
-    let store = init_store(&data_dir, genesis).await;
->>>>>>> f89218d7
+  
+    let store = init_store(&data_dir, network, genesis).await;
 
     #[cfg(feature = "sync-test")]
     set_sync_block(&store).await;
