--- conflicted
+++ resolved
@@ -1,23 +1,9 @@
-<<<<<<< HEAD
-use bytes::Bytes;
-use directories::ProjectDirs;
-use ethrex_blockchain::Blockchain;
-use ethrex_common::types::{Block, Genesis};
-#[cfg(feature = "based")]
-use ethrex_common::Public;
-use ethrex_p2p::{
-    kademlia::KademliaTable,
-    network::{node_id_from_signing_key, peer_table},
-    sync::{SyncManager, SyncMode},
-    types::{Node, NodeRecord},
-=======
 use crate::{
     initializers::{
         get_local_p2p_node, get_network, get_signer, init_blockchain, init_metrics, init_rpc_api,
         init_store, init_tracing,
     },
     utils::{set_datadir, store_known_peers},
->>>>>>> 3b77f906
 };
 use ethrex_p2p::network::peer_table;
 use std::{path::PathBuf, time::Duration};
@@ -92,75 +78,23 @@
         tracker.clone(),
     );
 
-<<<<<<< HEAD
-    // TODO: Check every module starts properly.
-    let tracker = TaskTracker::new();
-    let jwt_secret_clone = jwt_secret.clone();
-    cfg_if::cfg_if! {
-        if #[cfg(feature = "based")] {
-            use ethrex_rpc::{EngineClient, EthClient};
-
-            let gateway_addr = matches
-                .get_one::<String>("gateway.addr")
-                .expect("gateway.addr is required");
-            let gateway_eth_port = matches
-                .get_one::<String>("gateway.eth_port")
-                .expect("gateway.eth_port is required");
-            let gateway_auth_port = matches
-                .get_one::<String>("gateway.auth_port")
-                .expect("gateway.auth_port is required");
-            let gateway_authrpc_jwtsecret = matches
-                .get_one::<String>("gateway.jwtsecret")
-                .expect("gateway.jwtsecret is required");
-            let gateway_pubkey = matches
-                .get_one::<String>("gateway.pubkey")
-                .expect("gateway.pubkey is required");
-
-            let gateway_http_socket_addr =
-                parse_socket_addr(gateway_addr, gateway_eth_port).expect("Failed to parse gateway http address and port");
-            let gateway_authrpc_socket_addr = parse_socket_addr(gateway_addr, gateway_auth_port)
-                .expect("Failed to parse gateway authrpc address and port");
-=======
     init_metrics(&matches, tracker.clone());
->>>>>>> 3b77f906
 
     cfg_if::cfg_if! {
         if #[cfg(feature = "dev")] {
             use crate::initializers::init_dev_network;
 
-<<<<<<< HEAD
-            let gateway_jwtsecret = read_jwtsecret_file(gateway_authrpc_jwtsecret);
-            let gateway_auth_client = EngineClient::new(&gateway_authrpc_socket_addr.to_string(), gateway_jwtsecret);
-            let gateway_pubkey = Public::from_str(gateway_pubkey).expect("Failed to parse gateway pubkey");
-=======
             init_dev_network(&matches, &store, tracker.clone());
         } else {
             use crate::initializers::{init_network};
->>>>>>> 3b77f906
 
             init_network(
                 &matches,
                 &network,
                 &data_dir,
                 local_p2p_node,
-<<<<<<< HEAD
-                local_node_record,
-                syncer,
-                gateway_eth_client,
-                gateway_auth_client,
-                gateway_pubkey,
-            )
-            .into_future();
-
-            tracker.spawn(rpc_api);
-        } else {
-            let rpc_api = ethrex_rpc::start_api(
-                http_socket_addr,
-                authrpc_socket_addr,
-=======
                 signer,
                 peer_table.clone(),
->>>>>>> 3b77f906
                 store.clone(),
                 tracker.clone(),
                 blockchain.clone(),
