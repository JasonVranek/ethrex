--- conflicted
+++ resolved
@@ -12,20 +12,13 @@
 use ethrex_storage::Store;
 #[cfg(feature = "sync-test")]
 use std::env;
-<<<<<<< HEAD
-use std::{path::Path, sync::Arc, time::Duration};
-use tokio::sync::Mutex;
-use tokio_util::task::TaskTracker;
-use tracing::{error, info};
-=======
 use std::{path::PathBuf, sync::Arc, time::Duration};
 use tokio::{
     signal::unix::{SignalKind, signal},
     sync::Mutex,
 };
 use tokio_util::{sync::CancellationToken, task::TaskTracker};
-use tracing::info;
->>>>>>> f57dd24e
+use tracing::{error, info};
 
 #[cfg(feature = "sync-test")]
 async fn set_sync_block(store: &Store) {
@@ -76,7 +69,7 @@
     }
 
     let network = get_network(&opts);
-    let data_dir = set_datadir(Some(Path::new(&opts.datadir)), Some(&opts.network));
+    let data_dir = set_datadir(Some(std::path::Path::new(&opts.datadir)), Some(&opts.network));
 
     let genesis = match network.get_genesis() {
         Ok(genesis) => genesis,
@@ -157,21 +150,10 @@
 
     tokio::select! {
         _ = tokio::signal::ctrl_c() => {
-<<<<<<< HEAD
-            info!("Server shut down started...");
-            let node_config_path = data_dir.join("node_config.json");
-            info!("Storing config at {:?}...", node_config_path);
-            cancel_token.cancel();
-            let node_config = NodeConfigFile::new(peer_table, local_node_record.lock().await.clone()).await;
-            store_node_config_file(node_config, node_config_path).await;
-            tokio::time::sleep(Duration::from_secs(1)).await;
-            info!("Server shutting down!");
-=======
-            server_shutdown(data_dir, &cancel_token, peer_table, local_node_record).await;
+            server_shutdown(data_dir.to_str().unwrap().to_string(), &cancel_token, peer_table, local_node_record).await;
         }
         _ = signal_terminate.recv() => {
-            server_shutdown(data_dir, &cancel_token, peer_table, local_node_record).await;
->>>>>>> f57dd24e
+            server_shutdown(data_dir.to_str().unwrap().to_string(), &cancel_token, peer_table, local_node_record).await;
         }
     }
 
