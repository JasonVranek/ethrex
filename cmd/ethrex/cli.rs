--- conflicted
+++ resolved
@@ -13,12 +13,8 @@
 
 use crate::{
     initializers::{init_blockchain, init_store},
-<<<<<<< HEAD
     utils::{self, get_client_version, get_datadir},
-=======
     networks::{Network, PublicNetwork},
-    utils::{self, get_client_version, set_datadir},
->>>>>>> f89218d7
     DEFAULT_DATADIR,
 };
 
@@ -323,22 +319,15 @@
     }
 }
 
-<<<<<<< HEAD
-pub async fn import_blocks(path: &str, data_dir: &str, network: &str, evm: EvmEngine) {
-    let data_dir = get_datadir(data_dir, network);
-
-    let store = init_store(&data_dir, network).await;
-
-=======
 pub async fn import_blocks(
     path: &str,
     data_dir: &str,
+    network: &str,
     genesis: Genesis,
     evm: EvmEngine,
 ) -> Result<(), ChainError> {
-    let data_dir = set_datadir(data_dir);
+    let data_dir = get_datadir(data_dir, network);
     let store = init_store(&data_dir, genesis).await;
->>>>>>> f89218d7
     let blockchain = init_blockchain(evm, store.clone());
     let path_metadata = metadata(path).expect("Failed to read path");
     let blocks = if path_metadata.is_dir() {
