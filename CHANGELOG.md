# Ethrex Changelog

## Perf

<<<<<<< HEAD
### 2025-05-26

- Add block snapshots with diff layers. [2664](https://github.com/lambdaclass/ethrex/pull/2664)
- Make disk layer in snapshots use the database. [2848](https://github.com/lambdaclass/ethrex/pull/2848)
=======
### 2025-05-22

- Add immutable cache to LEVM that stores in memory data read from the Database so that getting account doesn't need to consult the Database again. [2829](https://github.com/lambdaclass/ethrex/pull/2829)
>>>>>>> ab558461

### 2025-05-20

- Reduce account clone overhead when account data is retrieved [2684](https://github.com/lambdaclass/ethrex/pull/2684)

### 2025-04-30

- Reduce transaction clone and Vec grow overhead in mempool [2637](https://github.com/lambdaclass/ethrex/pull/2637)

### 2025-04-28

- Make TrieDb trait use NodeHash as key [2517](https://github.com/lambdaclass/ethrex/pull/2517)

### 2025-04-22

- Avoid calculating state transitions after every block in bulk mode [2519](https://github.com/lambdaclass/ethrex/pull/2519)

- Transform the inlined variant of NodeHash to a constant sized array [2516](https://github.com/lambdaclass/ethrex/pull/2516)

### 2025-04-11

- Removed some unnecessary clones and made some functions const: [2438](https://github.com/lambdaclass/ethrex/pull/2438)

- Asyncify some DB read APIs, as well as its users [#2430](https://github.com/lambdaclass/ethrex/pull/2430)

### 2025-04-09

- Fix an issue where the table was locked for up to 20 sec when performing a ping: [2368](https://github.com/lambdaclass/ethrex/pull/2368)

#### 2025-04-03

- Fix a bug where RLP encoding was being done twice: [#2353](https://github.com/lambdaclass/ethrex/pull/2353), check
  the report under perf_report for more information.

#### 2025-04-01

- Asyncify DB write APIs, as well as its users [#2336](https://github.com/lambdaclass/ethrex/pull/2336)

#### 2025-03-30

- Faster block import, use a slice instead of copy
  [#2097](https://github.com/lambdaclass/ethrex/pull/2097)

#### 2025-02-28

- Don't recompute transaction senders when building blocks [#2097](https://github.com/lambdaclass/ethrex/pull/2097)

#### 2025-03-21

- Process blocks in batches when syncing and importing [#2174](https://github.com/lambdaclass/ethrex/pull/2174)

### 2025-03-27

- Compute tx senders in parallel [#2268](https://github.com/lambdaclass/ethrex/pull/2268)<|MERGE_RESOLUTION|>--- conflicted
+++ resolved
@@ -2,16 +2,14 @@
 
 ## Perf
 
-<<<<<<< HEAD
-### 2025-05-26
+### 2025-05-27
 
 - Add block snapshots with diff layers. [2664](https://github.com/lambdaclass/ethrex/pull/2664)
 - Make disk layer in snapshots use the database. [2848](https://github.com/lambdaclass/ethrex/pull/2848)
-=======
+
 ### 2025-05-22
 
 - Add immutable cache to LEVM that stores in memory data read from the Database so that getting account doesn't need to consult the Database again. [2829](https://github.com/lambdaclass/ethrex/pull/2829)
->>>>>>> ab558461
 
 ### 2025-05-20
 
