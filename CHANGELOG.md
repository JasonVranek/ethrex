--- conflicted
+++ resolved
@@ -2,14 +2,14 @@
 
 ## Perf
 
+### 2025-05-29
+
+- Add block snapshots with diff layers. [2664](https://github.com/lambdaclass/ethrex/pull/2664)
+- Make disk layer in snapshots use the database. [2848](https://github.com/lambdaclass/ethrex/pull/2848)
+
 ### 2025-05-27
 
-<<<<<<< HEAD
-- Add block snapshots with diff layers. [2664](https://github.com/lambdaclass/ethrex/pull/2664)
-- Make disk layer in snapshots use the database. [2848](https://github.com/lambdaclass/ethrex/pull/2848)
-=======
 - Refactor Patricia Merkle Trie to avoid rehashing the entire path on every insert [2687](https://github.com/lambdaclass/ethrex/pull/2687)
->>>>>>> 0260b05d
 
 ### 2025-05-22
 
