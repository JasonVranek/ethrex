# Ethrex Changelog

## Perf

### 2025-04-22

<<<<<<< HEAD
- Avoid calculating state transitions after every block in bulk mode https://github.com/lambdaclass/ethrex/pull/2519
=======
- Transform the inlined variant of NodeHash to a constant sized array [2516](https://github.com/lambdaclass/ethrex/pull/2516)
>>>>>>> 81d0efd6

### 2025-04-11

- Removed some unnecessary clones and made some functions const: [2438](https://github.com/lambdaclass/ethrex/pull/2438)

- Asyncify some DB read APIs, as well as its users [#2430](https://github.com/lambdaclass/ethrex/pull/2430)

### 2025-04-09

- Fix an issue where the table was locked for up to 20 sec when performing a ping: [2368](https://github.com/lambdaclass/ethrex/pull/2368)

#### 2025-04-03

- Fix a bug where RLP encoding was being done twice: [#2353](https://github.com/lambdaclass/ethrex/pull/2353), check
  the report under perf_report for more information.

#### 2025-04-01

- Asyncify DB write APIs, as well as its users [#2336](https://github.com/lambdaclass/ethrex/pull/2336)

#### 2025-03-30

- Faster block import, use a slice instead of copy
  [#2097](https://github.com/lambdaclass/ethrex/pull/2097)

#### 2025-02-28

- Don't recompute transaction senders when building blocks [#2097](https://github.com/lambdaclass/ethrex/pull/2097)

#### 2025-03-21

- Process blocks in batches when syncing and importing [#2174](https://github.com/lambdaclass/ethrex/pull/2174)

### 2025-03-27

- Compute tx senders in parallel [#2268](https://github.com/lambdaclass/ethrex/pull/2268)<|MERGE_RESOLUTION|>--- conflicted
+++ resolved
@@ -4,11 +4,9 @@
 
 ### 2025-04-22
 
-<<<<<<< HEAD
-- Avoid calculating state transitions after every block in bulk mode https://github.com/lambdaclass/ethrex/pull/2519
-=======
+- Avoid calculating state transitions after every block in bulk mode [2519](https://github.com/lambdaclass/ethrex/pull/2519)
+
 - Transform the inlined variant of NodeHash to a constant sized array [2516](https://github.com/lambdaclass/ethrex/pull/2516)
->>>>>>> 81d0efd6
 
 ### 2025-04-11
 
